--- conflicted
+++ resolved
@@ -157,73 +157,4 @@
 		Success: true,
 		Data:    summary,
 	})
-<<<<<<< HEAD
-}
-
-func (h *ImageUpdateHandler) GetImageVersions(c *gin.Context) {
-	imageRef := c.Query("imageRef")
-	if imageRef == "" {
-		c.JSON(http.StatusBadRequest, dto.ErrorResponse{
-			Success: false,
-			Error:   "imageRef query parameter is required",
-		})
-		return
-	}
-
-	limitStr := c.DefaultQuery("limit", "20")
-	limit, err := strconv.Atoi(limitStr)
-	if err != nil || limit <= 0 {
-		c.JSON(http.StatusBadRequest, dto.ErrorResponse{
-			Success: false,
-			Error:   "Invalid limit parameter: must be a positive integer",
-		})
-		return
-	}
-
-	if limit > maxVersionLimit {
-		limit = maxVersionLimit
-	}
-
-	versions, err := h.imageUpdateService.GetAvailableVersions(c.Request.Context(), imageRef, limit)
-	if err != nil {
-		status := registry.DetermineHTTPStatusFromError(err)
-		c.JSON(status, dto.ErrorResponse{
-			Success: false,
-			Error:   err.Error(),
-		})
-		return
-	}
-
-	c.JSON(http.StatusOK, dto.SuccessResponse{
-		Success: true,
-		Data:    versions,
-	})
-}
-
-func (h *ImageUpdateHandler) CompareVersions(c *gin.Context) {
-	var req dto.CompareVersionRequest
-	if err := c.ShouldBindJSON(&req); err != nil {
-		c.JSON(http.StatusBadRequest, dto.ErrorResponse{
-			Success: false,
-			Error:   "Invalid request format: " + err.Error(),
-		})
-		return
-	}
-
-	comparison, err := h.imageUpdateService.CompareVersions(c.Request.Context(), req.ImageRef, req.CurrentVersion, req.TargetVersion)
-	if err != nil {
-		status := registry.DetermineHTTPStatusFromError(err)
-		c.JSON(status, dto.ErrorResponse{
-			Success: false,
-			Error:   err.Error(),
-		})
-		return
-	}
-
-	c.JSON(http.StatusOK, dto.SuccessResponse{
-		Success: true,
-		Data:    comparison,
-	})
-=======
->>>>>>> 8f76e1ca
 }