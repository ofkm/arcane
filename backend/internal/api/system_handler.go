package api

import (
	"bytes"
	"context"
<<<<<<< HEAD
	"encoding/csv"
	"encoding/json"
	"fmt"
=======
	"errors"
>>>>>>> c769ceeb
	"log/slog"
	"net/http"
	"os/exec"
	"runtime"
	"strconv"
	"strings"
	"sync"
	"sync/atomic"
	"time"

	"github.com/docker/docker/api/types/container"
	"github.com/docker/docker/api/types/image"
	"github.com/gin-gonic/gin"
	"github.com/gorilla/websocket"
	"github.com/ofkm/arcane-backend/internal/config"
	"github.com/ofkm/arcane-backend/internal/dto"
	"github.com/ofkm/arcane-backend/internal/middleware"
	"github.com/ofkm/arcane-backend/internal/models"
	"github.com/ofkm/arcane-backend/internal/services"
	httputil "github.com/ofkm/arcane-backend/internal/utils/http"
	"github.com/shirou/gopsutil/v3/cpu"
	"github.com/shirou/gopsutil/v3/disk"
	"github.com/shirou/gopsutil/v3/host"
	"github.com/shirou/gopsutil/v3/mem"
)

const (
	mebibytesInAMegabyte = 1.048576
	gpuCacheDuration     = 30 * time.Second
)

// GPUStats represents statistics for a single GPU
type GPUStats struct {
	Name        string  `json:"name"`
	Index       int     `json:"index"`
	MemoryUsed  float64 `json:"memoryUsed"`  // in MB
	MemoryTotal float64 `json:"memoryTotal"` // in MB
}

type SystemHandler struct {
	dockerService     *services.DockerClientService
	systemService     *services.SystemService
	upgradeService    *services.SystemUpgradeService
	sysWsUpgrader     websocket.Upgrader
	activeConnections sync.Map
	cpuCache          struct {
		sync.RWMutex
		value     float64
		timestamp time.Time
	}
	diskUsagePathCache struct {
		sync.RWMutex
		value     string
		timestamp time.Time
	}
	gpuDetectionCache struct {
		sync.RWMutex
		detected  bool
		timestamp time.Time
		gpuType   string // "nvidia", "amd", "intel", "jetson", or ""
		toolPath  string
	}
	nvidiaSmi      bool
	rocmSmi        bool
	intelGpuTop    bool
	tegrastats     bool
	detectionDone  bool
	detectionMutex sync.Mutex
}

func NewSystemHandler(group *gin.RouterGroup, dockerService *services.DockerClientService, systemService *services.SystemService, upgradeService *services.SystemUpgradeService, authMiddleware *middleware.AuthMiddleware, cfg *config.Config) {
	handler := &SystemHandler{
		dockerService:  dockerService,
		systemService:  systemService,
		upgradeService: upgradeService,
		sysWsUpgrader: websocket.Upgrader{
			CheckOrigin: httputil.ValidateWebSocketOrigin(cfg.AppUrl),
		},
	}

	apiGroup := group.Group("/environments/:id/system")
	apiGroup.Use(authMiddleware.WithAdminNotRequired().Add())
	{
		apiGroup.HEAD("/health", handler.Health)
		apiGroup.GET("/stats/ws", handler.Stats)
		apiGroup.GET("/docker/info", handler.GetDockerInfo)
		apiGroup.POST("/prune", handler.PruneAll)
		apiGroup.POST("/containers/start-all", handler.StartAllContainers)
		apiGroup.POST("/containers/start-stopped", handler.StartAllStoppedContainers)
		apiGroup.POST("/containers/stop-all", handler.StopAllContainers)
		apiGroup.POST("/convert", handler.ConvertDockerRun)

		// Upgrade endpoints (admin required)
		apiGroup.GET("/upgrade/check", authMiddleware.WithAdminRequired().Add(), handler.CheckUpgradeAvailable)
		apiGroup.POST("/upgrade", authMiddleware.WithAdminRequired().Add(), handler.TriggerUpgrade)
	}
}

type SystemStats struct {
	CPUUsage     float64    `json:"cpuUsage"`
	MemoryUsage  uint64     `json:"memoryUsage"`
	MemoryTotal  uint64     `json:"memoryTotal"`
	DiskUsage    uint64     `json:"diskUsage,omitempty"`
	DiskTotal    uint64     `json:"diskTotal,omitempty"`
	CPUCount     int        `json:"cpuCount"`
	Architecture string     `json:"architecture"`
	Platform     string     `json:"platform"`
	Hostname     string     `json:"hostname,omitempty"`
	GPUCount     int        `json:"gpuCount"`
	GPUs         []GPUStats `json:"gpus,omitempty"`
}

func (h *SystemHandler) Health(c *gin.Context) {
	ctx := c.Request.Context()

	dockerClient, err := h.dockerService.CreateConnection(ctx)
	if err != nil {
		c.Status(http.StatusServiceUnavailable)
		return
	}
	defer dockerClient.Close()

	// Try to ping Docker to ensure it's responsive
	_, err = dockerClient.Ping(ctx)
	if err != nil {
		c.Status(http.StatusServiceUnavailable)
		return
	}

	c.Status(http.StatusOK)
}

func (h *SystemHandler) GetDockerInfo(c *gin.Context) {
	ctx := c.Request.Context()

	dockerClient, err := h.dockerService.CreateConnection(ctx)
	if err != nil {
		c.JSON(http.StatusInternalServerError, gin.H{
			"success": false,
			"error":   "Failed to connect to Docker: " + err.Error(),
		})
		return
	}
	defer dockerClient.Close()

	version, err := dockerClient.ServerVersion(ctx)
	if err != nil {
		c.JSON(http.StatusInternalServerError, gin.H{
			"success": false,
			"error":   "Failed to get Docker version: " + err.Error(),
		})
		return
	}

	info, err := dockerClient.Info(ctx)
	if err != nil {
		c.JSON(http.StatusInternalServerError, gin.H{
			"success": false,
			"error":   "Failed to get Docker info: " + err.Error(),
		})
		return
	}

	containers, err := dockerClient.ContainerList(ctx, container.ListOptions{All: true})
	if err != nil {
		c.JSON(http.StatusInternalServerError, gin.H{
			"success": false,
			"error":   "Failed to list containers: " + err.Error(),
		})
		return
	}

	images, err := dockerClient.ImageList(ctx, image.ListOptions{})
	if err != nil {
		c.JSON(http.StatusInternalServerError, gin.H{
			"success": false,
			"error":   "Failed to list images: " + err.Error(),
		})
		return
	}

	dockerInfo := dto.DockerInfoDto{
		Success:           true,
		Version:           version.Version,
		APIVersion:        version.APIVersion,
		GitCommit:         version.GitCommit,
		GoVersion:         version.GoVersion,
		OS:                version.Os,
		Arch:              version.Arch,
		BuildTime:         version.BuildTime,
		Containers:        len(containers),
		ContainersRunning: info.ContainersRunning,
		ContainersPaused:  info.ContainersPaused,
		ContainersStopped: info.ContainersStopped,
		Images:            len(images),
		StorageDriver:     info.Driver,
		LoggingDriver:     info.LoggingDriver,
		CgroupDriver:      info.CgroupDriver,
		CgroupVersion:     info.CgroupVersion,
		KernelVersion:     info.KernelVersion,
		OperatingSystem:   info.OperatingSystem,
		OSVersion:         info.OSVersion,
		ServerVersion:     info.ServerVersion,
		Architecture:      info.Architecture,
		CPUs:              info.NCPU,
		MemTotal:          info.MemTotal,
	}

	c.JSON(http.StatusOK, dockerInfo)
}

func (h *SystemHandler) PruneAll(c *gin.Context) {
	ctx := c.Request.Context()
	slog.InfoContext(ctx, "System prune operation initiated")

	var req dto.PruneSystemDto
	if err := c.ShouldBindJSON(&req); err != nil {
		slog.ErrorContext(ctx, "Failed to bind prune request JSON",
			slog.String("error", err.Error()),
			slog.String("client_ip", c.ClientIP()))
		c.JSON(http.StatusBadRequest, gin.H{
			"success": false,
			"error":   "Invalid request body: " + err.Error(),
		})
		return
	}

	slog.InfoContext(ctx, "Prune request parsed successfully",
		slog.Bool("containers", req.Containers),
		slog.Bool("images", req.Images),
		slog.Bool("volumes", req.Volumes),
		slog.Bool("networks", req.Networks),
		slog.Bool("build_cache", req.BuildCache),
		slog.Bool("dangling", req.Dangling))

	result, err := h.systemService.PruneAll(ctx, req)
	if err != nil {
		slog.ErrorContext(ctx, "System prune operation failed",
			slog.String("error", err.Error()),
			slog.String("client_ip", c.ClientIP()))
		c.JSON(http.StatusInternalServerError, gin.H{
			"success": false,
			"error":   "Failed to prune resources: " + err.Error(),
		})
		return
	}

	slog.InfoContext(ctx, "System prune operation completed successfully",
		slog.Int("containers_pruned", len(result.ContainersPruned)),
		slog.Int("images_deleted", len(result.ImagesDeleted)),
		slog.Int("volumes_deleted", len(result.VolumesDeleted)),
		slog.Int("networks_deleted", len(result.NetworksDeleted)),
		slog.Uint64("space_reclaimed", result.SpaceReclaimed),
		slog.Bool("success", result.Success),
		slog.Int("error_count", len(result.Errors)))

	c.JSON(http.StatusOK, gin.H{
		"success": true,
		"message": "Pruning completed",
		"data":    result,
	})
}

func (h *SystemHandler) StartAllContainers(c *gin.Context) {
	result, err := h.systemService.StartAllContainers(c.Request.Context())
	if err != nil {
		c.JSON(http.StatusInternalServerError, gin.H{
			"success": false,
			"error":   "Failed to start containers: " + err.Error(),
		})
		return
	}

	c.JSON(http.StatusOK, gin.H{
		"success": true,
		"message": "Container start operation completed",
		"data":    result,
	})
}

func (h *SystemHandler) StartAllStoppedContainers(c *gin.Context) {
	result, err := h.systemService.StartAllStoppedContainers(c.Request.Context())
	if err != nil {
		c.JSON(http.StatusInternalServerError, gin.H{
			"success": false,
			"error":   "Failed to start stopped containers: " + err.Error(),
		})
		return
	}

	c.JSON(http.StatusOK, gin.H{
		"success": true,
		"message": "Stopped containers start operation completed",
		"data":    result,
	})
}

func (h *SystemHandler) getDiskUsagePath(ctx context.Context) string {
	h.diskUsagePathCache.RLock()
	if h.diskUsagePathCache.value != "" && time.Since(h.diskUsagePathCache.timestamp) < 30*time.Second {
		path := h.diskUsagePathCache.value
		h.diskUsagePathCache.RUnlock()
		return path
	}
	h.diskUsagePathCache.RUnlock()

	diskUsagePath := h.systemService.GetDiskUsagePath(ctx)
	if diskUsagePath == "" {
		diskUsagePath = "/"
	}

	h.diskUsagePathCache.Lock()
	h.diskUsagePathCache.value = diskUsagePath
	h.diskUsagePathCache.timestamp = time.Now()
	h.diskUsagePathCache.Unlock()

	return diskUsagePath
}

func (h *SystemHandler) StopAllContainers(c *gin.Context) {
	result, err := h.systemService.StopAllContainers(c.Request.Context())
	if err != nil {
		c.JSON(http.StatusInternalServerError, gin.H{
			"success": false,
			"error":   "Failed to stop containers: " + err.Error(),
		})
		return
	}

	c.JSON(http.StatusOK, gin.H{
		"success": true,
		"message": "Container stop operation completed",
		"data":    result,
	})
}

//nolint:gocognit
func (h *SystemHandler) Stats(c *gin.Context) {
	clientIP := c.ClientIP()

	connCount, _ := h.activeConnections.LoadOrStore(clientIP, new(int32))
	count := connCount.(*int32)

	currentCount := atomic.AddInt32(count, 1)
	if currentCount > 5 {
		atomic.AddInt32(count, -1)
		c.JSON(http.StatusTooManyRequests, gin.H{
			"success": false,
			"error":   "Too many concurrent stats connections from this IP",
		})
		return
	}

	defer func() {
		newCount := atomic.AddInt32(count, -1)
		if newCount <= 0 {
			h.activeConnections.Delete(clientIP)
		}
	}()

	conn, err := h.sysWsUpgrader.Upgrade(c.Writer, c.Request, nil)
	if err != nil {
		return
	}
	defer conn.Close()

	ticker := time.NewTicker(2 * time.Second)
	defer ticker.Stop()

	cpuUpdateTicker := time.NewTicker(1 * time.Second)
	defer cpuUpdateTicker.Stop()

	ctx, cancel := context.WithCancel(c.Request.Context())
	defer cancel()

	go func(ctx context.Context) {
		for {
			select {
			case <-ctx.Done():
				return
			case <-cpuUpdateTicker.C:
				if vals, err := cpu.Percent(0, false); err == nil && len(vals) > 0 {
					h.cpuCache.Lock()
					h.cpuCache.value = vals[0]
					h.cpuCache.timestamp = time.Now()
					h.cpuCache.Unlock()
				}
			}
		}
	}(ctx)

	send := func() error {
		h.cpuCache.RLock()
		cpuUsage := h.cpuCache.value
		h.cpuCache.RUnlock()

		cpuCount, err := cpu.Counts(true)
		if err != nil {
			cpuCount = runtime.NumCPU()
		}

		memInfo, _ := mem.VirtualMemory()
		var memUsed, memTotal uint64
		if memInfo != nil {
			memUsed = memInfo.Used
			memTotal = memInfo.Total
		}

		diskUsagePath := h.getDiskUsagePath(c.Request.Context())
		diskInfo, err := disk.Usage(diskUsagePath)
		if err != nil || diskInfo == nil || diskInfo.Total == 0 {
			if diskUsagePath != "/" {
				diskInfo, _ = disk.Usage("/")
			}
		}

		var diskUsed, diskTotal uint64
		if diskInfo != nil {
			diskUsed = diskInfo.Used
			diskTotal = diskInfo.Total
		}

		hostInfo, _ := host.Info()
		var hostname string
		if hostInfo != nil {
			hostname = hostInfo.Hostname
		}

		// Collect GPU stats (non-blocking, fails gracefully)
		var gpuStats []GPUStats
		var gpuCount int
		if gpuData, err := h.getGPUStats(ctx); err == nil {
			gpuStats = gpuData
			gpuCount = len(gpuData)
		}

		stats := SystemStats{
			CPUUsage:     cpuUsage,
			MemoryUsage:  memUsed,
			MemoryTotal:  memTotal,
			DiskUsage:    diskUsed,
			DiskTotal:    diskTotal,
			CPUCount:     cpuCount,
			Architecture: runtime.GOARCH,
			Platform:     runtime.GOOS,
			Hostname:     hostname,
			GPUCount:     gpuCount,
			GPUs:         gpuStats,
		}

		_ = conn.SetWriteDeadline(time.Now().Add(10 * time.Second))
		return conn.WriteJSON(stats)
	}

	if vals, err := cpu.Percent(time.Second, false); err == nil && len(vals) > 0 {
		h.cpuCache.Lock()
		h.cpuCache.value = vals[0]
		h.cpuCache.timestamp = time.Now()
		h.cpuCache.Unlock()
	}

	if err := send(); err != nil {
		return
	}

	for {
		select {
		case <-c.Request.Context().Done():
			return
		case <-ticker.C:
			if err := send(); err != nil {
				return
			}
		}
	}
}

func (h *SystemHandler) ConvertDockerRun(c *gin.Context) {
	var req models.ConvertDockerRunRequest
	if err := c.ShouldBindJSON(&req); err != nil {
		c.JSON(http.StatusBadRequest, gin.H{
			"success": false,
			"error":   "Invalid request format: " + err.Error(),
		})
		return
	}

	parsed, err := h.systemService.ParseDockerRunCommand(req.DockerRunCommand)
	if err != nil {
		c.JSON(http.StatusBadRequest, gin.H{
			"success": false,
			"error":   "Failed to parse docker run command. Please check the syntax.",
			"code":    "BAD_REQUEST",
		})
		return
	}

	dockerCompose, envVars, serviceName, err := h.systemService.ConvertToDockerCompose(parsed)
	if err != nil {
		c.JSON(http.StatusInternalServerError, gin.H{
			"success": false,
			"error":   "Failed to convert to Docker Compose format.",
			"code":    "CONVERSION_ERROR",
		})
		return
	}

	c.JSON(http.StatusOK, models.ConvertDockerRunResponse{
		Success:       true,
		DockerCompose: dockerCompose,
		EnvVars:       envVars,
		ServiceName:   serviceName,
	})
}

<<<<<<< HEAD
// GPU monitoring methods

// getGPUStats collects and returns GPU statistics for all available GPUs
func (h *SystemHandler) getGPUStats(ctx context.Context) ([]GPUStats, error) {
	// Check if we need to detect GPUs
	if !h.detectionDone {
		if err := h.detectGPUs(ctx); err != nil {
			return nil, err
		}
	}

	// Check cache
	h.gpuDetectionCache.RLock()
	if h.gpuDetectionCache.detected && time.Since(h.gpuDetectionCache.timestamp) < gpuCacheDuration {
		gpuType := h.gpuDetectionCache.gpuType
		h.gpuDetectionCache.RUnlock()

		// Collect stats based on GPU type
		switch gpuType {
		case "nvidia":
			return h.getNvidiaStats(ctx)
		case "amd":
			return h.getAMDStats(ctx)
		case "intel":
			return h.getIntelStats(ctx)
		case "jetson":
			return h.getJetsonStats(ctx)
		}
	}
	h.gpuDetectionCache.RUnlock()

	// Re-detect if cache expired
	if err := h.detectGPUs(ctx); err != nil {
		return nil, err
	}

	// Try again after detection
	h.gpuDetectionCache.RLock()
	gpuType := h.gpuDetectionCache.gpuType
	h.gpuDetectionCache.RUnlock()

	switch gpuType {
	case "nvidia":
		return h.getNvidiaStats(ctx)
	case "amd":
		return h.getAMDStats(ctx)
	case "intel":
		return h.getIntelStats(ctx)
	case "jetson":
		return h.getJetsonStats(ctx)
	default:
		return nil, fmt.Errorf("no supported GPU found")
	}
}

// detectGPUs detects available GPU management tools
func (h *SystemHandler) detectGPUs(ctx context.Context) error {
	h.detectionMutex.Lock()
	defer h.detectionMutex.Unlock()

	slog.DebugContext(ctx, "Starting GPU detection")

	// Check for NVIDIA
	if path, err := exec.LookPath("nvidia-smi"); err == nil {
		h.nvidiaSmi = true
		h.gpuDetectionCache.Lock()
		h.gpuDetectionCache.detected = true
		h.gpuDetectionCache.gpuType = "nvidia"
		h.gpuDetectionCache.toolPath = path
		h.gpuDetectionCache.timestamp = time.Now()
		h.gpuDetectionCache.Unlock()
		h.detectionDone = true
		slog.InfoContext(ctx, "NVIDIA GPU detected", slog.String("tool", "nvidia-smi"), slog.String("path", path))
		return nil
	}

	// Check for AMD ROCm
	if path, err := exec.LookPath("rocm-smi"); err == nil {
		h.rocmSmi = true
		h.gpuDetectionCache.Lock()
		h.gpuDetectionCache.detected = true
		h.gpuDetectionCache.gpuType = "amd"
		h.gpuDetectionCache.toolPath = path
		h.gpuDetectionCache.timestamp = time.Now()
		h.gpuDetectionCache.Unlock()
		h.detectionDone = true
		slog.InfoContext(ctx, "AMD GPU detected", slog.String("tool", "rocm-smi"), slog.String("path", path))
		return nil
	}

	// Check for NVIDIA Jetson
	if path, err := exec.LookPath("tegrastats"); err == nil {
		h.tegrastats = true
		h.gpuDetectionCache.Lock()
		h.gpuDetectionCache.detected = true
		h.gpuDetectionCache.gpuType = "jetson"
		h.gpuDetectionCache.toolPath = path
		h.gpuDetectionCache.timestamp = time.Now()
		h.gpuDetectionCache.Unlock()
		h.detectionDone = true
		slog.InfoContext(ctx, "NVIDIA Jetson detected", slog.String("tool", "tegrastats"), slog.String("path", path))
		return nil
	}

	// Check for Intel GPU
	if path, err := exec.LookPath("intel_gpu_top"); err == nil {
		h.intelGpuTop = true
		h.gpuDetectionCache.Lock()
		h.gpuDetectionCache.detected = true
		h.gpuDetectionCache.gpuType = "intel"
		h.gpuDetectionCache.toolPath = path
		h.gpuDetectionCache.timestamp = time.Now()
		h.gpuDetectionCache.Unlock()
		h.detectionDone = true
		slog.InfoContext(ctx, "Intel GPU detected", slog.String("tool", "intel_gpu_top"), slog.String("path", path))
		return nil
	}

	h.detectionDone = true
	slog.DebugContext(ctx, "No GPU detected on this system")
	return fmt.Errorf("no supported GPU found")
}

// getNvidiaStats collects NVIDIA GPU statistics using nvidia-smi
func (h *SystemHandler) getNvidiaStats(ctx context.Context) ([]GPUStats, error) {
	ctx, cancel := context.WithTimeout(ctx, 3*time.Second)
	defer cancel()

	// Query: index, name, memory.used, memory.total
	cmd := exec.CommandContext(ctx, "nvidia-smi",
		"--query-gpu=index,name,memory.used,memory.total",
		"--format=csv,noheader,nounits")

	output, err := cmd.Output()
	if err != nil {
		slog.WarnContext(ctx, "Failed to execute nvidia-smi", slog.String("error", err.Error()))
		return nil, fmt.Errorf("nvidia-smi execution failed: %w", err)
	}

	return h.parseNvidiaOutput(ctx, output)
}

// parseNvidiaOutput parses CSV output from nvidia-smi
func (h *SystemHandler) parseNvidiaOutput(ctx context.Context, output []byte) ([]GPUStats, error) {
	reader := csv.NewReader(bytes.NewReader(output))
	reader.TrimLeadingSpace = true

	records, err := reader.ReadAll()
	if err != nil {
		slog.WarnContext(ctx, "Failed to parse nvidia-smi CSV output", slog.String("error", err.Error()))
		return nil, fmt.Errorf("failed to parse nvidia-smi output: %w", err)
	}

	var stats []GPUStats
	for _, record := range records {
		if len(record) < 4 {
			continue
		}

		index, err := strconv.Atoi(strings.TrimSpace(record[0]))
		if err != nil {
			slog.WarnContext(ctx, "Failed to parse GPU index", slog.String("value", record[0]))
			continue
		}

		name := strings.TrimSpace(record[1])

		memUsed, err := strconv.ParseFloat(strings.TrimSpace(record[2]), 64)
		if err != nil {
			slog.WarnContext(ctx, "Failed to parse memory used", slog.String("value", record[2]))
			continue
		}

		memTotal, err := strconv.ParseFloat(strings.TrimSpace(record[3]), 64)
		if err != nil {
			slog.WarnContext(ctx, "Failed to parse memory total", slog.String("value", record[3]))
			continue
		}

		// nvidia-smi returns MiB, convert to MB
		stats = append(stats, GPUStats{
			Name:        name,
			Index:       index,
			MemoryUsed:  memUsed / mebibytesInAMegabyte,
			MemoryTotal: memTotal / mebibytesInAMegabyte,
		})
	}

	if len(stats) == 0 {
		return nil, fmt.Errorf("no GPU data parsed from nvidia-smi")
	}

	slog.DebugContext(ctx, "Collected NVIDIA GPU stats", slog.Int("gpu_count", len(stats)))
	return stats, nil
}

// ROCmSMIOutput represents the JSON structure from rocm-smi
type ROCmSMIOutput map[string]ROCmGPUInfo

type ROCmGPUInfo struct {
	VRAMUsed  string `json:"VRAM Total Used Memory (B)"`
	VRAMTotal string `json:"VRAM Total Memory (B)"`
}

// getAMDStats collects AMD GPU statistics using rocm-smi
func (h *SystemHandler) getAMDStats(ctx context.Context) ([]GPUStats, error) {
	ctx, cancel := context.WithTimeout(ctx, 3*time.Second)
	defer cancel()

	cmd := exec.CommandContext(ctx, "rocm-smi", "--showmeminfo", "vram", "--json")
	output, err := cmd.Output()
	if err != nil {
		slog.WarnContext(ctx, "Failed to execute rocm-smi", slog.String("error", err.Error()))
		return nil, fmt.Errorf("rocm-smi execution failed: %w", err)
	}

	return h.parseROCmOutput(ctx, output)
}

// parseROCmOutput parses JSON output from rocm-smi
func (h *SystemHandler) parseROCmOutput(ctx context.Context, output []byte) ([]GPUStats, error) {
	var rocmData ROCmSMIOutput
	if err := json.Unmarshal(output, &rocmData); err != nil {
		slog.WarnContext(ctx, "Failed to parse rocm-smi JSON output", slog.String("error", err.Error()))
		return nil, fmt.Errorf("failed to parse rocm-smi output: %w", err)
	}

	var stats []GPUStats
	index := 0
	for gpuID, info := range rocmData {
		// Parse memory used (in bytes)
		memUsedBytes, err := strconv.ParseFloat(info.VRAMUsed, 64)
		if err != nil {
			slog.WarnContext(ctx, "Failed to parse AMD memory used", slog.String("gpu", gpuID), slog.String("value", info.VRAMUsed))
			continue
		}

		// Parse memory total (in bytes)
		memTotalBytes, err := strconv.ParseFloat(info.VRAMTotal, 64)
		if err != nil {
			slog.WarnContext(ctx, "Failed to parse AMD memory total", slog.String("gpu", gpuID), slog.String("value", info.VRAMTotal))
			continue
		}

		// Convert bytes to MB
		memUsedMB := memUsedBytes / (1024 * 1024)
		memTotalMB := memTotalBytes / (1024 * 1024)

		stats = append(stats, GPUStats{
			Name:        fmt.Sprintf("AMD GPU %s", gpuID),
			Index:       index,
			MemoryUsed:  memUsedMB,
			MemoryTotal: memTotalMB,
		})
		index++
	}

	if len(stats) == 0 {
		return nil, fmt.Errorf("no GPU data parsed from rocm-smi")
	}

	slog.DebugContext(ctx, "Collected AMD GPU stats", slog.Int("gpu_count", len(stats)))
	return stats, nil
}

// getIntelStats collects Intel GPU statistics using intel_gpu_top
func (h *SystemHandler) getIntelStats(ctx context.Context) ([]GPUStats, error) {
	ctx, cancel := context.WithTimeout(ctx, 3*time.Second)
	defer cancel()

	// intel_gpu_top requires running with -o - for single sample JSON output
	cmd := exec.CommandContext(ctx, "intel_gpu_top", "-J", "-o", "-")
	output, err := cmd.Output()
	if err != nil {
		slog.WarnContext(ctx, "Failed to execute intel_gpu_top", slog.String("error", err.Error()))
		return nil, fmt.Errorf("intel_gpu_top execution failed: %w", err)
	}

	return h.parseIntelOutput(ctx, output)
}

// parseIntelOutput parses JSON output from intel_gpu_top
func (h *SystemHandler) parseIntelOutput(ctx context.Context, output []byte) ([]GPUStats, error) {
	// intel_gpu_top doesn't provide straightforward total memory info
	// This is a simplified implementation - for MVP we'll return basic info

	// For now, return a placeholder indicating Intel GPU detected
	// A more complete implementation would parse /sys/class/drm/card*/device/mem_info_vram_total
	stats := []GPUStats{
		{
			Name:        "Intel GPU",
			Index:       0,
			MemoryUsed:  0,
			MemoryTotal: 0,
		},
	}

	slog.DebugContext(ctx, "Intel GPU detected but detailed stats not yet implemented")
	return stats, nil
}

// getJetsonStats collects NVIDIA Jetson statistics using tegrastats
func (h *SystemHandler) getJetsonStats(ctx context.Context) ([]GPUStats, error) {
	ctx, cancel := context.WithTimeout(ctx, 3*time.Second)
	defer cancel()

	// tegrastats outputs continuous stream, we'll use --interval for single sample
	cmd := exec.CommandContext(ctx, "tegrastats", "--interval", "1000")
	output, err := cmd.Output()
	if err != nil {
		slog.WarnContext(ctx, "Failed to execute tegrastats", slog.String("error", err.Error()))
		return nil, fmt.Errorf("tegrastats execution failed: %w", err)
	}

	return h.parseJetsonOutput(ctx, output)
}

// parseJetsonOutput parses text output from tegrastats
func (h *SystemHandler) parseJetsonOutput(ctx context.Context, output []byte) ([]GPUStats, error) {
	// tegrastats output format: RAM 1234/5678MB (lfb 1x2MB) ...
	// This is a simplified parser for MVP

	lines := strings.Split(string(output), "\n")
	if len(lines) == 0 {
		return nil, fmt.Errorf("no output from tegrastats")
	}

	// Parse first line for RAM info (Jetson uses unified memory)
	// Example: "RAM 1234/5678MB"
	for _, line := range lines {
		if strings.Contains(line, "RAM") {
			// Simple parsing - extract RAM usage
			parts := strings.Fields(line)
			for i, part := range parts {
				if part == "RAM" && i+1 < len(parts) {
					memPart := parts[i+1]
					if strings.Contains(memPart, "/") && strings.HasSuffix(memPart, "MB") {
						memPart = strings.TrimSuffix(memPart, "MB")
						memValues := strings.Split(memPart, "/")
						if len(memValues) == 2 {
							used, _ := strconv.ParseFloat(memValues[0], 64)
							total, _ := strconv.ParseFloat(memValues[1], 64)

							return []GPUStats{
								{
									Name:        "NVIDIA Jetson",
									Index:       0,
									MemoryUsed:  used,
									MemoryTotal: total,
								},
							}, nil
						}
					}
				}
			}
		}
	}

	slog.DebugContext(ctx, "NVIDIA Jetson detected but could not parse memory stats")
	return nil, fmt.Errorf("failed to parse tegrastats output")
=======
// CheckUpgradeAvailable checks if the local system can be upgraded
// Remote environments are handled by the proxy middleware
func (h *SystemHandler) CheckUpgradeAvailable(c *gin.Context) {
	canUpgrade, err := h.upgradeService.CanUpgrade(c.Request.Context())

	if err != nil {
		c.JSON(http.StatusOK, gin.H{
			"canUpgrade": false,
			"error":      true,
			"message":    err.Error(),
		})
		slog.Debug("System upgrade check failed", "error", err)
		return
	}

	c.JSON(http.StatusOK, gin.H{
		"canUpgrade": canUpgrade,
		"error":      false,
		"message":    "System can be upgraded",
	})
}

// TriggerUpgrade triggers a system upgrade by spawning the upgrade CLI command
// This runs the upgrade from outside the current container to avoid self-termination issues
func (h *SystemHandler) TriggerUpgrade(c *gin.Context) {
	currentUser, ok := middleware.RequireAuthentication(c)
	if !ok {
		return
	}

	slog.Info("System upgrade triggered", "user", currentUser.Username, "userId", currentUser.ID)

	err := h.upgradeService.TriggerUpgradeViaCLI(c.Request.Context(), *currentUser)
	if err != nil {
		slog.Error("System upgrade failed", "error", err, "user", currentUser.Username)

		statusCode := http.StatusInternalServerError
		if errors.Is(err, services.ErrUpgradeInProgress) {
			statusCode = http.StatusConflict
		}

		c.JSON(statusCode, gin.H{
			"error":   err.Error(),
			"message": "Failed to initiate upgrade",
		})
		return
	}

	c.JSON(http.StatusAccepted, gin.H{
		"message": "Upgrade initiated successfully. A new container is being created and will replace this one shortly.",
		"success": true,
	})
>>>>>>> c769ceeb
}<|MERGE_RESOLUTION|>--- conflicted
+++ resolved
@@ -1,21 +1,10 @@
 package api
 
 import (
-	"bytes"
 	"context"
-<<<<<<< HEAD
-	"encoding/csv"
-	"encoding/json"
-	"fmt"
-=======
-	"errors"
->>>>>>> c769ceeb
 	"log/slog"
 	"net/http"
-	"os/exec"
 	"runtime"
-	"strconv"
-	"strings"
 	"sync"
 	"sync/atomic"
 	"time"
@@ -523,421 +512,4 @@
 		EnvVars:       envVars,
 		ServiceName:   serviceName,
 	})
-}
-
-<<<<<<< HEAD
-// GPU monitoring methods
-
-// getGPUStats collects and returns GPU statistics for all available GPUs
-func (h *SystemHandler) getGPUStats(ctx context.Context) ([]GPUStats, error) {
-	// Check if we need to detect GPUs
-	if !h.detectionDone {
-		if err := h.detectGPUs(ctx); err != nil {
-			return nil, err
-		}
-	}
-
-	// Check cache
-	h.gpuDetectionCache.RLock()
-	if h.gpuDetectionCache.detected && time.Since(h.gpuDetectionCache.timestamp) < gpuCacheDuration {
-		gpuType := h.gpuDetectionCache.gpuType
-		h.gpuDetectionCache.RUnlock()
-
-		// Collect stats based on GPU type
-		switch gpuType {
-		case "nvidia":
-			return h.getNvidiaStats(ctx)
-		case "amd":
-			return h.getAMDStats(ctx)
-		case "intel":
-			return h.getIntelStats(ctx)
-		case "jetson":
-			return h.getJetsonStats(ctx)
-		}
-	}
-	h.gpuDetectionCache.RUnlock()
-
-	// Re-detect if cache expired
-	if err := h.detectGPUs(ctx); err != nil {
-		return nil, err
-	}
-
-	// Try again after detection
-	h.gpuDetectionCache.RLock()
-	gpuType := h.gpuDetectionCache.gpuType
-	h.gpuDetectionCache.RUnlock()
-
-	switch gpuType {
-	case "nvidia":
-		return h.getNvidiaStats(ctx)
-	case "amd":
-		return h.getAMDStats(ctx)
-	case "intel":
-		return h.getIntelStats(ctx)
-	case "jetson":
-		return h.getJetsonStats(ctx)
-	default:
-		return nil, fmt.Errorf("no supported GPU found")
-	}
-}
-
-// detectGPUs detects available GPU management tools
-func (h *SystemHandler) detectGPUs(ctx context.Context) error {
-	h.detectionMutex.Lock()
-	defer h.detectionMutex.Unlock()
-
-	slog.DebugContext(ctx, "Starting GPU detection")
-
-	// Check for NVIDIA
-	if path, err := exec.LookPath("nvidia-smi"); err == nil {
-		h.nvidiaSmi = true
-		h.gpuDetectionCache.Lock()
-		h.gpuDetectionCache.detected = true
-		h.gpuDetectionCache.gpuType = "nvidia"
-		h.gpuDetectionCache.toolPath = path
-		h.gpuDetectionCache.timestamp = time.Now()
-		h.gpuDetectionCache.Unlock()
-		h.detectionDone = true
-		slog.InfoContext(ctx, "NVIDIA GPU detected", slog.String("tool", "nvidia-smi"), slog.String("path", path))
-		return nil
-	}
-
-	// Check for AMD ROCm
-	if path, err := exec.LookPath("rocm-smi"); err == nil {
-		h.rocmSmi = true
-		h.gpuDetectionCache.Lock()
-		h.gpuDetectionCache.detected = true
-		h.gpuDetectionCache.gpuType = "amd"
-		h.gpuDetectionCache.toolPath = path
-		h.gpuDetectionCache.timestamp = time.Now()
-		h.gpuDetectionCache.Unlock()
-		h.detectionDone = true
-		slog.InfoContext(ctx, "AMD GPU detected", slog.String("tool", "rocm-smi"), slog.String("path", path))
-		return nil
-	}
-
-	// Check for NVIDIA Jetson
-	if path, err := exec.LookPath("tegrastats"); err == nil {
-		h.tegrastats = true
-		h.gpuDetectionCache.Lock()
-		h.gpuDetectionCache.detected = true
-		h.gpuDetectionCache.gpuType = "jetson"
-		h.gpuDetectionCache.toolPath = path
-		h.gpuDetectionCache.timestamp = time.Now()
-		h.gpuDetectionCache.Unlock()
-		h.detectionDone = true
-		slog.InfoContext(ctx, "NVIDIA Jetson detected", slog.String("tool", "tegrastats"), slog.String("path", path))
-		return nil
-	}
-
-	// Check for Intel GPU
-	if path, err := exec.LookPath("intel_gpu_top"); err == nil {
-		h.intelGpuTop = true
-		h.gpuDetectionCache.Lock()
-		h.gpuDetectionCache.detected = true
-		h.gpuDetectionCache.gpuType = "intel"
-		h.gpuDetectionCache.toolPath = path
-		h.gpuDetectionCache.timestamp = time.Now()
-		h.gpuDetectionCache.Unlock()
-		h.detectionDone = true
-		slog.InfoContext(ctx, "Intel GPU detected", slog.String("tool", "intel_gpu_top"), slog.String("path", path))
-		return nil
-	}
-
-	h.detectionDone = true
-	slog.DebugContext(ctx, "No GPU detected on this system")
-	return fmt.Errorf("no supported GPU found")
-}
-
-// getNvidiaStats collects NVIDIA GPU statistics using nvidia-smi
-func (h *SystemHandler) getNvidiaStats(ctx context.Context) ([]GPUStats, error) {
-	ctx, cancel := context.WithTimeout(ctx, 3*time.Second)
-	defer cancel()
-
-	// Query: index, name, memory.used, memory.total
-	cmd := exec.CommandContext(ctx, "nvidia-smi",
-		"--query-gpu=index,name,memory.used,memory.total",
-		"--format=csv,noheader,nounits")
-
-	output, err := cmd.Output()
-	if err != nil {
-		slog.WarnContext(ctx, "Failed to execute nvidia-smi", slog.String("error", err.Error()))
-		return nil, fmt.Errorf("nvidia-smi execution failed: %w", err)
-	}
-
-	return h.parseNvidiaOutput(ctx, output)
-}
-
-// parseNvidiaOutput parses CSV output from nvidia-smi
-func (h *SystemHandler) parseNvidiaOutput(ctx context.Context, output []byte) ([]GPUStats, error) {
-	reader := csv.NewReader(bytes.NewReader(output))
-	reader.TrimLeadingSpace = true
-
-	records, err := reader.ReadAll()
-	if err != nil {
-		slog.WarnContext(ctx, "Failed to parse nvidia-smi CSV output", slog.String("error", err.Error()))
-		return nil, fmt.Errorf("failed to parse nvidia-smi output: %w", err)
-	}
-
-	var stats []GPUStats
-	for _, record := range records {
-		if len(record) < 4 {
-			continue
-		}
-
-		index, err := strconv.Atoi(strings.TrimSpace(record[0]))
-		if err != nil {
-			slog.WarnContext(ctx, "Failed to parse GPU index", slog.String("value", record[0]))
-			continue
-		}
-
-		name := strings.TrimSpace(record[1])
-
-		memUsed, err := strconv.ParseFloat(strings.TrimSpace(record[2]), 64)
-		if err != nil {
-			slog.WarnContext(ctx, "Failed to parse memory used", slog.String("value", record[2]))
-			continue
-		}
-
-		memTotal, err := strconv.ParseFloat(strings.TrimSpace(record[3]), 64)
-		if err != nil {
-			slog.WarnContext(ctx, "Failed to parse memory total", slog.String("value", record[3]))
-			continue
-		}
-
-		// nvidia-smi returns MiB, convert to MB
-		stats = append(stats, GPUStats{
-			Name:        name,
-			Index:       index,
-			MemoryUsed:  memUsed / mebibytesInAMegabyte,
-			MemoryTotal: memTotal / mebibytesInAMegabyte,
-		})
-	}
-
-	if len(stats) == 0 {
-		return nil, fmt.Errorf("no GPU data parsed from nvidia-smi")
-	}
-
-	slog.DebugContext(ctx, "Collected NVIDIA GPU stats", slog.Int("gpu_count", len(stats)))
-	return stats, nil
-}
-
-// ROCmSMIOutput represents the JSON structure from rocm-smi
-type ROCmSMIOutput map[string]ROCmGPUInfo
-
-type ROCmGPUInfo struct {
-	VRAMUsed  string `json:"VRAM Total Used Memory (B)"`
-	VRAMTotal string `json:"VRAM Total Memory (B)"`
-}
-
-// getAMDStats collects AMD GPU statistics using rocm-smi
-func (h *SystemHandler) getAMDStats(ctx context.Context) ([]GPUStats, error) {
-	ctx, cancel := context.WithTimeout(ctx, 3*time.Second)
-	defer cancel()
-
-	cmd := exec.CommandContext(ctx, "rocm-smi", "--showmeminfo", "vram", "--json")
-	output, err := cmd.Output()
-	if err != nil {
-		slog.WarnContext(ctx, "Failed to execute rocm-smi", slog.String("error", err.Error()))
-		return nil, fmt.Errorf("rocm-smi execution failed: %w", err)
-	}
-
-	return h.parseROCmOutput(ctx, output)
-}
-
-// parseROCmOutput parses JSON output from rocm-smi
-func (h *SystemHandler) parseROCmOutput(ctx context.Context, output []byte) ([]GPUStats, error) {
-	var rocmData ROCmSMIOutput
-	if err := json.Unmarshal(output, &rocmData); err != nil {
-		slog.WarnContext(ctx, "Failed to parse rocm-smi JSON output", slog.String("error", err.Error()))
-		return nil, fmt.Errorf("failed to parse rocm-smi output: %w", err)
-	}
-
-	var stats []GPUStats
-	index := 0
-	for gpuID, info := range rocmData {
-		// Parse memory used (in bytes)
-		memUsedBytes, err := strconv.ParseFloat(info.VRAMUsed, 64)
-		if err != nil {
-			slog.WarnContext(ctx, "Failed to parse AMD memory used", slog.String("gpu", gpuID), slog.String("value", info.VRAMUsed))
-			continue
-		}
-
-		// Parse memory total (in bytes)
-		memTotalBytes, err := strconv.ParseFloat(info.VRAMTotal, 64)
-		if err != nil {
-			slog.WarnContext(ctx, "Failed to parse AMD memory total", slog.String("gpu", gpuID), slog.String("value", info.VRAMTotal))
-			continue
-		}
-
-		// Convert bytes to MB
-		memUsedMB := memUsedBytes / (1024 * 1024)
-		memTotalMB := memTotalBytes / (1024 * 1024)
-
-		stats = append(stats, GPUStats{
-			Name:        fmt.Sprintf("AMD GPU %s", gpuID),
-			Index:       index,
-			MemoryUsed:  memUsedMB,
-			MemoryTotal: memTotalMB,
-		})
-		index++
-	}
-
-	if len(stats) == 0 {
-		return nil, fmt.Errorf("no GPU data parsed from rocm-smi")
-	}
-
-	slog.DebugContext(ctx, "Collected AMD GPU stats", slog.Int("gpu_count", len(stats)))
-	return stats, nil
-}
-
-// getIntelStats collects Intel GPU statistics using intel_gpu_top
-func (h *SystemHandler) getIntelStats(ctx context.Context) ([]GPUStats, error) {
-	ctx, cancel := context.WithTimeout(ctx, 3*time.Second)
-	defer cancel()
-
-	// intel_gpu_top requires running with -o - for single sample JSON output
-	cmd := exec.CommandContext(ctx, "intel_gpu_top", "-J", "-o", "-")
-	output, err := cmd.Output()
-	if err != nil {
-		slog.WarnContext(ctx, "Failed to execute intel_gpu_top", slog.String("error", err.Error()))
-		return nil, fmt.Errorf("intel_gpu_top execution failed: %w", err)
-	}
-
-	return h.parseIntelOutput(ctx, output)
-}
-
-// parseIntelOutput parses JSON output from intel_gpu_top
-func (h *SystemHandler) parseIntelOutput(ctx context.Context, output []byte) ([]GPUStats, error) {
-	// intel_gpu_top doesn't provide straightforward total memory info
-	// This is a simplified implementation - for MVP we'll return basic info
-
-	// For now, return a placeholder indicating Intel GPU detected
-	// A more complete implementation would parse /sys/class/drm/card*/device/mem_info_vram_total
-	stats := []GPUStats{
-		{
-			Name:        "Intel GPU",
-			Index:       0,
-			MemoryUsed:  0,
-			MemoryTotal: 0,
-		},
-	}
-
-	slog.DebugContext(ctx, "Intel GPU detected but detailed stats not yet implemented")
-	return stats, nil
-}
-
-// getJetsonStats collects NVIDIA Jetson statistics using tegrastats
-func (h *SystemHandler) getJetsonStats(ctx context.Context) ([]GPUStats, error) {
-	ctx, cancel := context.WithTimeout(ctx, 3*time.Second)
-	defer cancel()
-
-	// tegrastats outputs continuous stream, we'll use --interval for single sample
-	cmd := exec.CommandContext(ctx, "tegrastats", "--interval", "1000")
-	output, err := cmd.Output()
-	if err != nil {
-		slog.WarnContext(ctx, "Failed to execute tegrastats", slog.String("error", err.Error()))
-		return nil, fmt.Errorf("tegrastats execution failed: %w", err)
-	}
-
-	return h.parseJetsonOutput(ctx, output)
-}
-
-// parseJetsonOutput parses text output from tegrastats
-func (h *SystemHandler) parseJetsonOutput(ctx context.Context, output []byte) ([]GPUStats, error) {
-	// tegrastats output format: RAM 1234/5678MB (lfb 1x2MB) ...
-	// This is a simplified parser for MVP
-
-	lines := strings.Split(string(output), "\n")
-	if len(lines) == 0 {
-		return nil, fmt.Errorf("no output from tegrastats")
-	}
-
-	// Parse first line for RAM info (Jetson uses unified memory)
-	// Example: "RAM 1234/5678MB"
-	for _, line := range lines {
-		if strings.Contains(line, "RAM") {
-			// Simple parsing - extract RAM usage
-			parts := strings.Fields(line)
-			for i, part := range parts {
-				if part == "RAM" && i+1 < len(parts) {
-					memPart := parts[i+1]
-					if strings.Contains(memPart, "/") && strings.HasSuffix(memPart, "MB") {
-						memPart = strings.TrimSuffix(memPart, "MB")
-						memValues := strings.Split(memPart, "/")
-						if len(memValues) == 2 {
-							used, _ := strconv.ParseFloat(memValues[0], 64)
-							total, _ := strconv.ParseFloat(memValues[1], 64)
-
-							return []GPUStats{
-								{
-									Name:        "NVIDIA Jetson",
-									Index:       0,
-									MemoryUsed:  used,
-									MemoryTotal: total,
-								},
-							}, nil
-						}
-					}
-				}
-			}
-		}
-	}
-
-	slog.DebugContext(ctx, "NVIDIA Jetson detected but could not parse memory stats")
-	return nil, fmt.Errorf("failed to parse tegrastats output")
-=======
-// CheckUpgradeAvailable checks if the local system can be upgraded
-// Remote environments are handled by the proxy middleware
-func (h *SystemHandler) CheckUpgradeAvailable(c *gin.Context) {
-	canUpgrade, err := h.upgradeService.CanUpgrade(c.Request.Context())
-
-	if err != nil {
-		c.JSON(http.StatusOK, gin.H{
-			"canUpgrade": false,
-			"error":      true,
-			"message":    err.Error(),
-		})
-		slog.Debug("System upgrade check failed", "error", err)
-		return
-	}
-
-	c.JSON(http.StatusOK, gin.H{
-		"canUpgrade": canUpgrade,
-		"error":      false,
-		"message":    "System can be upgraded",
-	})
-}
-
-// TriggerUpgrade triggers a system upgrade by spawning the upgrade CLI command
-// This runs the upgrade from outside the current container to avoid self-termination issues
-func (h *SystemHandler) TriggerUpgrade(c *gin.Context) {
-	currentUser, ok := middleware.RequireAuthentication(c)
-	if !ok {
-		return
-	}
-
-	slog.Info("System upgrade triggered", "user", currentUser.Username, "userId", currentUser.ID)
-
-	err := h.upgradeService.TriggerUpgradeViaCLI(c.Request.Context(), *currentUser)
-	if err != nil {
-		slog.Error("System upgrade failed", "error", err, "user", currentUser.Username)
-
-		statusCode := http.StatusInternalServerError
-		if errors.Is(err, services.ErrUpgradeInProgress) {
-			statusCode = http.StatusConflict
-		}
-
-		c.JSON(statusCode, gin.H{
-			"error":   err.Error(),
-			"message": "Failed to initiate upgrade",
-		})
-		return
-	}
-
-	c.JSON(http.StatusAccepted, gin.H{
-		"message": "Upgrade initiated successfully. A new container is being created and will replace this one shortly.",
-		"success": true,
-	})
->>>>>>> c769ceeb
 }