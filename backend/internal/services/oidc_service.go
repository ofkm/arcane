--- conflicted
+++ resolved
@@ -413,88 +413,6 @@
 	return &userInfoDto, tokenResp, nil
 }
 
-<<<<<<< HEAD
-=======
-func (s *OidcService) RefreshToken(ctx context.Context, refreshToken string) (*dto.OidcTokenResponse, error) {
-	if refreshToken == "" {
-		return nil, errors.New("refresh token is required")
-	}
-
-	cfg, err := s.getEffectiveConfig(ctx)
-	if err != nil {
-		slog.Error("RefreshToken: failed to get OIDC config", "error", err)
-		return nil, err
-	}
-
-	provider, err := s.getOrDiscoverProvider(ctx, cfg.IssuerURL)
-	if err != nil {
-		return nil, err
-	}
-
-	scopes := strings.Fields(cfg.Scopes)
-	if len(scopes) == 0 {
-		scopes = []string{"email", "profile"}
-	}
-	scopes = s.ensureOpenIDScope(scopes)
-
-	oauth2Config := oauth2.Config{
-		ClientID:     cfg.ClientID,
-		ClientSecret: cfg.ClientSecret,
-		Endpoint:     provider.Endpoint(),
-		RedirectURL:  s.GetOidcRedirectURL(),
-		Scopes:       scopes,
-	}
-
-	oldToken := &oauth2.Token{
-		RefreshToken: refreshToken,
-	}
-
-	providerCtx := oidc.ClientContext(ctx, s.httpClient)
-	tokenSource := oauth2Config.TokenSource(providerCtx, oldToken)
-
-	newToken, err := tokenSource.Token()
-	if err != nil {
-		slog.Error("RefreshToken: token refresh failed", "error", err)
-		return nil, fmt.Errorf("failed to refresh access token: %w", err)
-	}
-
-	tokenType := newToken.TokenType
-	if tokenType == "" {
-		tokenType = "Bearer"
-	}
-
-	var rawIDToken string
-	if idTokenValue := newToken.Extra("id_token"); idTokenValue != nil {
-		if idTokenStr, ok := idTokenValue.(string); ok {
-			rawIDToken = idTokenStr
-		}
-	}
-
-	tokenResp := &dto.OidcTokenResponse{
-		AccessToken:  newToken.AccessToken,
-		TokenType:    tokenType,
-		RefreshToken: newToken.RefreshToken,
-		IDToken:      rawIDToken,
-	}
-
-	if !newToken.Expiry.IsZero() {
-		expiresIn := int(time.Until(newToken.Expiry).Seconds())
-		if expiresIn < 0 {
-			expiresIn = 0
-		}
-		tokenResp.ExpiresIn = expiresIn
-	}
-
-	if tokenResp.RefreshToken == "" {
-		tokenResp.RefreshToken = refreshToken
-		slog.Debug("RefreshToken: no new refresh token issued, reusing existing")
-	}
-
-	slog.Info("RefreshToken: token refresh successful", "has_new_refresh_token", newToken.RefreshToken != "")
-	return tokenResp, nil
-}
-
->>>>>>> e13c3c71
 func (s *OidcService) decodeState(encodedState string) (*OidcState, error) {
 	stateJSON, err := base64.URLEncoding.DecodeString(encodedState)
 	if err != nil {
