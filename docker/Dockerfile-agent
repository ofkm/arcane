--- conflicted
+++ resolved
@@ -29,11 +29,7 @@
     ./cmd/main.go
 
 FROM alpine:3 AS agent
-<<<<<<< HEAD
-RUN apk upgrade && apk --no-cache add ca-certificates tzdata curl su-exec gcompat
-=======
-RUN apk upgrade && apk --no-cache add ca-certificates tzdata curl
->>>>>>> fd0c832a
+RUN apk upgrade && apk --no-cache add ca-certificates tzdata curl gcompat
 
 WORKDIR /app
 RUN mkdir -p /app/data
