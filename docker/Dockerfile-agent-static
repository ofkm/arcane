FROM alpine:3

ARG TARGETARCH

WORKDIR /app
<<<<<<< HEAD
RUN apk upgrade && apk --no-cache add ca-certificates tzdata curl su-exec gcompat \
 && (delgroup ping || true) && (apk del iputils || true)
=======
RUN apk upgrade && apk --no-cache add ca-certificates tzdata curl
RUN mkdir -p /app/data
>>>>>>> fd0c832a

COPY ./backend/.bin/arcane-agent-linux-${TARGETARCH} ./arcane-agent

ENV ENVIRONMENT=production \
    AGENT_MODE=true \
    GIN_MODE=release \
    PORT=3553

LABEL org.opencontainers.image.title="Arcane Agent"
LABEL org.opencontainers.image.description="Arcane Agent"
LABEL org.opencontainers.image.source="https://github.com/ofkm/arcane"
LABEL com.ofkm.arcane.updater="false"
LABEL com.ofkm.arcane.server="true"

EXPOSE 3553
VOLUME ["/app/data"]

CMD ["./arcane-agent"]<|MERGE_RESOLUTION|>--- conflicted
+++ resolved
@@ -3,13 +3,8 @@
 ARG TARGETARCH
 
 WORKDIR /app
-<<<<<<< HEAD
-RUN apk upgrade && apk --no-cache add ca-certificates tzdata curl su-exec gcompat \
- && (delgroup ping || true) && (apk del iputils || true)
-=======
-RUN apk upgrade && apk --no-cache add ca-certificates tzdata curl
+RUN apk upgrade && apk --no-cache add ca-certificates tzdata curl gcompat
 RUN mkdir -p /app/data
->>>>>>> fd0c832a
 
 COPY ./backend/.bin/arcane-agent-linux-${TARGETARCH} ./arcane-agent
 
