--- conflicted
+++ resolved
@@ -3,13 +3,8 @@
 	<head>
 		<meta charset="utf-8" />
 		<link rel="icon" href="%sveltekit.assets%/img/arcane.png" />
-<<<<<<< HEAD
 		<meta name="viewport" content="width=device-width, initial-scale=1, maximum-scale=1" />
-=======
-		<meta name="viewport" content="width=device-width, initial-scale=1" />
 		<link rel="manifest" href="%sveltekit.assets%/app.webmanifest" />
-		
->>>>>>> d796957d
 		%sveltekit.head%
 	</head>
 	<body data-sveltekit-preload-data="hover">
