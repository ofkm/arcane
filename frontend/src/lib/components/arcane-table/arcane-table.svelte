--- conflicted
+++ resolved
@@ -377,15 +377,9 @@
 {/snippet}
 
 {#snippet Pagination({ table }: { table: TableType<TData> })}
-<<<<<<< HEAD
 	<div class="flex flex-col gap-4 px-2 sm:flex-row sm:items-center sm:justify-between">
 		<div class="text-muted-foreground order-2 text-sm sm:order-1">
-			{m.common_showing_of_total({ shown: table.getFilteredRowModel().rows.length, total: totalItems })}
-=======
-	<div class="flex items-center justify-between px-2">
-		<div class="text-muted-foreground flex-1 text-sm">
 			{m.common_showing_of_total({ shown: items.data.length, total: totalItems })}
->>>>>>> 32bcc4fb
 		</div>
 		<div class="order-1 flex flex-col gap-4 sm:order-2 sm:flex-row sm:items-center sm:space-x-6 lg:space-x-8">
 			<div class="flex items-center justify-between space-x-2 sm:justify-start">
