--- conflicted
+++ resolved
@@ -51,12 +51,7 @@
 	data-slot="card-header"
 	class={cn(
 		'@container/card-header grid auto-rows-min grid-rows-[auto_auto] items-start gap-1.5 px-6 has-data-[slot=card-action]:grid-cols-[1fr_auto] [.border-b]:pb-6',
-<<<<<<< HEAD
-		icon ? 'flex flex-row items-start space-y-0 transition-colors' : '',
-		icon ? headerBackgroundClass : '',
-=======
 		icon && 'from-primary/3 flex flex-row items-start space-y-0 bg-linear-to-br to-transparent',
->>>>>>> 081ba233
 		icon && compact ? 'gap-2 p-2' : icon ? 'gap-3 p-3.5' : '',
 		icon && enableHover && `transition-colors ${headerHoverClass}`,
 		className
