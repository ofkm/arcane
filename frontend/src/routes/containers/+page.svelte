--- conflicted
+++ resolved
@@ -86,11 +86,7 @@
 		}
 	});
 
-<<<<<<< HEAD
-	const actionButtons: ActionButton[] = [
-=======
 	const actionButtons: ActionButton[] = $derived.by(() => [
->>>>>>> a0b4b4a7
 		{
 			id: 'create',
 			action: 'create',
