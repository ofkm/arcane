<script lang="ts">
	import ArcaneTable from '$lib/components/arcane-table/arcane-table.svelte';
	import StatusBadge from '$lib/components/badges/status-badge.svelte';
	import { Button } from '$lib/components/ui/button/index.js';
	import * as DropdownMenu from '$lib/components/ui/dropdown-menu/index.js';
	import * as Card from '$lib/components/ui/card/index.js';
	import StatusBadge from '$lib/components/badges/status-badge.svelte';
	import EllipsisIcon from '@lucide/svelte/icons/ellipsis';
	import PencilIcon from '@lucide/svelte/icons/pencil';
	import TestTubeIcon from '@lucide/svelte/icons/test-tube';
	import Trash2Icon from '@lucide/svelte/icons/trash-2';
	import { openConfirmDialog } from '$lib/components/confirm-dialog';
	import { toast } from 'svelte-sonner';
	import { handleApiResultWithCallbacks } from '$lib/utils/api.util';
	import { tryCatch } from '$lib/utils/try-catch';
	import type { Paginated, SearchPaginationSortRequest } from '$lib/types/pagination.type';
	import type { ContainerRegistry } from '$lib/types/container-registry.type';
	import type { ColumnSpec } from '$lib/components/arcane-table';
	import { RegistryMobileCard } from '$lib/components/arcane-table';
	import { format } from 'date-fns';
	import { m } from '$lib/paraglide/messages';
	import { containerRegistryService } from '$lib/services/container-registry-service';

	let {
		registries = $bindable(),
		selectedIds = $bindable(),
		requestOptions = $bindable(),
		onEditRegistry
	}: {
		registries: Paginated<ContainerRegistry>;
		selectedIds: string[];
		requestOptions: SearchPaginationSortRequest;
		onEditRegistry: (registry: ContainerRegistry) => void;
	} = $props();

	let isLoading = $state({
		removing: false,
		testing: false
	});

	function getRegistryDisplayName(url: string) {
		if (!url || url === 'docker.io') return m.registry_docker_hub();
		if (url.includes('ghcr.io')) return m.registry_github_container_registry();
		if (url.includes('gcr.io')) return m.registry_google_container_registry();
		if (url.includes('quay.io')) return m.registry_quay_io();
		return url;
	}

	async function handleDeleteSelected(ids: string[]) {
		if (!ids?.length) return;

		openConfirmDialog({
			title: m.registries_remove_selected_title({ count: ids.length }),
			message: m.registries_remove_selected_message({ count: ids.length }),
			confirm: {
				label: m.common_remove(),
				destructive: true,
				action: async () => {
					isLoading.removing = true;

					let successCount = 0;
					let failureCount = 0;
					for (const id of ids) {
						const reg = registries.data.find((r) => r.id === id);
						const result = await tryCatch(containerRegistryService.deleteRegistry(id));
						if (result.error) {
							failureCount++;
							toast.error(m.registries_delete_failed({ url: reg?.url ?? m.common_unknown() }));
						} else {
							successCount++;
						}
					}

					if (successCount > 0) {
						toast.success(m.registries_bulk_remove_success({ count: successCount }));
						registries = await containerRegistryService.getRegistries(requestOptions);
					}
					if (failureCount > 0) toast.error(m.registries_bulk_remove_failed({ count: failureCount }));

					selectedIds = [];
					isLoading.removing = false;
				}
			}
		});
	}

	async function handleDeleteOne(id: string, url: string) {
		const safeUrl = url ?? m.common_unknown();
		openConfirmDialog({
			title: m.registries_remove_title(),
			message: m.registries_remove_message({ url: safeUrl }),
			confirm: {
				label: m.common_remove(),
				destructive: true,
				action: async () => {
					isLoading.removing = true;

					const result = await tryCatch(containerRegistryService.deleteRegistry(id));
					handleApiResultWithCallbacks({
						result,
						message: m.registries_delete_failed({ url: safeUrl }),
						setLoadingState: () => {},
						onSuccess: async () => {
							toast.success(m.registries_delete_success({ url: safeUrl }));
							registries = await containerRegistryService.getRegistries(requestOptions);
						}
					});

					isLoading.removing = false;
				}
			}
		});
	}

	async function handleTest(id: string, url: string) {
		isLoading.testing = true;
		const safeUrl = url ?? m.common_unknown();
		const result = await tryCatch(containerRegistryService.testRegistry(id));
		handleApiResultWithCallbacks({
			result,
			message: m.registries_test_failed({ url: safeUrl }),
			setLoadingState: () => {},
			onSuccess: (resp) => {
				const msg = (resp as any)?.message ?? m.common_unknown();
				toast.success(m.registries_test_success({ url: safeUrl, message: msg }));
			}
		});
		isLoading.testing = false;
	}

	const columns = [
		{ accessorKey: 'id', title: m.common_id(), hidden: true },
		{
			accessorKey: 'url',
			title: m.registries_url(),
			sortable: true,
			cell: UrlCell
		},
		{
			accessorKey: 'username',
			title: m.common_username(),
			sortable: true,
			cell: UsernameCell
		},
		{
			accessorKey: 'description',
			title: m.common_description(),
			sortable: true,
			cell: DescriptionCell
		},
		{
			accessorKey: 'enabled',
			title: m.common_status(),
			sortable: true,
			cell: StatusCell
		},
		{
			accessorKey: 'createdAt',
			title: m.common_created(),
			sortable: true,
			cell: CreatedCell
		}
	] satisfies ColumnSpec<ContainerRegistry>[];
</script>

{#snippet UrlCell({ item }: { item: ContainerRegistry })}
	<div class="flex flex-col">
		<span class="font-medium">{item.url || 'docker.io'}</span>
		<span class="text-muted-foreground text-xs">{getRegistryDisplayName(item.url)}</span>
	</div>
{/snippet}

{#snippet UsernameCell({ value }: { value: unknown })}
	<span class="font-mono text-sm">{String(value ?? m.common_na())}</span>
{/snippet}

{#snippet DescriptionCell({ value }: { value: unknown })}
	<span class="text-muted-foreground text-sm">{String(value ?? m.common_no_description())}</span>
{/snippet}

{#snippet StatusCell({ value }: { value: unknown })}
	{@const enabled = Boolean(value)}
	<StatusBadge variant={enabled ? 'green' : 'red'} text={enabled ? m.common_enabled() : m.common_disabled()} />
{/snippet}

{#snippet CreatedCell({ value }: { value: unknown })}
	<span class="text-sm">{value ? format(new Date(String(value)), 'PP p') : m.common_na()}</span>
{/snippet}

{#snippet RegistryMobileCardSnippet({ row, item }: { row: any; item: ContainerRegistry })}
	<RegistryMobileCard {item} rowActions={RowActions} />
{/snippet}

{#snippet RowActions({ item }: { item: ContainerRegistry })}
	<DropdownMenu.Root>
		<DropdownMenu.Trigger>
			{#snippet child({ props })}
				<Button {...props} variant="ghost" size="icon" class="relative size-8 p-0">
					<span class="sr-only">{m.common_open_menu()}</span>
					<EllipsisIcon />
				</Button>
			{/snippet}
		</DropdownMenu.Trigger>
		<DropdownMenu.Content align="end">
			<DropdownMenu.Group>
				<DropdownMenu.Item onclick={() => handleTest(item.id, item.url)} disabled={isLoading.testing}>
					<TestTubeIcon class="size-4" />
					{m.registries_test_connection()}
				</DropdownMenu.Item>
				<DropdownMenu.Item onclick={() => onEditRegistry(item)}>
					<PencilIcon class="size-4" />
					{m.common_edit()}
				</DropdownMenu.Item>
<<<<<<< HEAD
				<DropdownMenu.Item
					class="text-red-500 focus:text-red-700!"
					onclick={() => handleDeleteOne(item.id, item.url)}
					disabled={isLoading.removing}
				>
=======
				<DropdownMenu.Item variant="destructive" onclick={() => handleDeleteOne(item.id, item.url)} disabled={isLoading.removing}>
>>>>>>> 35ae61b5
					<Trash2Icon class="size-4" />
					{m.common_remove()}
				</DropdownMenu.Item>
			</DropdownMenu.Group>
		</DropdownMenu.Content>
	</DropdownMenu.Root>
{/snippet}

<div>
	<ArcaneTable
		items={registries}
		bind:requestOptions
		bind:selectedIds
		onRemoveSelected={(ids) => handleDeleteSelected(ids)}
		onRefresh={async (options) => (registries = await containerRegistryService.getRegistries(options))}
		{columns}
		rowActions={RowActions}
		mobileCard={RegistryMobileCardSnippet}
	/>
</div><|MERGE_RESOLUTION|>--- conflicted
+++ resolved
@@ -211,15 +211,7 @@
 					<PencilIcon class="size-4" />
 					{m.common_edit()}
 				</DropdownMenu.Item>
-<<<<<<< HEAD
-				<DropdownMenu.Item
-					class="text-red-500 focus:text-red-700!"
-					onclick={() => handleDeleteOne(item.id, item.url)}
-					disabled={isLoading.removing}
-				>
-=======
 				<DropdownMenu.Item variant="destructive" onclick={() => handleDeleteOne(item.id, item.url)} disabled={isLoading.removing}>
->>>>>>> 35ae61b5
 					<Trash2Icon class="size-4" />
 					{m.common_remove()}
 				</DropdownMenu.Item>
