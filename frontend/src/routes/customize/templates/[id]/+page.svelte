--- conflicted
+++ resolved
@@ -182,13 +182,7 @@
 					<FileTextIcon class="size-6 text-purple-500" />
 				</div>
 				<div class="min-w-0 flex-1">
-<<<<<<< HEAD
-					<div class="text-muted-foreground text-xs font-semibold tracking-wide uppercase">
-						{m.common_environment_variables()}
-					</div>
-=======
 					<div class="text-muted-foreground text-xs font-semibold uppercase tracking-wide">{m.environment_variables()}</div>
->>>>>>> 94e1e0dd
 					<div class="mt-1 flex flex-wrap items-baseline gap-2">
 						<div class="text-2xl font-bold">{envVars.length}</div>
 						{#if envVars.length > 0}
