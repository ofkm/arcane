--- conflicted
+++ resolved
@@ -298,42 +298,23 @@
 	</DropdownMenu.Root>
 {/snippet}
 
-<<<<<<< HEAD
-<Card.Root class="flex flex-col gap-6 py-3">
-	<Card.Content class="px-6 py-5">
-		<ArcaneTable
-			persistKey="arcane-environments-table"
-			items={environments}
-			bind:requestOptions
-			bind:selectedIds
-			bind:mobileFieldVisibility
-			onRemoveSelected={(ids) => handleDeleteSelected(ids)}
-			onRefresh={async (options) => (environments = await environmentManagementService.getEnvironments(options))}
-			{columns}
-			{mobileFields}
-			rowActions={RowActions}
-			mobileCard={EnvironmentMobileCardSnippet}
-		/>
-	</Card.Content>
-</Card.Root>
+<ArcaneTable
+		persistKey="arcane-environments-table"
+		items={environments}
+		bind:requestOptions
+		bind:selectedIds
+		bind:mobileFieldVisibility
+		onRemoveSelected={(ids) => handleDeleteSelected(ids)}
+		onRefresh={async (options) => (environments = await environmentManagementService.getEnvironments(options))}
+		{columns}
+		{mobileFields}
+		rowActions={RowActions}
+	  mobileCard={EnvironmentMobileCardSnippet}
+  />
 
 <UpgradeConfirmationDialog
 	bind:open={showUpgradeDialog}
 	version="Latest"
 	onConfirm={handleConfirmUpgrade}
 	environmentName={selectedEnvironmentForUpgrade?.name}
-=======
-<ArcaneTable
-	persistKey="arcane-environments-table"
-	items={environments}
-	bind:requestOptions
-	bind:selectedIds
-	bind:mobileFieldVisibility
-	onRemoveSelected={(ids) => handleDeleteSelected(ids)}
-	onRefresh={async (options) => (environments = await environmentManagementService.getEnvironments(options))}
-	{columns}
-	{mobileFields}
-	rowActions={RowActions}
-	mobileCard={EnvironmentMobileCardSnippet}
->>>>>>> a89581e2
 />