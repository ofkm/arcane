--- conflicted
+++ resolved
@@ -266,31 +266,6 @@
 	</DropdownMenu.Root>
 {/snippet}
 
-<<<<<<< HEAD
-{#if hasNetworks}
-	<Card.Root>
-		<Card.Content class="py-5">
-			<ArcaneTable
-				persistKey="arcane-networks-table"
-				items={networks}
-				bind:requestOptions
-				bind:selectedIds
-				onRemoveSelected={(ids) => handleDeleteSelectedNetworks(ids)}
-				onRefresh={async (options) => (networks = await networkService.getNetworks(options))}
-				{columns}
-				rowActions={RowActions}
-				mobileCard={NetworkMobileCard}
-			/>
-		</Card.Content>
-	</Card.Root>
-{:else}
-	<div class="flex flex-col items-center justify-center px-6 py-12 text-center">
-		<NetworkIcon class="text-muted-foreground mb-4 size-12 opacity-40" />
-		<p class="text-lg font-medium">{m.networks_empty_title()}</p>
-		<p class="text-muted-foreground mt-1 text-sm">{m.networks_empty_description()}</p>
-	</div>
-{/if}
-=======
 <Card.Root>
 	<Card.Content class="py-5">
 		<ArcaneTable
@@ -302,7 +277,7 @@
 			onRefresh={async (options) => (networks = await networkService.getNetworks(options))}
 			{columns}
 			rowActions={RowActions}
+			mobileCard={NetworkMobileCard}
 		/>
 	</Card.Content>
-</Card.Root>
->>>>>>> 32bcc4fb
+</Card.Root>