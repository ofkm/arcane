<script lang="ts">
	import { Button } from '$lib/components/ui/button/index.js';
	import ArrowLeftIcon from '@lucide/svelte/icons/arrow-left';
	import TerminalIcon from '@lucide/svelte/icons/terminal';
	import CopyIcon from '@lucide/svelte/icons/copy';
	import { Spinner } from '$lib/components/ui/spinner/index.js';
	import LayoutTemplateIcon from '@lucide/svelte/icons/layout-template';
	import WandIcon from '@lucide/svelte/icons/wand';
	import { Input } from '$lib/components/ui/input/index.js';
	import { Label } from '$lib/components/ui/label/index.js';
	import { goto, invalidateAll } from '$app/navigation';
	import { toast } from 'svelte-sonner';
	import { preventDefault, createForm } from '$lib/utils/form.utils';
	import { tryCatch } from '$lib/utils/try-catch';
	import { handleApiResultWithCallbacks } from '$lib/utils/api.util';
	import { Textarea } from '$lib/components/ui/textarea/index.js';
	import * as Dialog from '$lib/components/ui/dialog/index.js';
	import TemplateSelectionDialog from '$lib/components/dialogs/template-selection-dialog.svelte';
	import type { Template } from '$lib/types/template.type';
	import { z } from 'zod/v4';
	import { arcaneButtonVariants, actionConfigs } from '$lib/components/arcane-button/variants';
	import PlusCircleIcon from '@lucide/svelte/icons/plus-circle';
	import { m } from '$lib/paraglide/messages';
	import { projectService } from '$lib/services/project-service.js';
	import { systemService } from '$lib/services/system-service.js';
	import * as ButtonGroup from '$lib/components/ui/button-group/index.js';
	import * as DropdownMenu from '$lib/components/ui/dropdown-menu/index.js';
	import ChevronDown from '@lucide/svelte/icons/chevron-down';
	import CodePanel from '../components/CodePanel.svelte';
	import EditableName from '../components/EditableName.svelte';

	let { data } = $props();

	let saving = $state(false);
	let converting = $state(false);
	let showTemplateDialog = $state(false);
	let showConverterDialog = $state(false);
	let isLoadingTemplateContent = $state(false);

	const formSchema = z.object({
		name: z
			.string()
			.min(1, m.compose_project_name_required())
			.regex(/^[a-z0-9-_]+$/i, m.compose_project_name_invalid()),
		composeContent: z.string().min(1, m.compose_compose_content_required()),
		envContent: z.string().optional().default('')
	});

	const initialName = data.selectedTemplate ? data.selectedTemplate.name.toLowerCase().replace(/[^a-z0-9-_]/g, '-') : '';

	let formData = $derived({
		name: initialName,
		composeContent: data.defaultTemplate || '',
		envContent: data.envTemplate || ''
	});

	let { inputs, ...form } = $derived(createForm<typeof formSchema>(formSchema, formData));

	let dockerRunCommand = $state('');
	let composeOpen = $state(true);
	let envOpen = $state(true);

	let nameInputRef = $state<HTMLInputElement | null>(null);

	async function handleSubmit() {
		await handleCreateProject();
	}

	async function handleCreateProject() {
		const validated = form.validate();
		if (!validated) return;

		const { name, composeContent, envContent } = validated;

		handleApiResultWithCallbacks({
			result: await tryCatch(projectService.createProject(name, composeContent, envContent)),
			message: m.compose_create_failed(),
			setLoadingState: (value) => (saving = value),
			onSuccess: async (project) => {
				toast.success(m.compose_create_success({ name }));
				goto(`/projects/${project.id}`, { invalidateAll: true });
			}
		});
	}

	async function handleConvertDockerRun() {
		if (!dockerRunCommand.trim()) {
			toast.error(m.compose_enter_docker_run_command());
			return;
		}

		handleApiResultWithCallbacks({
			result: await tryCatch(systemService.convert(dockerRunCommand)),
			message: m.compose_convert_failed(),
			setLoadingState: (value) => (converting = value),
			onSuccess: (data) => {
				$inputs.composeContent.value = data.dockerCompose;
				$inputs.envContent.value = data.envVars;
				$inputs.name.value = data.serviceName;

				toast.success(m.compose_convert_success());
				dockerRunCommand = '';
				showConverterDialog = false;
			}
		});
	}

	async function handleTemplateSelect(template: Template) {
		showTemplateDialog = false;

		$inputs.composeContent.value = template.content ?? '';
		$inputs.envContent.value = template.envContent ?? '';

		if (!$inputs.name.value?.trim()) {
			$inputs.name.value = template.name.toLowerCase().replace(/[^a-z0-9-_]/g, '-');
		}
		toast.success(m.compose_template_loaded({ name: template.name }));
	}

	const exampleCommands = [m.compose_example_command_1(), m.compose_example_command_2(), m.compose_example_command_3()];

	function useExample(command: string) {
		dockerRunCommand = command;
	}

	const templateBtnClass = arcaneButtonVariants({
		tone: actionConfigs.template?.tone ?? 'outline-primary',
		size: 'default'
	});

	const dropdownContentClass =
		'arcane-dd-content min-w-[220px] overflow-visible rounded-lg border border-primary/30 bg-background/95 ' +
		'backdrop-blur supports-[backdrop-filter]:bg-background/80 ring-1 ring-inset ring-primary/20 shadow-sm p-1';

	const dropdownItemClass =
		'flex cursor-pointer select-none items-center gap-2 rounded-md px-3 py-2 text-sm ' +
		'text-foreground/90 outline-none transition-colors ' +
		'hover:bg-primary/10 focus:bg-primary/10 ' +
		'data-[disabled]:opacity-50 data-[disabled]:pointer-events-none';
</script>

<<<<<<< HEAD
<div class="bg-background min-h-screen">
	<div class="bg-background/80 supports-[backdrop-filter]:bg-background/60 sticky top-0 border-b backdrop-blur">
		<div class="max-w-full px-4 py-3">
			<div class="flex items-center justify-between">
				<div class="flex items-center gap-3">
					<Button variant="ghost" size="sm" href="/projects" class="gap-2">
						<ArrowLeftIcon class="size-4" />
						{m.common_back()}
					</Button>
					<div class="bg-border h-4 w-px"></div>
					<div class="flex items-center gap-2">
						<h1 class="text-lg leading-none font-semibold">{m.compose_new_title()}</h1>
					</div>
=======
<div class="bg-background flex min-h-screen flex-col">
	<!-- Header -->
	<div class="bg-background/80 supports-[backdrop-filter]:bg-background/60 sticky top-0 z-50 border-b backdrop-blur">
		<div class="mx-auto flex h-16 max-w-full items-center justify-between gap-4 px-6">
			<div class="flex items-center gap-4">
				<Button variant="ghost" size="sm" href="/projects" class="gap-2">
					<ArrowLeftIcon class="size-4" />
					{m.common_back()}
				</Button>
				<div class="bg-border hidden h-4 w-px sm:block"></div>
				<div class="hidden items-center gap-3 sm:flex">
					<EditableName
						bind:value={$inputs.name.value}
						bind:ref={nameInputRef}
						variant="inline"
						error={$inputs.name.error ?? undefined}
						originalValue=""
						placeholder={m.compose_project_name_placeholder?.() || 'Enter project name...'}
						canEdit={!saving && !isLoadingTemplateContent}
						class="hidden sm:block"
					/>
>>>>>>> 319557eb
				</div>
			</div>

<<<<<<< HEAD
				<div class="flex items-center gap-2">
					<Dialog.Root bind:open={showConverterDialog}>
						<Dialog.Content class="max-h-[80vh] sm:max-w-[800px]">
							<Dialog.Header>
								<Dialog.Title>{m.compose_converter_title()}</Dialog.Title>
								<Dialog.Description>{m.compose_converter_description()}</Dialog.Description>
							</Dialog.Header>

							<div class="max-h-[60vh] space-y-4 overflow-y-auto">
								<div class="space-y-2">
									<Label for="dockerRunCommand">{m.compose_docker_run_command_label()}</Label>
									<Textarea
										id="dockerRunCommand"
										bind:value={dockerRunCommand}
										placeholder={m.compose_docker_run_placeholder()}
										rows={3}
										disabled={converting}
										class="font-mono text-sm"
									/>
								</div>

								<div class="space-y-2">
									<Label class="text-muted-foreground text-xs">{m.compose_example_commands_label()}</Label>
									<div class="space-y-1">
										{#each exampleCommands as command}
											<Button
												type="button"
												variant="ghost"
												size="sm"
												class="h-auto w-full justify-start p-2 text-left font-mono text-xs break-all whitespace-normal"
												onclick={() => useExample(command)}
											>
												<CopyIcon class="mr-2 size-3 shrink-0" />
												<span class=""> {command} </span>
											</Button>
										{/each}
									</div>
								</div>
							</div>

							<div class="flex w-full justify-end pt-4">
								<Button type="button" disabled={!dockerRunCommand.trim() || converting} onclick={handleConvertDockerRun}>
									{#if converting}
										<LoaderCircleIcon class="mr-2 size-4 animate-spin" />
										{m.compose_converting()}
									{:else}
										<WandIcon class="mr-2 size-4" />
										{m.compose_convert_action()}
									{/if}
=======
			<div class="flex items-center gap-2">
				<ButtonGroup.Root>
					<Button
						disabled={!$inputs.name.value || !$inputs.composeContent.value || saving || converting || isLoadingTemplateContent}
						onclick={() => handleSubmit()}
						class={`${templateBtnClass} gap-2 rounded-r-none hover:translate-y-0 focus:translate-y-0 active:translate-y-0`}
					>
						{#if saving}
							<Spinner class="size-4" />
							{m.compose_creating()}
						{:else}
							<PlusCircleIcon class="size-4" />
							{m.compose_create_project()}
						{/if}
					</Button>

					<DropdownMenu.Root>
						<DropdownMenu.Trigger>
							{#snippet child({ props })}
								<Button
									{...props}
									class={`${templateBtnClass} -ml-px rounded-l-none px-2 hover:translate-y-0 focus:translate-y-0 active:translate-y-0`}
									variant="outline"
								>
									<ChevronDown class="size-4" />
>>>>>>> 319557eb
								</Button>
							{/snippet}
						</DropdownMenu.Trigger>
						<DropdownMenu.Content align="end" class={dropdownContentClass}>
							<DropdownMenu.Group>
								<DropdownMenu.Item
									class={dropdownItemClass}
									disabled={saving || converting || isLoadingTemplateContent}
									onclick={() => (showTemplateDialog = true)}
								>
									<LayoutTemplateIcon class="size-4" />
									{m.compose_use_template()}
								</DropdownMenu.Item>
								<DropdownMenu.Item class={dropdownItemClass} onclick={() => (showConverterDialog = true)}>
									<TerminalIcon class="size-4" />
									{m.compose_convert_from_docker_run()}
								</DropdownMenu.Item>
							</DropdownMenu.Group>
						</DropdownMenu.Content>
					</DropdownMenu.Root>
				</ButtonGroup.Root>
			</div>
		</div>
	</div>

	<!-- Main Content -->
	<div class="flex-1 overflow-hidden">
		<div class="mx-auto h-full max-w-full">
			<div class="flex h-full flex-col gap-4 p-6">
				<!-- Name field for mobile -->
				<div class="block sm:hidden">
					<EditableName
						bind:value={$inputs.name.value}
						bind:ref={nameInputRef}
						variant="block"
						error={$inputs.name.error ?? undefined}
						originalValue=""
						placeholder={m.compose_project_name_placeholder()}
						canEdit={!saving && !isLoadingTemplateContent}
					/>
				</div>

				<!-- Code Panels -->
				<form
					class="grid h-full grid-cols-1 gap-4 lg:grid-cols-5"
					style="grid-template-rows: 1fr;"
					onsubmit={preventDefault(handleSubmit)}
				>
					<div class="h-full lg:col-span-3">
						<CodePanel
							bind:open={composeOpen}
							title={m.compose_compose_file_title()}
							language="yaml"
							bind:value={$inputs.composeContent.value}
							placeholder={m.compose_compose_placeholder()}
							error={$inputs.composeContent.error ?? undefined}
						/>
					</div>

					<div class="h-full lg:col-span-2">
						<CodePanel
							bind:open={envOpen}
							title={m.compose_env_title()}
							language="env"
							bind:value={$inputs.envContent.value}
							placeholder={m.compose_env_placeholder()}
							error={$inputs.envContent.error ?? undefined}
						/>
					</div>
				</form>
			</div>
		</div>
	</div>
</div>

<!-- Converter Dialog -->
<Dialog.Root bind:open={showConverterDialog}>
	<Dialog.Content class="max-h-[80vh] sm:max-w-[800px]">
		<Dialog.Header>
			<Dialog.Title>{m.compose_converter_title()}</Dialog.Title>
			<Dialog.Description>{m.compose_converter_description()}</Dialog.Description>
		</Dialog.Header>

		<div class="max-h-[60vh] space-y-4 overflow-y-auto">
			<div class="space-y-2">
				<Label for="dockerRunCommand">{m.compose_docker_run_command_label()}</Label>
				<Textarea
					id="dockerRunCommand"
					bind:value={dockerRunCommand}
					placeholder={m.compose_docker_run_placeholder()}
					rows={3}
					disabled={converting}
					class="font-mono text-sm"
				/>
			</div>

			<div class="space-y-2">
				<Label class="text-muted-foreground text-xs">{m.compose_example_commands_label()}</Label>
				<div class="space-y-1">
					{#each exampleCommands as command}
						<Button
							type="button"
							variant="ghost"
							size="sm"
							class="h-auto w-full justify-start whitespace-normal break-all p-2 text-left font-mono text-xs"
							onclick={() => useExample(command)}
						>
							<CopyIcon class="mr-2 size-3 shrink-0" />
							<span>{command}</span>
						</Button>
					{/each}
				</div>
			</div>
		</div>

		<div class="flex w-full justify-end pt-4">
			<Button type="button" disabled={!dockerRunCommand.trim() || converting} onclick={handleConvertDockerRun}>
				{#if converting}
					<Spinner class="mr-2 size-4" />
					{m.compose_converting()}
				{:else}
					<WandIcon class="mr-2 size-4" />
					{m.compose_convert_action()}
				{/if}
			</Button>
		</div>
	</Dialog.Content>
</Dialog.Root>

<!-- Template Selection Dialog -->
<TemplateSelectionDialog
	bind:open={showTemplateDialog}
	templates={data.composeTemplates || []}
	onSelect={handleTemplateSelect}
	onDownloadSuccess={invalidateAll}
/>

<style>
	:global(.arcane-dd-content [data-arrow]) {
		background: color-mix(in srgb, var(--background), transparent 5%);
		border: 1px solid color-mix(in srgb, var(--primary), transparent 70%);
		box-shadow: 0 1px 2px 0 rgb(0 0 0 / 0.12);
		z-index: 10;
	}
</style><|MERGE_RESOLUTION|>--- conflicted
+++ resolved
@@ -139,21 +139,6 @@
 		'data-[disabled]:opacity-50 data-[disabled]:pointer-events-none';
 </script>
 
-<<<<<<< HEAD
-<div class="bg-background min-h-screen">
-	<div class="bg-background/80 supports-[backdrop-filter]:bg-background/60 sticky top-0 border-b backdrop-blur">
-		<div class="max-w-full px-4 py-3">
-			<div class="flex items-center justify-between">
-				<div class="flex items-center gap-3">
-					<Button variant="ghost" size="sm" href="/projects" class="gap-2">
-						<ArrowLeftIcon class="size-4" />
-						{m.common_back()}
-					</Button>
-					<div class="bg-border h-4 w-px"></div>
-					<div class="flex items-center gap-2">
-						<h1 class="text-lg leading-none font-semibold">{m.compose_new_title()}</h1>
-					</div>
-=======
 <div class="bg-background flex min-h-screen flex-col">
 	<!-- Header -->
 	<div class="bg-background/80 supports-[backdrop-filter]:bg-background/60 sticky top-0 z-50 border-b backdrop-blur">
@@ -175,61 +160,9 @@
 						canEdit={!saving && !isLoadingTemplateContent}
 						class="hidden sm:block"
 					/>
->>>>>>> 319557eb
 				</div>
 			</div>
 
-<<<<<<< HEAD
-				<div class="flex items-center gap-2">
-					<Dialog.Root bind:open={showConverterDialog}>
-						<Dialog.Content class="max-h-[80vh] sm:max-w-[800px]">
-							<Dialog.Header>
-								<Dialog.Title>{m.compose_converter_title()}</Dialog.Title>
-								<Dialog.Description>{m.compose_converter_description()}</Dialog.Description>
-							</Dialog.Header>
-
-							<div class="max-h-[60vh] space-y-4 overflow-y-auto">
-								<div class="space-y-2">
-									<Label for="dockerRunCommand">{m.compose_docker_run_command_label()}</Label>
-									<Textarea
-										id="dockerRunCommand"
-										bind:value={dockerRunCommand}
-										placeholder={m.compose_docker_run_placeholder()}
-										rows={3}
-										disabled={converting}
-										class="font-mono text-sm"
-									/>
-								</div>
-
-								<div class="space-y-2">
-									<Label class="text-muted-foreground text-xs">{m.compose_example_commands_label()}</Label>
-									<div class="space-y-1">
-										{#each exampleCommands as command}
-											<Button
-												type="button"
-												variant="ghost"
-												size="sm"
-												class="h-auto w-full justify-start p-2 text-left font-mono text-xs break-all whitespace-normal"
-												onclick={() => useExample(command)}
-											>
-												<CopyIcon class="mr-2 size-3 shrink-0" />
-												<span class=""> {command} </span>
-											</Button>
-										{/each}
-									</div>
-								</div>
-							</div>
-
-							<div class="flex w-full justify-end pt-4">
-								<Button type="button" disabled={!dockerRunCommand.trim() || converting} onclick={handleConvertDockerRun}>
-									{#if converting}
-										<LoaderCircleIcon class="mr-2 size-4 animate-spin" />
-										{m.compose_converting()}
-									{:else}
-										<WandIcon class="mr-2 size-4" />
-										{m.compose_convert_action()}
-									{/if}
-=======
 			<div class="flex items-center gap-2">
 				<ButtonGroup.Root>
 					<Button
@@ -255,7 +188,6 @@
 									variant="outline"
 								>
 									<ChevronDown class="size-4" />
->>>>>>> 319557eb
 								</Button>
 							{/snippet}
 						</DropdownMenu.Trigger>
