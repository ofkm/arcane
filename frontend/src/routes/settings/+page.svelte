--- conflicted
+++ resolved
@@ -24,249 +24,6 @@
 	let settingsCategories = $state<SettingsCategory[]>([]);
 	let currentSearchRequest = $state(0);
 
-<<<<<<< HEAD
-	// Settings categories with metadata
-	const settingsCategories: SettingsCategory[] = [
-		{
-			id: 'general',
-			title: m.general_title(),
-			description: m.general_description(),
-			icon: SettingsIcon,
-			url: '/settings/general',
-			keywords: ['general', 'core', 'basic', 'main'],
-			settings: [
-				{
-					key: 'projectsDirectory',
-					label: m.general_projects_directory_label(),
-					type: 'text',
-					description: 'Configure where project files are stored',
-					keywords: ['projects', 'directory', 'path', 'folder', 'location', 'storage', 'files', 'compose', 'docker-compose']
-				},
-				{
-					key: 'baseServerUrl',
-					label: m.general_base_url_label(),
-					type: 'text',
-					description: 'Set the base URL for the application',
-					keywords: ['base', 'url', 'server', 'domain', 'host', 'endpoint', 'address', 'link']
-				},
-				{
-					key: 'enableGravatar',
-					label: m.general_enable_gravatar_label(),
-					type: 'boolean',
-					description: 'Enable Gravatar profile pictures for users',
-					keywords: ['gravatar', 'avatar', 'profile', 'picture', 'image', 'user', 'photo']
-				}
-			]
-		},
-		{
-			id: 'docker',
-			title: m.docker_title(),
-			description: 'Configure Docker settings, polling, auto-updates, and maintenance windows',
-			icon: DatabaseIcon,
-			url: '/settings/docker',
-			keywords: ['docker', 'container', 'image', 'polling', 'auto-update', 'schedule', 'maintenance', 'windows', 'timezone', 'shell', 'terminal'],
-			settings: [
-				{
-					key: 'pollingEnabled',
-					label: m.docker_enable_polling_label(),
-					type: 'boolean',
-					description: 'Enable automatic checking for image updates',
-					keywords: ['polling', 'check', 'monitor', 'watch', 'scan', 'detection', 'automatic']
-				},
-				{
-					key: 'pollingInterval',
-					label: m.docker_polling_interval_label(),
-					type: 'number',
-					description: 'How often to check for image updates',
-					keywords: ['interval', 'frequency', 'schedule', 'time', 'minutes', 'period', 'delay']
-				},
-				{
-					key: 'autoUpdate',
-					label: m.docker_auto_update_label(),
-					type: 'component',
-					description: 'Configure automatic container updates with scheduling and maintenance windows',
-					keywords: ['auto', 'update', 'automatic', 'upgrade', 'refresh', 'restart', 'deploy', 'schedule', 'window', 'time', 'maintenance', 'hours', 'days', 'timezone', 'planned', 'off-hours', 'periods', 'intervals', 'slots']
-				},
-				{
-					key: 'dockerPruneMode',
-					label: m.docker_prune_action_label(),
-					type: 'select',
-					description: 'Configure how unused Docker images are cleaned up',
-					keywords: ['prune', 'cleanup', 'clean', 'remove', 'delete', 'unused', 'dangling', 'space', 'disk']
-				},
-				{
-					key: 'defaultShell',
-					label: m.docker_default_shell_label(),
-					type: 'select',
-					description: 'Set the default shell for Docker container terminals',
-					keywords: ['shell', 'terminal', 'bash', 'sh', 'ash', 'zsh', 'command', 'console', 'cli']
-				}
-			]
-		},
-		{
-			id: 'security',
-			title: m.security_title(),
-			description: 'Manage authentication and security settings',
-			icon: ShieldIcon,
-			url: '/settings/security',
-			keywords: ['security', 'safety', 'protection'],
-			settings: [
-				{
-					key: 'authLocalEnabled',
-					label: m.security_local_auth_label(),
-					type: 'boolean',
-					description: 'Enable local username/password authentication',
-					keywords: ['local', 'auth', 'authentication', 'username', 'password', 'login', 'credentials']
-				},
-				{
-					key: 'authOidcEnabled',
-					label: m.security_oidc_auth_label(),
-					type: 'boolean',
-					description: 'Enable OpenID Connect (OIDC) authentication',
-					keywords: ['oidc', 'openid', 'connect', 'sso', 'oauth', 'external', 'provider', 'federation']
-				},
-				{
-					key: 'authSessionTimeout',
-					label: m.security_session_timeout_label(),
-					type: 'number',
-					description: 'How long user sessions remain active',
-					keywords: ['session', 'timeout', 'expire', 'duration', 'lifetime', 'minutes', 'logout']
-				},
-				{
-					key: 'authPasswordPolicy',
-					label: m.security_password_policy_label(),
-					type: 'select',
-					description: 'Set password strength requirements',
-					keywords: ['password', 'policy', 'strength', 'complexity', 'requirements', 'security', 'rules']
-				}
-			]
-		},
-		{
-			id: 'navigation',
-			title: m.navigation_title(),
-			description: m.navigation_description(),
-			icon: NavigationIcon,
-			url: '/settings/navigation',
-			keywords: [
-				'navigation',
-				'nav',
-				'menu',
-				'bar',
-				'floating',
-				'docked',
-				'behavior',
-				'mobile',
-				'desktop',
-				'ui',
-				'interface',
-				'layout',
-				'appearance',
-				'customize'
-			],
-			settings: [
-				{
-					key: 'sidebarHoverExpansion',
-					label: m.navigation_sidebar_hover_expansion_label(),
-					type: 'boolean',
-					description: m.navigation_sidebar_hover_expansion_description(),
-					keywords: [
-						'sidebar',
-						'hover',
-						'expansion',
-						'expand',
-						'desktop',
-						'mouse',
-						'over',
-						'collapsed',
-						'collapsible',
-						'icon',
-						'labels',
-						'text',
-						'preview',
-						'peek',
-						'tooltip',
-						'overlay',
-						'temporary',
-						'quick',
-						'access',
-						'navigation',
-						'menu',
-						'items',
-						'submenu',
-						'nested'
-					]
-				},
-				{
-					key: 'mobileNavigationMode',
-					label: m.navigation_mode_label(),
-					type: 'select',
-					description: m.navigation_mode_description(),
-					keywords: ['mode', 'style', 'type', 'floating', 'docked', 'position', 'layout', 'design', 'appearance', 'bottom']
-				},
-				{
-					key: 'mobileNavigationShowLabels',
-					label: m.navigation_show_labels_label(),
-					type: 'boolean',
-					description: m.navigation_show_labels_description(),
-					keywords: ['labels', 'text', 'icons', 'display', 'show', 'hide', 'names', 'captions', 'titles', 'visible', 'toggle']
-				},
-				{
-					key: 'mobileNavigationScrollToHide',
-					label: m.navigation_scroll_to_hide_label(),
-					type: 'boolean',
-					description: m.navigation_scroll_to_hide_description(),
-					keywords: [
-						'scroll',
-						'hide',
-						'auto-hide',
-						'behavior',
-						'down',
-						'up',
-						'automatic',
-						'disappear',
-						'vanish',
-						'minimize',
-						'collapse'
-					]
-				},
-				{
-					key: 'glassEffectEnabled',
-					label: m.navigation_glass_effect_label(),
-					type: 'boolean',
-					description: 'Enable modern glassmorphism design with blur, gradients, and ambient effects',
-					keywords: [
-						'glass',
-						'glassmorphism',
-						'blur',
-						'backdrop',
-						'frosted',
-						'effect',
-						'gradient',
-						'ambient',
-						'design',
-						'ui',
-						'appearance',
-						'modern',
-						'visual',
-						'style',
-						'theme',
-						'transparency',
-						'translucent'
-					]
-				}
-			]
-		},
-		{
-			id: 'users',
-			title: m.users_title(),
-			description: m.users_subtitle(),
-			icon: UserIcon,
-			url: '/settings/users',
-			keywords: ['users', 'accounts', 'admin', 'roles', 'management', 'people'],
-			settings: []
-		}
-	];
-=======
 	const iconMap: Record<string, any> = {
 		settings: SettingsIcon,
 		database: DatabaseIcon,
@@ -274,7 +31,6 @@
 		navigation: NavigationIcon,
 		user: UserIcon
 	};
->>>>>>> 89beadc5
 
 	onMount(async () => {
 		try {
