--- conflicted
+++ resolved
@@ -265,37 +265,12 @@
 							</div>
 						</Card.Header>
 						<Card.Content class="px-3 py-4 sm:px-6">
-<<<<<<< HEAD
 							<UpdateScheduleEditor
 								bind:autoUpdate={$formInputs.autoUpdate.value}
 								bind:scheduleEnabled={$formInputs.updateScheduleEnabled.value}
 								bind:windows={$formInputs.updateScheduleWindows.value}
 								disabled={isReadOnly}
 							/>
-=======
-							<div class="space-y-3">
-								<SwitchWithLabel
-									id="autoUpdateSwitch"
-									label={m.docker_auto_update_label()}
-									description={m.docker_auto_update_description()}
-									error={$formInputs.autoUpdate.error}
-									bind:checked={$formInputs.autoUpdate.value}
-								/>
-
-								{#if $formInputs.autoUpdate.value}
-									<div class="border-primary/20 border-l-2 pl-3">
-										<TextInputWithLabel
-											bind:value={$formInputs.autoUpdateInterval.value}
-											error={$formInputs.autoUpdateInterval.error}
-											label={m.docker_auto_update_interval_label()}
-											placeholder={m.docker_auto_update_interval_placeholder()}
-											helpText={m.docker_auto_update_interval_description()}
-											type="number"
-										/>
-									</div>
-								{/if}
-							</div>
->>>>>>> 89beadc5
 						</Card.Content>
 					</Card.Root>
 				{/if}
