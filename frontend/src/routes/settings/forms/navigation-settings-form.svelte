<script lang="ts">
	import { z } from 'zod/v4';
	import { getContext, onMount } from 'svelte';
	import { createForm } from '$lib/utils/form.utils';
	import * as Card from '$lib/components/ui/card';
	import type { Settings } from '$lib/types/settings.type';
	import { toast } from 'svelte-sonner';
	import EyeIcon from '@lucide/svelte/icons/eye';
	import MousePointerClickIcon from '@lucide/svelte/icons/mouse-pointer-click';
	import ScrollTextIcon from '@lucide/svelte/icons/scroll-text';
	import NavigationIcon from '@lucide/svelte/icons/navigation';
	import NavigationSettingControl from '$lib/components/navigation-setting-control.svelte';
	import NavigationModeSettingControl from '$lib/components/navigation-mode-setting-control.svelte';
	import settingsStore from '$lib/stores/config-store';
	import { m } from '$lib/paraglide/messages';
	import { navigationSettingsOverridesStore } from '$lib/utils/navigation.utils';

	let {
		settings,
		callback,
		hasChanges = $bindable(),
		isLoading = $bindable(false)
	}: {
		settings: Settings;
		callback: (appConfig: Partial<Settings>) => Promise<void>;
		hasChanges: boolean;
		isLoading: boolean;
	} = $props();

	const uiConfigDisabled = $state($settingsStore.uiConfigDisabled);

<<<<<<< HEAD
	// Track local override state using the shared store
	let persistedState = $state(navigationSettingsOverridesStore.current);
=======
	const navigationOverrides = new PersistedState('navigation-settings-overrides', {
		mode: undefined,
		showLabels: undefined,
		scrollToHide: undefined,
		tapToHide: undefined
	} as {
		mode?: 'floating' | 'docked';
		showLabels?: boolean;
		scrollToHide?: boolean;
		tapToHide?: boolean;
	});

	let persistedState = $state(navigationOverrides.current);
>>>>>>> 550d3ae3

	const formSchema = z.object({
		mobileNavigationMode: z.enum(['floating', 'docked']),
		mobileNavigationShowLabels: z.boolean(),
		mobileNavigationScrollToHide: z.boolean(),
		mobileNavigationTapToHide: z.boolean()
	});

	let { inputs: formInputs, ...form } = $derived(createForm<typeof formSchema>(formSchema, settings));

	const formHasChanges = $derived.by(
		() =>
			$formInputs.mobileNavigationShowLabels.value !== settings.mobileNavigationShowLabels ||
			$formInputs.mobileNavigationScrollToHide.value !== settings.mobileNavigationScrollToHide ||
			$formInputs.mobileNavigationTapToHide.value !== settings.mobileNavigationTapToHide
	);

	$effect(() => {
		hasChanges = formHasChanges;
	});

	function setLocalOverride(key: 'mode' | 'showLabels' | 'scrollToHide' | 'tapToHide', value: any) {
		const currentOverrides = navigationSettingsOverridesStore.current;
		navigationSettingsOverridesStore.current = {
			...currentOverrides,
			[key]: value
		};
<<<<<<< HEAD
		persistedState = navigationSettingsOverridesStore.current;
=======
		persistedState = navigationOverrides.current;

		// Trigger a custom event to notify the layout about the change
		window.dispatchEvent(new CustomEvent('navigation-overrides-changed'));
>>>>>>> 550d3ae3
	}

	function clearLocalOverride(key: 'mode' | 'showLabels' | 'scrollToHide' | 'tapToHide') {
		const currentOverrides = navigationSettingsOverridesStore.current;
		const newOverrides = { ...currentOverrides };
		delete newOverrides[key];
<<<<<<< HEAD
		navigationSettingsOverridesStore.current = newOverrides;
		persistedState = navigationSettingsOverridesStore.current;
=======
		navigationOverrides.current = newOverrides;
		persistedState = navigationOverrides.current;

		// Trigger a custom event to notify the layout about the change
		window.dispatchEvent(new CustomEvent('navigation-overrides-changed'));
>>>>>>> 550d3ae3

		toast.success(`Local override cleared for ${key.replace(/([A-Z])/g, ' $1').toLowerCase()}`);
	}

	async function onSubmit() {
		const data = form.validate();
		if (!data) {
			toast.error('Please check the form for errors');
			return;
		}
		isLoading = true;

		await callback(data)
			.then(() => toast.success(m.navigation_settings_saved()))
			.catch((error) => {
				console.error('Failed to save navigation settings:', error);
				toast.error('Failed to save navigation settings. Please try again.');
			})
			.finally(() => (isLoading = false));
	}

	function resetForm() {
		$formInputs.mobileNavigationMode.value = settings.mobileNavigationMode;
		$formInputs.mobileNavigationShowLabels.value = settings.mobileNavigationShowLabels;
		$formInputs.mobileNavigationScrollToHide.value = settings.mobileNavigationScrollToHide;
		$formInputs.mobileNavigationTapToHide.value = settings.mobileNavigationTapToHide;
	}

	onMount(() => {
		const formState = getContext('settingsFormState') as any;
		if (formState) {
			formState.saveFunction = onSubmit;
			formState.resetFunction = resetForm;
		}
	});
</script>

<div class="space-y-4 sm:space-y-6">
<<<<<<< HEAD
	<!-- Mobile Navigation Appearance Card -->
=======
>>>>>>> 550d3ae3
	<Card.Root class="overflow-hidden pt-0">
		<Card.Header class="bg-muted/20 border-b !py-4">
			<div class="flex items-center gap-3">
				<div class="bg-primary/10 text-primary ring-primary/20 flex size-8 items-center justify-center rounded-lg ring-1">
					<NavigationIcon class="size-4" />
				</div>
				<div>
					<Card.Title class="text-base">{m.navigation_mobile_appearance_title()}</Card.Title>
					<Card.Description class="text-xs">{m.navigation_mobile_appearance_description()}</Card.Description>
				</div>
			</div>
		</Card.Header>
		<Card.Content class="px-3 py-3 sm:px-6 sm:py-4">
			<div class="grid grid-cols-1 gap-3 sm:gap-4 lg:grid-cols-[repeat(auto-fit,minmax(400px,1fr))]">
				<NavigationModeSettingControl
					id="mobileNavigationMode"
					label={m.navigation_mode_label()}
					description={m.navigation_mode_description()}
					icon={NavigationIcon}
					serverValue={$formInputs.mobileNavigationMode.value}
					localOverride={persistedState.mode}
					onServerChange={(value) => {
						$formInputs.mobileNavigationMode.value = value;
					}}
					onLocalOverride={(value) => setLocalOverride('mode', value)}
					onClearOverride={() => clearLocalOverride('mode')}
					serverDisabled={uiConfigDisabled}
				/>

				<NavigationSettingControl
					id="mobileNavigationShowLabels"
					label={m.navigation_show_labels_label()}
					description={m.navigation_show_labels_description()}
					icon={EyeIcon}
					serverValue={$formInputs.mobileNavigationShowLabels.value}
					localOverride={persistedState.showLabels}
					onServerChange={(value) => {
						$formInputs.mobileNavigationShowLabels.value = value;
					}}
					onLocalOverride={(value) => setLocalOverride('showLabels', value)}
					onClearOverride={() => clearLocalOverride('showLabels')}
					serverDisabled={uiConfigDisabled}
				/>
			</div>
		</Card.Content>
	</Card.Root>

<<<<<<< HEAD
	<!-- Mobile Navigation Behavior Card -->
=======
>>>>>>> 550d3ae3
	<Card.Root class="overflow-hidden pt-0">
		<Card.Header class="bg-muted/20 border-b !py-4">
			<div class="flex items-center gap-3">
				<div class="bg-primary/10 text-primary ring-primary/20 flex size-8 items-center justify-center rounded-lg ring-1">
					<NavigationIcon class="size-4" />
				</div>
				<div>
					<Card.Title class="text-base">{m.navigation_mobile_behavior_title()}</Card.Title>
					<Card.Description class="text-xs">{m.navigation_mobile_behavior_description()}</Card.Description>
				</div>
			</div>
		</Card.Header>
		<Card.Content class="px-3 py-3 sm:px-6 sm:py-4">
			<div class="grid grid-cols-1 gap-3 sm:gap-4 lg:grid-cols-[repeat(auto-fit,minmax(400px,1fr))]">
				<NavigationSettingControl
					id="mobileNavigationScrollToHide"
					label={m.navigation_scroll_to_hide_label()}
					description={m.navigation_scroll_to_hide_description()}
					icon={ScrollTextIcon}
					serverValue={$formInputs.mobileNavigationScrollToHide.value}
					localOverride={persistedState.scrollToHide}
					onServerChange={(value) => {
						$formInputs.mobileNavigationScrollToHide.value = value;
					}}
					onLocalOverride={(value) => setLocalOverride('scrollToHide', value)}
					onClearOverride={() => clearLocalOverride('scrollToHide')}
					serverDisabled={uiConfigDisabled}
				/>

				<NavigationSettingControl
					id="mobileNavigationTapToHide"
					label={m.navigation_tap_to_hide_label()}
					description={m.navigation_tap_to_hide_description()}
					icon={MousePointerClickIcon}
					serverValue={$formInputs.mobileNavigationTapToHide.value}
					localOverride={persistedState.tapToHide}
					onServerChange={(value) => {
						$formInputs.mobileNavigationTapToHide.value = value;
					}}
					onLocalOverride={(value) => setLocalOverride('tapToHide', value)}
					onClearOverride={() => clearLocalOverride('tapToHide')}
					serverDisabled={uiConfigDisabled}
				/>
			</div>
		</Card.Content>
	</Card.Root>
</div><|MERGE_RESOLUTION|>--- conflicted
+++ resolved
@@ -29,24 +29,8 @@
 
 	const uiConfigDisabled = $state($settingsStore.uiConfigDisabled);
 
-<<<<<<< HEAD
 	// Track local override state using the shared store
 	let persistedState = $state(navigationSettingsOverridesStore.current);
-=======
-	const navigationOverrides = new PersistedState('navigation-settings-overrides', {
-		mode: undefined,
-		showLabels: undefined,
-		scrollToHide: undefined,
-		tapToHide: undefined
-	} as {
-		mode?: 'floating' | 'docked';
-		showLabels?: boolean;
-		scrollToHide?: boolean;
-		tapToHide?: boolean;
-	});
-
-	let persistedState = $state(navigationOverrides.current);
->>>>>>> 550d3ae3
 
 	const formSchema = z.object({
 		mobileNavigationMode: z.enum(['floating', 'docked']),
@@ -74,30 +58,15 @@
 			...currentOverrides,
 			[key]: value
 		};
-<<<<<<< HEAD
 		persistedState = navigationSettingsOverridesStore.current;
-=======
-		persistedState = navigationOverrides.current;
-
-		// Trigger a custom event to notify the layout about the change
-		window.dispatchEvent(new CustomEvent('navigation-overrides-changed'));
->>>>>>> 550d3ae3
 	}
 
 	function clearLocalOverride(key: 'mode' | 'showLabels' | 'scrollToHide' | 'tapToHide') {
 		const currentOverrides = navigationSettingsOverridesStore.current;
 		const newOverrides = { ...currentOverrides };
 		delete newOverrides[key];
-<<<<<<< HEAD
 		navigationSettingsOverridesStore.current = newOverrides;
 		persistedState = navigationSettingsOverridesStore.current;
-=======
-		navigationOverrides.current = newOverrides;
-		persistedState = navigationOverrides.current;
-
-		// Trigger a custom event to notify the layout about the change
-		window.dispatchEvent(new CustomEvent('navigation-overrides-changed'));
->>>>>>> 550d3ae3
 
 		toast.success(`Local override cleared for ${key.replace(/([A-Z])/g, ' $1').toLowerCase()}`);
 	}
@@ -111,6 +80,7 @@
 		isLoading = true;
 
 		await callback(data)
+			.then(() => toast.success(m.navigation_settings_saved()))
 			.then(() => toast.success(m.navigation_settings_saved()))
 			.catch((error) => {
 				console.error('Failed to save navigation settings:', error);
@@ -136,10 +106,7 @@
 </script>
 
 <div class="space-y-4 sm:space-y-6">
-<<<<<<< HEAD
 	<!-- Mobile Navigation Appearance Card -->
-=======
->>>>>>> 550d3ae3
 	<Card.Root class="overflow-hidden pt-0">
 		<Card.Header class="bg-muted/20 border-b !py-4">
 			<div class="flex items-center gap-3">
@@ -186,11 +153,25 @@
 			</div>
 		</Card.Content>
 	</Card.Root>
-
-<<<<<<< HEAD
+				<NavigationSettingControl
+					id="mobileNavigationShowLabels"
+					label={m.navigation_show_labels_label()}
+					description={m.navigation_show_labels_description()}
+					icon={EyeIcon}
+					serverValue={$formInputs.mobileNavigationShowLabels.value}
+					localOverride={persistedState.showLabels}
+					onServerChange={(value) => {
+						$formInputs.mobileNavigationShowLabels.value = value;
+					}}
+					onLocalOverride={(value) => setLocalOverride('showLabels', value)}
+					onClearOverride={() => clearLocalOverride('showLabels')}
+					serverDisabled={uiConfigDisabled}
+				/>
+			</div>
+		</Card.Content>
+	</Card.Root>
+
 	<!-- Mobile Navigation Behavior Card -->
-=======
->>>>>>> 550d3ae3
 	<Card.Root class="overflow-hidden pt-0">
 		<Card.Header class="bg-muted/20 border-b !py-4">
 			<div class="flex items-center gap-3">
@@ -237,4 +218,21 @@
 			</div>
 		</Card.Content>
 	</Card.Root>
+				<NavigationSettingControl
+					id="mobileNavigationTapToHide"
+					label={m.navigation_tap_to_hide_label()}
+					description={m.navigation_tap_to_hide_description()}
+					icon={MousePointerClickIcon}
+					serverValue={$formInputs.mobileNavigationTapToHide.value}
+					localOverride={persistedState.tapToHide}
+					onServerChange={(value) => {
+						$formInputs.mobileNavigationTapToHide.value = value;
+					}}
+					onLocalOverride={(value) => setLocalOverride('tapToHide', value)}
+					onClearOverride={() => clearLocalOverride('tapToHide')}
+					serverDisabled={uiConfigDisabled}
+				/>
+			</div>
+		</Card.Content>
+	</Card.Root>
 </div>