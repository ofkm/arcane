--- conflicted
+++ resolved
@@ -17,17 +17,6 @@
 
 	let { data } = $props();
 	const isReadOnly = $derived.by(() => $settingsStore.uiConfigDisabled);
-<<<<<<< HEAD
-=======
-	const formState = getContext('settingsFormState') as any;
-	const formSchema = z.object({
-		mobileNavigationMode: z.enum(['floating', 'docked']),
-		mobileNavigationShowLabels: z.boolean(),
-		sidebarHoverExpansion: z.boolean()
-	});
-
-	// Track local override state using the shared store
->>>>>>> ac05b463
 	let persistedState = $state(navigationSettingsOverridesStore.current);
 	let sidebar: ReturnType<typeof useSidebar> | null = null;
 
@@ -37,18 +26,15 @@
 		// Sidebar context not available
 	}
 
-<<<<<<< HEAD
 	const settingsState = createSettingsState(
 		{
 			mobileNavigationMode: data.settings!.mobileNavigationMode,
 			mobileNavigationShowLabels: data.settings!.mobileNavigationShowLabels,
-			mobileNavigationScrollToHide: data.settings!.mobileNavigationScrollToHide,
 			sidebarHoverExpansion: data.settings!.sidebarHoverExpansion
 		},
 		[
 			{ key: 'mobileNavigationMode' },
 			{ key: 'mobileNavigationShowLabels' },
-			{ key: 'mobileNavigationScrollToHide' },
 			{
 				key: 'sidebarHoverExpansion',
 				previewFn: (enabled: boolean) => {
@@ -58,23 +44,11 @@
 				}
 			}
 		]
-=======
-	let { inputs: formInputs, ...form } = $derived(createForm<typeof formSchema>(formSchema, currentSettings));
-	const formHasChanges = $derived.by(
-		() =>
-			$formInputs.mobileNavigationMode.value !== currentSettings.mobileNavigationMode ||
-			$formInputs.mobileNavigationShowLabels.value !== currentSettings.mobileNavigationShowLabels ||
-			$formInputs.sidebarHoverExpansion.value !== currentSettings.sidebarHoverExpansion
->>>>>>> ac05b463
 	);
 
 	const { bindings, values, originalValues, setupStoreSync } = settingsState.createPageSetup(
 		() => {
 			toast.success(m.navigation_settings_saved());
-			// Reset navigation bar visibility if behavior settings changed
-			if (values.mobileNavigationScrollToHide !== originalValues.mobileNavigationScrollToHide) {
-				resetNavigationVisibility();
-			}
 		},
 		(error) => {
 			console.error('Failed to save navigation settings:', error);
@@ -85,7 +59,6 @@
 	setupStoreSync($settingsStore, [
 		'mobileNavigationMode',
 		'mobileNavigationShowLabels',
-		'mobileNavigationScrollToHide',
 		'sidebarHoverExpansion'
 	]);
 
@@ -117,60 +90,6 @@
 
 		toast.success(`Local override cleared for ${key.replace(/([A-Z])/g, ' $1').toLowerCase()}`);
 	}
-<<<<<<< HEAD
-=======
-
-	async function updateSettingsConfig(updatedSettings: Partial<Settings>) {
-		try {
-			await settingsService.updateSettings(updatedSettings as any);
-			currentSettings = { ...currentSettings, ...updatedSettings };
-			settingsStore.set(currentSettings);
-			settingsStore.reload();
-		} catch (error) {
-			console.error('Error updating navigation settings:', error);
-			throw error;
-		}
-	}
-
-	async function onSubmit() {
-		const formData = form.validate();
-		if (!formData) {
-			toast.error('Please check the form for errors');
-			return;
-		}
-		isLoading = true;
-
-		// Check if mode changed (which affects scroll-to-hide behavior)
-		const modeChanged = formData.mobileNavigationMode !== currentSettings.mobileNavigationMode;
-
-		await updateSettingsConfig(formData)
-			.then(() => {
-				toast.success(m.navigation_settings_saved());
-
-				// Reset navigation bar visibility if mode changed
-				if (modeChanged) {
-					resetNavigationVisibility();
-				}
-			})
-			.catch((error) => {
-				console.error('Failed to save navigation settings:', error);
-				toast.error('Failed to save navigation settings. Please try again.');
-			})
-			.finally(() => (isLoading = false));
-	}
-
-	function resetForm() {
-		$formInputs.mobileNavigationMode.value = currentSettings.mobileNavigationMode;
-		$formInputs.mobileNavigationShowLabels.value = currentSettings.mobileNavigationShowLabels;
-	}
-
-	onMount(() => {
-		if (formState) {
-			formState.saveFunction = onSubmit;
-			formState.resetFunction = resetForm;
-		}
-	});
->>>>>>> ac05b463
 </script>
 
 <SettingsPageLayout
@@ -258,34 +177,6 @@
 					</div>
 				</Card.Content>
 			</Card.Root>
-<<<<<<< HEAD
-
-			<Card.Root>
-				<Card.Header icon={NavigationIcon}>
-					<div class="flex flex-col space-y-1.5">
-						<Card.Title>{m.navigation_mobile_behavior_title()}</Card.Title>
-						<Card.Description>{m.navigation_mobile_behavior_description()}</Card.Description>
-					</div>
-				</Card.Header>
-				<Card.Content class="px-3 py-3 sm:px-6 sm:py-4">
-					<div class="grid grid-cols-1 gap-3 sm:gap-4 lg:grid-cols-[repeat(auto-fit,minmax(400px,1fr))]">
-						<NavigationSettingControl
-							id="mobileNavigationScrollToHide"
-							label={m.navigation_scroll_to_hide_label()}
-							description={m.navigation_scroll_to_hide_description()}
-							icon={ScrollTextIcon}
-							serverValue={values.mobileNavigationScrollToHide}
-							localOverride={persistedState.scrollToHide}
-							onServerChange={bindings.switch('mobileNavigationScrollToHide').onCheckedChange}
-							onLocalOverride={(value) => setLocalOverride('scrollToHide', value)}
-							onClearOverride={() => clearLocalOverride('scrollToHide')}
-							serverDisabled={isReadOnly}
-						/>
-					</div>
-				</Card.Content>
-			</Card.Root>
-=======
->>>>>>> ac05b463
 		</div>
 	{/snippet}
 </SettingsPageLayout>