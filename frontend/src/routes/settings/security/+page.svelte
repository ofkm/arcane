--- conflicted
+++ resolved
@@ -132,40 +132,16 @@
 				<Card.Root>
 					<Card.Header icon={LockIcon}>
 						<div class="flex flex-col space-y-1.5">
-<<<<<<< HEAD
-							<Card.Title>Authentication</Card.Title>
-							<Card.Description>Configure authentication methods</Card.Description>
-=======
 							<Card.Title>{m.security_authentication_heading()}</Card.Title>
->>>>>>> ac05b463
 						</div>
 					</Card.Header>
 					<Card.Content class="px-3 py-4 sm:px-6">
 						<div class="space-y-3">
 							<SwitchWithLabel
-								id="authLocalEnabled"
+								id="localAuthSwitch"
 								label={m.security_local_auth_label()}
 								description={m.security_local_auth_description()}
-<<<<<<< HEAD
 								bind:checked={values.authLocalEnabled}
-								onCheckedChange={handleLocalSwitchChange}
-							/>
-
-							<SwitchWithLabel
-								id="authOidcEnabled"
-								label={m.security_oidc_auth_label()}
-								description={m.security_oidc_auth_description()}
-								bind:checked={values.authOidcEnabled}
-								disabled={data.oidcStatus.envForced}
-								onCheckedChange={handleOidcSwitchChange}
-							/>
-
-							{#if data.oidcStatus.envForced}
-								<div class="text-muted-foreground text-xs">OIDC is forced by environment configuration</div>
-							{/if}
-=======
-								error={$formInputs.authLocalEnabled.error}
-								bind:checked={$formInputs.authLocalEnabled.value}
 								onCheckedChange={handleLocalSwitchChange}
 							/>
 
@@ -176,18 +152,35 @@
 									description={data.oidcStatus.envForced
 										? m.security_oidc_auth_description_forced()
 										: m.security_oidc_auth_description()}
-									error={$formInputs.authOidcEnabled.error}
 									disabled={data.oidcStatus.envForced}
-									bind:checked={$formInputs.authOidcEnabled.value}
+									bind:checked={values.authOidcEnabled}
 									onCheckedChange={handleOidcSwitchChange}
 								/>
->>>>>>> ac05b463
-
-							{#if values.authOidcEnabled && !data.oidcStatus.envForced}
-								<div class="border-primary/20 border-l-2 pl-3">
-									<Button variant="outline" size="sm" onclick={openOidcDialog}>Configure OIDC</Button>
-								</div>
-							{/if}
+
+								{#if isOidcActive()}
+									<div class="pl-8 sm:pl-11">
+										{#if data.oidcStatus.envForced}
+											{#if !data.oidcStatus.envConfigured}
+												<Button
+													variant="link"
+													class="text-destructive h-auto p-0 text-xs hover:underline"
+													onclick={openOidcDialog}
+												>
+													{m.security_server_forces_oidc_missing_env()}
+												</Button>
+											{:else}
+												<Button variant="link" class="h-auto p-0 text-xs text-sky-600 hover:underline" onclick={openOidcDialog}>
+													{m.security_oidc_configured_forced_view()}
+												</Button>
+											{/if}
+										{:else}
+											<Button variant="link" class="h-auto p-0 text-xs text-sky-600 hover:underline" onclick={openOidcDialog}>
+												{m.security_manage_oidc_config()}
+											</Button>
+										{/if}
+									</div>
+								{/if}
+							</div>
 						</div>
 					</Card.Content>
 				</Card.Root>
@@ -195,22 +188,12 @@
 				<Card.Root>
 					<Card.Header icon={ClockIcon}>
 						<div class="flex flex-col space-y-1.5">
-<<<<<<< HEAD
-							<Card.Title>Session Settings</Card.Title>
-							<Card.Description>Configure session timeout and security</Card.Description>
-=======
 							<Card.Title>{m.security_session_heading()}</Card.Title>
->>>>>>> ac05b463
 						</div>
 					</Card.Header>
 					<Card.Content class="px-3 py-4 sm:px-6">
 						<TextInputWithLabel
-<<<<<<< HEAD
 							bind:value={values.authSessionTimeout}
-=======
-							bind:value={$formInputs.authSessionTimeout.value}
-							error={$formInputs.authSessionTimeout.error}
->>>>>>> ac05b463
 							label={m.security_session_timeout_label()}
 							placeholder={m.security_session_timeout_placeholder()}
 							helpText={m.security_session_timeout_description()}
