lockfileVersion: '9.0'

settings:
  autoInstallPeers: true
  excludeLinksFromLockfile: false

overrides:
  devalue: ^5.3.2
  validator: ^13.15.20
  '@lezer/common': 1.3.0

importers:

  .: {}

  email-templates:
    dependencies:
      '@react-email/components':
        specifier: 0.5.7
        version: 0.5.7(react-dom@19.2.0(react@19.2.0))(react@19.2.0)
      react:
        specifier: ^19.0.0
        version: 19.2.0
      react-dom:
        specifier: ^19.0.0
        version: 19.2.0(react@19.2.0)
      tailwind-merge:
        specifier: ^3.3.1
        version: 3.3.1
    devDependencies:
      '@react-email/preview-server':
        specifier: 4.3.2
        version: 4.3.2(@playwright/test@1.56.1)(postcss@8.5.6)
      '@types/node':
        specifier: ^24.9.2
        version: 24.10.0
      '@types/react':
        specifier: ^19.0.1
        version: 19.2.2
      '@types/react-dom':
        specifier: ^19.0.1
        version: 19.2.2(@types/react@19.2.2)
      react-email:
        specifier: 4.3.2
        version: 4.3.2
      tsx:
        specifier: ^4.0.0
        version: 4.20.6

  frontend:
    dependencies:
      '@codemirror/commands':
        specifier: ^6.10.0
        version: 6.10.0
      '@codemirror/lang-yaml':
        specifier: ^6.1.2
        version: 6.1.2
      '@codemirror/language':
        specifier: ^6.11.3
        version: 6.11.3
      '@codemirror/legacy-modes':
        specifier: ^6.5.2
        version: 6.5.2
      '@codemirror/lint':
        specifier: ^6.9.1
        version: 6.9.2
      '@codemirror/state':
        specifier: ^6.5.2
        version: 6.5.2
      '@codemirror/view':
        specifier: ^6.38.6
        version: 6.38.6
      '@lezer/highlight':
        specifier: ^1.2.3
        version: 1.2.3
      '@sveltejs/adapter-static':
        specifier: ^3.0.10
        version: 3.0.10(@sveltejs/kit@2.48.4(@sveltejs/vite-plugin-svelte@6.2.1(svelte@5.43.3)(vite@7.2.0(@types/node@24.10.0)(jiti@2.6.1)(lightningcss@1.30.2)(terser@5.44.0)(tsx@4.20.6)(yaml@2.8.1)))(svelte@5.43.3)(vite@7.2.0(@types/node@24.10.0)(jiti@2.6.1)(lightningcss@1.30.2)(terser@5.44.0)(tsx@4.20.6)(yaml@2.8.1)))
      '@tanstack/table-core':
        specifier: ^8.21.3
        version: 8.21.3
      '@uiw/codemirror-theme-github':
        specifier: ^4.25.2
        version: 4.25.3(@codemirror/language@6.11.3)(@codemirror/state@6.5.2)(@codemirror/view@6.38.6)
      '@uiw/codemirror-themes':
        specifier: ^4.25.2
        version: 4.25.3(@codemirror/language@6.11.3)(@codemirror/state@6.5.2)(@codemirror/view@6.38.6)
      '@xterm/addon-fit':
        specifier: ^0.10.0
        version: 0.10.0(@xterm/xterm@5.5.0)
      '@xterm/xterm':
        specifier: ^5.5.0
        version: 5.5.0
      ansi-to-html:
        specifier: ^0.7.2
        version: 0.7.2
      axios:
        specifier: ^1.13.1
        version: 1.13.2
      codemirror:
        specifier: ^6.0.2
        version: 6.0.2
      date-fns:
        specifier: ^4.1.0
        version: 4.1.0
      js-yaml:
        specifier: ^4.1.0
        version: 4.1.0
      prettier:
        specifier: ^3.6.2
        version: 3.6.2
      prettier-plugin-svelte:
        specifier: ^3.4.0
        version: 3.4.0(prettier@3.6.2)(svelte@5.43.3)
      prettier-plugin-tailwindcss:
        specifier: ^0.7.1
        version: 0.7.1(prettier-plugin-svelte@3.4.0(prettier@3.6.2)(svelte@5.43.3))(prettier@3.6.2)
      svelte-codemirror-editor:
        specifier: ^2.1.0
        version: 2.1.0(codemirror@6.0.2)(svelte@5.43.3)
      thememirror:
        specifier: ^2.0.1
        version: 2.0.1(@codemirror/language@6.11.3)(@codemirror/state@6.5.2)(@codemirror/view@6.38.6)
    devDependencies:
      '@eslint/compat':
        specifier: ^1.4.0
        version: 1.4.1(eslint@9.39.1(jiti@2.6.1))
      '@eslint/js':
        specifier: ^9.38.0
        version: 9.39.1
      '@inlang/paraglide-js':
        specifier: 2.4.0
        version: 2.4.0
      '@internationalized/date':
        specifier: ^3.10.0
        version: 3.10.0
      '@lucide/svelte':
<<<<<<< HEAD
        specifier: ^0.544.0
        version: 0.544.0(svelte@5.43.2)
=======
        specifier: ^0.552.0
        version: 0.552.0(svelte@5.43.3)
>>>>>>> da14795d
      '@sveltejs/kit':
        specifier: ^2.48.2
        version: 2.48.4(@sveltejs/vite-plugin-svelte@6.2.1(svelte@5.43.3)(vite@7.2.0(@types/node@24.10.0)(jiti@2.6.1)(lightningcss@1.30.2)(terser@5.44.0)(tsx@4.20.6)(yaml@2.8.1)))(svelte@5.43.3)(vite@7.2.0(@types/node@24.10.0)(jiti@2.6.1)(lightningcss@1.30.2)(terser@5.44.0)(tsx@4.20.6)(yaml@2.8.1))
      '@sveltejs/vite-plugin-svelte':
        specifier: ^6.2.1
        version: 6.2.1(svelte@5.43.3)(vite@7.2.0(@types/node@24.10.0)(jiti@2.6.1)(lightningcss@1.30.2)(terser@5.44.0)(tsx@4.20.6)(yaml@2.8.1))
      '@tailwindcss/vite':
        specifier: ^4.1.16
        version: 4.1.16(vite@7.2.0(@types/node@24.10.0)(jiti@2.6.1)(lightningcss@1.30.2)(terser@5.44.0)(tsx@4.20.6)(yaml@2.8.1))
      '@types/bytes':
        specifier: ^3.1.5
        version: 3.1.5
      '@types/dockerode':
        specifier: ^3.3.45
        version: 3.3.45
      '@types/js-yaml':
        specifier: ^4.0.9
        version: 4.0.9
      bits-ui:
        specifier: ^2.14.1
        version: 2.14.2(@internationalized/date@3.10.0)(@sveltejs/kit@2.48.4(@sveltejs/vite-plugin-svelte@6.2.1(svelte@5.43.3)(vite@7.2.0(@types/node@24.10.0)(jiti@2.6.1)(lightningcss@1.30.2)(terser@5.44.0)(tsx@4.20.6)(yaml@2.8.1)))(svelte@5.43.3)(vite@7.2.0(@types/node@24.10.0)(jiti@2.6.1)(lightningcss@1.30.2)(terser@5.44.0)(tsx@4.20.6)(yaml@2.8.1)))(svelte@5.43.3)
      bytes:
        specifier: ^3.1.2
        version: 3.1.2
      clsx:
        specifier: ^2.1.1
        version: 2.1.1
      eslint:
        specifier: ^9.38.0
        version: 9.39.1(jiti@2.6.1)
      eslint-plugin-svelte:
        specifier: ^3.12.5
        version: 3.13.0(eslint@9.39.1(jiti@2.6.1))(svelte@5.43.3)
      formsnap:
        specifier: ^2.0.1
        version: 2.0.1(svelte@5.43.3)(sveltekit-superforms@2.28.1(@sveltejs/kit@2.48.4(@sveltejs/vite-plugin-svelte@6.2.1(svelte@5.43.3)(vite@7.2.0(@types/node@24.10.0)(jiti@2.6.1)(lightningcss@1.30.2)(terser@5.44.0)(tsx@4.20.6)(yaml@2.8.1)))(svelte@5.43.3)(vite@7.2.0(@types/node@24.10.0)(jiti@2.6.1)(lightningcss@1.30.2)(terser@5.44.0)(tsx@4.20.6)(yaml@2.8.1)))(@types/json-schema@7.0.15)(esbuild@0.25.12)(svelte@5.43.3)(typescript@5.9.3))
      globals:
        specifier: ^16.4.0
        version: 16.5.0
      isomorphic-dompurify:
        specifier: ^2.30.1
        version: 2.31.0
      mode-watcher:
        specifier: ^1.1.0
        version: 1.1.0(svelte@5.43.3)
      paneforge:
        specifier: ^1.0.2
        version: 1.0.2(svelte@5.43.3)
      runed:
        specifier: 0.34.0
        version: 0.34.0(@sveltejs/kit@2.48.4(@sveltejs/vite-plugin-svelte@6.2.1(svelte@5.43.3)(vite@7.2.0(@types/node@24.10.0)(jiti@2.6.1)(lightningcss@1.30.2)(terser@5.44.0)(tsx@4.20.6)(yaml@2.8.1)))(svelte@5.43.3)(vite@7.2.0(@types/node@24.10.0)(jiti@2.6.1)(lightningcss@1.30.2)(terser@5.44.0)(tsx@4.20.6)(yaml@2.8.1)))(svelte@5.43.3)
      svelte:
        specifier: ^5.43.0
        version: 5.43.3
      svelte-check:
        specifier: ^4.3.3
        version: 4.3.3(picomatch@4.0.3)(svelte@5.43.3)(typescript@5.9.3)
      svelte-sonner:
        specifier: ^1.0.5
        version: 1.0.5(svelte@5.43.3)
      svelte-toolbelt:
        specifier: ^0.10.6
        version: 0.10.6(@sveltejs/kit@2.48.4(@sveltejs/vite-plugin-svelte@6.2.1(svelte@5.43.3)(vite@7.2.0(@types/node@24.10.0)(jiti@2.6.1)(lightningcss@1.30.2)(terser@5.44.0)(tsx@4.20.6)(yaml@2.8.1)))(svelte@5.43.3)(vite@7.2.0(@types/node@24.10.0)(jiti@2.6.1)(lightningcss@1.30.2)(terser@5.44.0)(tsx@4.20.6)(yaml@2.8.1)))(svelte@5.43.3)
      sveltekit-superforms:
        specifier: ^2.28.0
        version: 2.28.1(@sveltejs/kit@2.48.4(@sveltejs/vite-plugin-svelte@6.2.1(svelte@5.43.3)(vite@7.2.0(@types/node@24.10.0)(jiti@2.6.1)(lightningcss@1.30.2)(terser@5.44.0)(tsx@4.20.6)(yaml@2.8.1)))(svelte@5.43.3)(vite@7.2.0(@types/node@24.10.0)(jiti@2.6.1)(lightningcss@1.30.2)(terser@5.44.0)(tsx@4.20.6)(yaml@2.8.1)))(@types/json-schema@7.0.15)(esbuild@0.25.12)(svelte@5.43.3)(typescript@5.9.3)
      tailwind-merge:
        specifier: ^3.3.1
        version: 3.3.1
      tailwind-variants:
        specifier: ^3.1.1
        version: 3.1.1(tailwind-merge@3.3.1)(tailwindcss@4.1.16)
      tailwindcss:
        specifier: ^4.1.16
        version: 4.1.16
      tsx:
        specifier: ^4.20.6
        version: 4.20.6
      tw-animate-css:
        specifier: ^1.4.0
        version: 1.4.0
      typescript:
        specifier: ^5.9.3
        version: 5.9.3
      typescript-eslint:
        specifier: ^8.46.2
        version: 8.46.3(eslint@9.39.1(jiti@2.6.1))(typescript@5.9.3)
      vaul-svelte:
        specifier: 1.0.0-next.7
        version: 1.0.0-next.7(svelte@5.43.3)
      vite:
        specifier: ^7.1.12
        version: 7.2.0(@types/node@24.10.0)(jiti@2.6.1)(lightningcss@1.30.2)(terser@5.44.0)(tsx@4.20.6)(yaml@2.8.1)
      vite-plugin-devtools-json:
        specifier: ^1.0.0
        version: 1.0.0(vite@7.2.0(@types/node@24.10.0)(jiti@2.6.1)(lightningcss@1.30.2)(terser@5.44.0)(tsx@4.20.6)(yaml@2.8.1))
      zod:
        specifier: ^4.1.12
        version: 4.1.12

  tests:
    devDependencies:
      '@playwright/test':
        specifier: ^1.56.1
        version: 1.56.1
      '@types/node':
        specifier: ^24.9.2
        version: 24.10.0

packages:

  '@acemir/cssom@0.9.19':
    resolution: {integrity: sha512-Pp2gAQXPZ2o7lt4j0IMwNRXqQ3pagxtDj5wctL5U2Lz4oV0ocDNlkgx4DpxfyKav4S/bePuI+SMqcBSUHLy9kg==}

  '@alloc/quick-lru@5.2.0':
    resolution: {integrity: sha512-UrcABB+4bUrFABwbluTIBErXwvbsU/V7TZWfmbgJfbkwiBuziS9gxdODUyuiecfdGQ85jglMW6juS3+z5TsKLw==}
    engines: {node: '>=10'}

  '@ampproject/remapping@2.3.0':
    resolution: {integrity: sha512-30iZtAPgz+LTIYoeivqYo853f02jBYSd5uGnGpkFV0M3xOt9aN73erkgYAmZU43x4VfqcnLxW9Kpg3R5LC4YYw==}
    engines: {node: '>=6.0.0'}

  '@ark/schema@0.53.0':
    resolution: {integrity: sha512-1PB7RThUiTlmIu8jbSurPrhHpVixPd4C+xNBUF/HrjIENCeDcAMg36n5mpMzED7OQGDVIzpfXXiMnaTiutjHJw==}

  '@ark/util@0.53.0':
    resolution: {integrity: sha512-TGn4gLlA6dJcQiqrtCtd88JhGb2XBHo6qIejsDre+nxpGuUVW4G3YZGVrwjNBTO0EyR+ykzIo4joHJzOj+/cpA==}

  '@asamuzakjp/css-color@4.0.5':
    resolution: {integrity: sha512-lMrXidNhPGsDjytDy11Vwlb6OIGrT3CmLg3VWNFyWkLWtijKl7xjvForlh8vuj0SHGjgl4qZEQzUmYTeQA2JFQ==}

  '@asamuzakjp/dom-selector@6.7.4':
    resolution: {integrity: sha512-buQDjkm+wDPXd6c13534URWZqbz0RP5PAhXZ+LIoa5LgwInT9HVJvGIJivg75vi8I13CxDGdTnz+aY5YUJlIAA==}

  '@asamuzakjp/nwsapi@2.3.9':
    resolution: {integrity: sha512-n8GuYSrI9bF7FFZ/SjhwevlHc8xaVlb/7HmHelnc/PZXBD2ZR49NnN9sMMuDdEGPeeRQ5d0hqlSlEpgCX3Wl0Q==}

  '@babel/code-frame@7.27.1':
    resolution: {integrity: sha512-cjQ7ZlQ0Mv3b47hABuTevyTuYN4i+loJKGeV9flcCgIK37cCXRh+L1bd3iBHlynerhQ7BhCkn2BPbQUL+rGqFg==}
    engines: {node: '>=6.9.0'}

  '@babel/compat-data@7.28.5':
    resolution: {integrity: sha512-6uFXyCayocRbqhZOB+6XcuZbkMNimwfVGFji8CTZnCzOHVGvDqzvitu1re2AU5LROliz7eQPhB8CpAMvnx9EjA==}
    engines: {node: '>=6.9.0'}

  '@babel/core@7.26.10':
    resolution: {integrity: sha512-vMqyb7XCDMPvJFFOaT9kxtiRh42GwlZEg1/uIgtZshS5a/8OaduUfCi7kynKgc3Tw/6Uo2D+db9qBttghhmxwQ==}
    engines: {node: '>=6.9.0'}

  '@babel/generator@7.28.5':
    resolution: {integrity: sha512-3EwLFhZ38J4VyIP6WNtt2kUdW9dokXA9Cr4IVIFHuCpZ3H8/YFOl5JjZHisrn1fATPBmKKqXzDFvh9fUwHz6CQ==}
    engines: {node: '>=6.9.0'}

  '@babel/helper-compilation-targets@7.27.2':
    resolution: {integrity: sha512-2+1thGUUWWjLTYTHZWK1n8Yga0ijBz1XAhUXcKy81rd5g6yh7hGqMp45v7cadSbEHc9G3OTv45SyneRN3ps4DQ==}
    engines: {node: '>=6.9.0'}

  '@babel/helper-globals@7.28.0':
    resolution: {integrity: sha512-+W6cISkXFa1jXsDEdYA8HeevQT/FULhxzR99pxphltZcVaugps53THCeiWA8SguxxpSp3gKPiuYfSWopkLQ4hw==}
    engines: {node: '>=6.9.0'}

  '@babel/helper-module-imports@7.27.1':
    resolution: {integrity: sha512-0gSFWUPNXNopqtIPQvlD5WgXYI5GY2kP2cCvoT8kczjbfcfuIljTbcWrulD1CIPIX2gt1wghbDy08yE1p+/r3w==}
    engines: {node: '>=6.9.0'}

  '@babel/helper-module-transforms@7.28.3':
    resolution: {integrity: sha512-gytXUbs8k2sXS9PnQptz5o0QnpLL51SwASIORY6XaBKF88nsOT0Zw9szLqlSGQDP/4TljBAD5y98p2U1fqkdsw==}
    engines: {node: '>=6.9.0'}
    peerDependencies:
      '@babel/core': ^7.0.0

  '@babel/helper-string-parser@7.27.1':
    resolution: {integrity: sha512-qMlSxKbpRlAridDExk92nSobyDdpPijUq2DW6oDnUqd0iOGxmQjyqhMIihI9+zv4LPyZdRje2cavWPbCbWm3eA==}
    engines: {node: '>=6.9.0'}

  '@babel/helper-validator-identifier@7.28.5':
    resolution: {integrity: sha512-qSs4ifwzKJSV39ucNjsvc6WVHs6b7S03sOh2OcHF9UHfVPqWWALUsNUVzhSBiItjRZoLHx7nIarVjqKVusUZ1Q==}
    engines: {node: '>=6.9.0'}

  '@babel/helper-validator-option@7.27.1':
    resolution: {integrity: sha512-YvjJow9FxbhFFKDSuFnVCe2WxXk1zWc22fFePVNEaWJEu8IrZVlda6N0uHwzZrUM1il7NC9Mlp4MaJYbYd9JSg==}
    engines: {node: '>=6.9.0'}

  '@babel/helpers@7.28.4':
    resolution: {integrity: sha512-HFN59MmQXGHVyYadKLVumYsA9dBFun/ldYxipEjzA4196jpLZd8UjEEBLkbEkvfYreDqJhZxYAWFPtrfhNpj4w==}
    engines: {node: '>=6.9.0'}

  '@babel/parser@7.27.0':
    resolution: {integrity: sha512-iaepho73/2Pz7w2eMS0Q5f83+0RKI7i4xmiYeBmDzfRVbQtTOG7Ts0S4HzJVsTMGI9keU8rNfuZr8DKfSt7Yyg==}
    engines: {node: '>=6.0.0'}
    hasBin: true

  '@babel/parser@7.28.5':
    resolution: {integrity: sha512-KKBU1VGYR7ORr3At5HAtUQ+TV3SzRCXmA/8OdDZiLDBIZxVyzXuztPjfLd3BV1PRAQGCMWWSHYhL0F8d5uHBDQ==}
    engines: {node: '>=6.0.0'}
    hasBin: true

  '@babel/runtime@7.28.4':
    resolution: {integrity: sha512-Q/N6JNWvIvPnLDvjlE1OUBLPQHH6l3CltCEsHIujp45zQUSSh8K+gHnaEX45yAT1nyngnINhvWtzN+Nb9D8RAQ==}
    engines: {node: '>=6.9.0'}

  '@babel/template@7.27.2':
    resolution: {integrity: sha512-LPDZ85aEJyYSd18/DkjNh4/y1ntkE5KwUHWTiqgRxruuZL2F1yuHligVHLvcHY2vMHXttKFpJn6LwfI7cw7ODw==}
    engines: {node: '>=6.9.0'}

  '@babel/traverse@7.27.0':
    resolution: {integrity: sha512-19lYZFzYVQkkHkl4Cy4WrAVcqBkgvV2YM2TU3xG6DIwO7O3ecbDPfW3yM3bjAGcqcQHi+CCtjMR3dIEHxsd6bA==}
    engines: {node: '>=6.9.0'}

  '@babel/traverse@7.28.5':
    resolution: {integrity: sha512-TCCj4t55U90khlYkVV/0TfkJkAkUg3jZFA3Neb7unZT8CPok7iiRfaX0F+WnqWqt7OxhOn0uBKXCw4lbL8W0aQ==}
    engines: {node: '>=6.9.0'}

  '@babel/types@7.28.5':
    resolution: {integrity: sha512-qQ5m48eI/MFLQ5PxQj4PFaprjyCTLI37ElWMmNs0K8Lk3dVeOdNpB3ks8jc7yM5CDmVC73eMVk/trk3fgmrUpA==}
    engines: {node: '>=6.9.0'}

  '@codemirror/autocomplete@6.19.0':
    resolution: {integrity: sha512-61Hfv3cF07XvUxNeC3E7jhG8XNi1Yom1G0lRC936oLnlF+jrbrv8rc/J98XlYzcsAoTVupfsf5fLej1aI8kyIg==}

  '@codemirror/commands@6.10.0':
    resolution: {integrity: sha512-2xUIc5mHXQzT16JnyOFkh8PvfeXuIut3pslWGfsGOhxP/lpgRm9HOl/mpzLErgt5mXDovqA0d11P21gofRLb9w==}

  '@codemirror/lang-yaml@6.1.2':
    resolution: {integrity: sha512-dxrfG8w5Ce/QbT7YID7mWZFKhdhsaTNOYjOkSIMt1qmC4VQnXSDSYVHHHn8k6kJUfIhtLo8t1JJgltlxWdsITw==}

  '@codemirror/language@6.11.3':
    resolution: {integrity: sha512-9HBM2XnwDj7fnu0551HkGdrUrrqmYq/WC5iv6nbY2WdicXdGbhR/gfbZOH73Aqj4351alY1+aoG9rCNfiwS1RA==}

  '@codemirror/legacy-modes@6.5.2':
    resolution: {integrity: sha512-/jJbwSTazlQEDOQw2FJ8LEEKVS72pU0lx6oM54kGpL8t/NJ2Jda3CZ4pcltiKTdqYSRk3ug1B3pil1gsjA6+8Q==}

  '@codemirror/lint@6.9.2':
    resolution: {integrity: sha512-sv3DylBiIyi+xKwRCJAAsBZZZWo82shJ/RTMymLabAdtbkV5cSKwWDeCgtUq3v8flTaXS2y1kKkICuRYtUswyQ==}

  '@codemirror/search@6.5.11':
    resolution: {integrity: sha512-KmWepDE6jUdL6n8cAAqIpRmLPBZ5ZKnicE8oGU/s3QrAVID+0VhLFrzUucVKHG5035/BSykhExDL/Xm7dHthiA==}

  '@codemirror/state@6.5.2':
    resolution: {integrity: sha512-FVqsPqtPWKVVL3dPSxy8wEF/ymIEuVzF1PK3VbUgrxXpJUSHQWWZz4JMToquRxnkw+36LTamCZG2iua2Ptq0fA==}

  '@codemirror/view@6.38.6':
    resolution: {integrity: sha512-qiS0z1bKs5WOvHIAC0Cybmv4AJSkAXgX5aD6Mqd2epSLlVJsQl8NG23jCVouIgkh4All/mrbdsf2UOLFnJw0tw==}

  '@csstools/color-helpers@5.1.0':
    resolution: {integrity: sha512-S11EXWJyy0Mz5SYvRmY8nJYTFFd1LCNV+7cXyAgQtOOuzb4EsgfqDufL+9esx72/eLhsRdGZwaldu/h+E4t4BA==}
    engines: {node: '>=18'}

  '@csstools/css-calc@2.1.4':
    resolution: {integrity: sha512-3N8oaj+0juUw/1H3YwmDDJXCgTB1gKU6Hc/bB502u9zR0q2vd786XJH9QfrKIEgFlZmhZiq6epXl4rHqhzsIgQ==}
    engines: {node: '>=18'}
    peerDependencies:
      '@csstools/css-parser-algorithms': ^3.0.5
      '@csstools/css-tokenizer': ^3.0.4

  '@csstools/css-color-parser@3.1.0':
    resolution: {integrity: sha512-nbtKwh3a6xNVIp/VRuXV64yTKnb1IjTAEEh3irzS+HkKjAOYLTGNb9pmVNntZ8iVBHcWDA2Dof0QtPgFI1BaTA==}
    engines: {node: '>=18'}
    peerDependencies:
      '@csstools/css-parser-algorithms': ^3.0.5
      '@csstools/css-tokenizer': ^3.0.4

  '@csstools/css-parser-algorithms@3.0.5':
    resolution: {integrity: sha512-DaDeUkXZKjdGhgYaHNJTV9pV7Y9B3b644jCLs9Upc3VeNGg6LWARAT6O+Q+/COo+2gg/bM5rhpMAtf70WqfBdQ==}
    engines: {node: '>=18'}
    peerDependencies:
      '@csstools/css-tokenizer': ^3.0.4

  '@csstools/css-syntax-patches-for-csstree@1.0.15':
    resolution: {integrity: sha512-q0p6zkVq2lJnmzZVPR33doA51G7YOja+FBvRdp5ISIthL0MtFCgYHHhR563z9WFGxcOn0WfjSkPDJ5Qig3H3Sw==}
    engines: {node: '>=18'}

  '@csstools/css-tokenizer@3.0.4':
    resolution: {integrity: sha512-Vd/9EVDiu6PPJt9yAh6roZP6El1xHrdvIVGjyBsHR0RYwNHgL7FJPyIIW4fANJNG6FtyZfvlRPpFI4ZM/lubvw==}
    engines: {node: '>=18'}

  '@emnapi/runtime@1.6.0':
    resolution: {integrity: sha512-obtUmAHTMjll499P+D9A3axeJFlhdjOWdKUNs/U6QIGT7V5RjcUW1xToAzjvmgTSQhDbYn/NwfTRoJcQ2rNBxA==}

  '@esbuild/aix-ppc64@0.25.10':
    resolution: {integrity: sha512-0NFWnA+7l41irNuaSVlLfgNT12caWJVLzp5eAVhZ0z1qpxbockccEt3s+149rE64VUI3Ml2zt8Nv5JVc4QXTsw==}
    engines: {node: '>=18'}
    cpu: [ppc64]
    os: [aix]

  '@esbuild/aix-ppc64@0.25.11':
    resolution: {integrity: sha512-Xt1dOL13m8u0WE8iplx9Ibbm+hFAO0GsU2P34UNoDGvZYkY8ifSiy6Zuc1lYxfG7svWE2fzqCUmFp5HCn51gJg==}
    engines: {node: '>=18'}
    cpu: [ppc64]
    os: [aix]

  '@esbuild/aix-ppc64@0.25.12':
    resolution: {integrity: sha512-Hhmwd6CInZ3dwpuGTF8fJG6yoWmsToE+vYgD4nytZVxcu1ulHpUQRAB1UJ8+N1Am3Mz4+xOByoQoSZf4D+CpkA==}
    engines: {node: '>=18'}
    cpu: [ppc64]
    os: [aix]

  '@esbuild/android-arm64@0.25.10':
    resolution: {integrity: sha512-LSQa7eDahypv/VO6WKohZGPSJDq5OVOo3UoFR1E4t4Gj1W7zEQMUhI+lo81H+DtB+kP+tDgBp+M4oNCwp6kffg==}
    engines: {node: '>=18'}
    cpu: [arm64]
    os: [android]

  '@esbuild/android-arm64@0.25.11':
    resolution: {integrity: sha512-9slpyFBc4FPPz48+f6jyiXOx/Y4v34TUeDDXJpZqAWQn/08lKGeD8aDp9TMn9jDz2CiEuHwfhRmGBvpnd/PWIQ==}
    engines: {node: '>=18'}
    cpu: [arm64]
    os: [android]

  '@esbuild/android-arm64@0.25.12':
    resolution: {integrity: sha512-6AAmLG7zwD1Z159jCKPvAxZd4y/VTO0VkprYy+3N2FtJ8+BQWFXU+OxARIwA46c5tdD9SsKGZ/1ocqBS/gAKHg==}
    engines: {node: '>=18'}
    cpu: [arm64]
    os: [android]

  '@esbuild/android-arm@0.25.10':
    resolution: {integrity: sha512-dQAxF1dW1C3zpeCDc5KqIYuZ1tgAdRXNoZP7vkBIRtKZPYe2xVr/d3SkirklCHudW1B45tGiUlz2pUWDfbDD4w==}
    engines: {node: '>=18'}
    cpu: [arm]
    os: [android]

  '@esbuild/android-arm@0.25.11':
    resolution: {integrity: sha512-uoa7dU+Dt3HYsethkJ1k6Z9YdcHjTrSb5NUy66ZfZaSV8hEYGD5ZHbEMXnqLFlbBflLsl89Zke7CAdDJ4JI+Gg==}
    engines: {node: '>=18'}
    cpu: [arm]
    os: [android]

  '@esbuild/android-arm@0.25.12':
    resolution: {integrity: sha512-VJ+sKvNA/GE7Ccacc9Cha7bpS8nyzVv0jdVgwNDaR4gDMC/2TTRc33Ip8qrNYUcpkOHUT5OZ0bUcNNVZQ9RLlg==}
    engines: {node: '>=18'}
    cpu: [arm]
    os: [android]

  '@esbuild/android-x64@0.25.10':
    resolution: {integrity: sha512-MiC9CWdPrfhibcXwr39p9ha1x0lZJ9KaVfvzA0Wxwz9ETX4v5CHfF09bx935nHlhi+MxhA63dKRRQLiVgSUtEg==}
    engines: {node: '>=18'}
    cpu: [x64]
    os: [android]

  '@esbuild/android-x64@0.25.11':
    resolution: {integrity: sha512-Sgiab4xBjPU1QoPEIqS3Xx+R2lezu0LKIEcYe6pftr56PqPygbB7+szVnzoShbx64MUupqoE0KyRlN7gezbl8g==}
    engines: {node: '>=18'}
    cpu: [x64]
    os: [android]

  '@esbuild/android-x64@0.25.12':
    resolution: {integrity: sha512-5jbb+2hhDHx5phYR2By8GTWEzn6I9UqR11Kwf22iKbNpYrsmRB18aX/9ivc5cabcUiAT/wM+YIZ6SG9QO6a8kg==}
    engines: {node: '>=18'}
    cpu: [x64]
    os: [android]

  '@esbuild/darwin-arm64@0.25.10':
    resolution: {integrity: sha512-JC74bdXcQEpW9KkV326WpZZjLguSZ3DfS8wrrvPMHgQOIEIG/sPXEN/V8IssoJhbefLRcRqw6RQH2NnpdprtMA==}
    engines: {node: '>=18'}
    cpu: [arm64]
    os: [darwin]

  '@esbuild/darwin-arm64@0.25.11':
    resolution: {integrity: sha512-VekY0PBCukppoQrycFxUqkCojnTQhdec0vevUL/EDOCnXd9LKWqD/bHwMPzigIJXPhC59Vd1WFIL57SKs2mg4w==}
    engines: {node: '>=18'}
    cpu: [arm64]
    os: [darwin]

  '@esbuild/darwin-arm64@0.25.12':
    resolution: {integrity: sha512-N3zl+lxHCifgIlcMUP5016ESkeQjLj/959RxxNYIthIg+CQHInujFuXeWbWMgnTo4cp5XVHqFPmpyu9J65C1Yg==}
    engines: {node: '>=18'}
    cpu: [arm64]
    os: [darwin]

  '@esbuild/darwin-x64@0.25.10':
    resolution: {integrity: sha512-tguWg1olF6DGqzws97pKZ8G2L7Ig1vjDmGTwcTuYHbuU6TTjJe5FXbgs5C1BBzHbJ2bo1m3WkQDbWO2PvamRcg==}
    engines: {node: '>=18'}
    cpu: [x64]
    os: [darwin]

  '@esbuild/darwin-x64@0.25.11':
    resolution: {integrity: sha512-+hfp3yfBalNEpTGp9loYgbknjR695HkqtY3d3/JjSRUyPg/xd6q+mQqIb5qdywnDxRZykIHs3axEqU6l1+oWEQ==}
    engines: {node: '>=18'}
    cpu: [x64]
    os: [darwin]

  '@esbuild/darwin-x64@0.25.12':
    resolution: {integrity: sha512-HQ9ka4Kx21qHXwtlTUVbKJOAnmG1ipXhdWTmNXiPzPfWKpXqASVcWdnf2bnL73wgjNrFXAa3yYvBSd9pzfEIpA==}
    engines: {node: '>=18'}
    cpu: [x64]
    os: [darwin]

  '@esbuild/freebsd-arm64@0.25.10':
    resolution: {integrity: sha512-3ZioSQSg1HT2N05YxeJWYR+Libe3bREVSdWhEEgExWaDtyFbbXWb49QgPvFH8u03vUPX10JhJPcz7s9t9+boWg==}
    engines: {node: '>=18'}
    cpu: [arm64]
    os: [freebsd]

  '@esbuild/freebsd-arm64@0.25.11':
    resolution: {integrity: sha512-CmKjrnayyTJF2eVuO//uSjl/K3KsMIeYeyN7FyDBjsR3lnSJHaXlVoAK8DZa7lXWChbuOk7NjAc7ygAwrnPBhA==}
    engines: {node: '>=18'}
    cpu: [arm64]
    os: [freebsd]

  '@esbuild/freebsd-arm64@0.25.12':
    resolution: {integrity: sha512-gA0Bx759+7Jve03K1S0vkOu5Lg/85dou3EseOGUes8flVOGxbhDDh/iZaoek11Y8mtyKPGF3vP8XhnkDEAmzeg==}
    engines: {node: '>=18'}
    cpu: [arm64]
    os: [freebsd]

  '@esbuild/freebsd-x64@0.25.10':
    resolution: {integrity: sha512-LLgJfHJk014Aa4anGDbh8bmI5Lk+QidDmGzuC2D+vP7mv/GeSN+H39zOf7pN5N8p059FcOfs2bVlrRr4SK9WxA==}
    engines: {node: '>=18'}
    cpu: [x64]
    os: [freebsd]

  '@esbuild/freebsd-x64@0.25.11':
    resolution: {integrity: sha512-Dyq+5oscTJvMaYPvW3x3FLpi2+gSZTCE/1ffdwuM6G1ARang/mb3jvjxs0mw6n3Lsw84ocfo9CrNMqc5lTfGOw==}
    engines: {node: '>=18'}
    cpu: [x64]
    os: [freebsd]

  '@esbuild/freebsd-x64@0.25.12':
    resolution: {integrity: sha512-TGbO26Yw2xsHzxtbVFGEXBFH0FRAP7gtcPE7P5yP7wGy7cXK2oO7RyOhL5NLiqTlBh47XhmIUXuGciXEqYFfBQ==}
    engines: {node: '>=18'}
    cpu: [x64]
    os: [freebsd]

  '@esbuild/linux-arm64@0.25.10':
    resolution: {integrity: sha512-5luJWN6YKBsawd5f9i4+c+geYiVEw20FVW5x0v1kEMWNq8UctFjDiMATBxLvmmHA4bf7F6hTRaJgtghFr9iziQ==}
    engines: {node: '>=18'}
    cpu: [arm64]
    os: [linux]

  '@esbuild/linux-arm64@0.25.11':
    resolution: {integrity: sha512-Qr8AzcplUhGvdyUF08A1kHU3Vr2O88xxP0Tm8GcdVOUm25XYcMPp2YqSVHbLuXzYQMf9Bh/iKx7YPqECs6ffLA==}
    engines: {node: '>=18'}
    cpu: [arm64]
    os: [linux]

  '@esbuild/linux-arm64@0.25.12':
    resolution: {integrity: sha512-8bwX7a8FghIgrupcxb4aUmYDLp8pX06rGh5HqDT7bB+8Rdells6mHvrFHHW2JAOPZUbnjUpKTLg6ECyzvas2AQ==}
    engines: {node: '>=18'}
    cpu: [arm64]
    os: [linux]

  '@esbuild/linux-arm@0.25.10':
    resolution: {integrity: sha512-oR31GtBTFYCqEBALI9r6WxoU/ZofZl962pouZRTEYECvNF/dtXKku8YXcJkhgK/beU+zedXfIzHijSRapJY3vg==}
    engines: {node: '>=18'}
    cpu: [arm]
    os: [linux]

  '@esbuild/linux-arm@0.25.11':
    resolution: {integrity: sha512-TBMv6B4kCfrGJ8cUPo7vd6NECZH/8hPpBHHlYI3qzoYFvWu2AdTvZNuU/7hsbKWqu/COU7NIK12dHAAqBLLXgw==}
    engines: {node: '>=18'}
    cpu: [arm]
    os: [linux]

  '@esbuild/linux-arm@0.25.12':
    resolution: {integrity: sha512-lPDGyC1JPDou8kGcywY0YILzWlhhnRjdof3UlcoqYmS9El818LLfJJc3PXXgZHrHCAKs/Z2SeZtDJr5MrkxtOw==}
    engines: {node: '>=18'}
    cpu: [arm]
    os: [linux]

  '@esbuild/linux-ia32@0.25.10':
    resolution: {integrity: sha512-NrSCx2Kim3EnnWgS4Txn0QGt0Xipoumb6z6sUtl5bOEZIVKhzfyp/Lyw4C1DIYvzeW/5mWYPBFJU3a/8Yr75DQ==}
    engines: {node: '>=18'}
    cpu: [ia32]
    os: [linux]

  '@esbuild/linux-ia32@0.25.11':
    resolution: {integrity: sha512-TmnJg8BMGPehs5JKrCLqyWTVAvielc615jbkOirATQvWWB1NMXY77oLMzsUjRLa0+ngecEmDGqt5jiDC6bfvOw==}
    engines: {node: '>=18'}
    cpu: [ia32]
    os: [linux]

  '@esbuild/linux-ia32@0.25.12':
    resolution: {integrity: sha512-0y9KrdVnbMM2/vG8KfU0byhUN+EFCny9+8g202gYqSSVMonbsCfLjUO+rCci7pM0WBEtz+oK/PIwHkzxkyharA==}
    engines: {node: '>=18'}
    cpu: [ia32]
    os: [linux]

  '@esbuild/linux-loong64@0.25.10':
    resolution: {integrity: sha512-xoSphrd4AZda8+rUDDfD9J6FUMjrkTz8itpTITM4/xgerAZZcFW7Dv+sun7333IfKxGG8gAq+3NbfEMJfiY+Eg==}
    engines: {node: '>=18'}
    cpu: [loong64]
    os: [linux]

  '@esbuild/linux-loong64@0.25.11':
    resolution: {integrity: sha512-DIGXL2+gvDaXlaq8xruNXUJdT5tF+SBbJQKbWy/0J7OhU8gOHOzKmGIlfTTl6nHaCOoipxQbuJi7O++ldrxgMw==}
    engines: {node: '>=18'}
    cpu: [loong64]
    os: [linux]

  '@esbuild/linux-loong64@0.25.12':
    resolution: {integrity: sha512-h///Lr5a9rib/v1GGqXVGzjL4TMvVTv+s1DPoxQdz7l/AYv6LDSxdIwzxkrPW438oUXiDtwM10o9PmwS/6Z0Ng==}
    engines: {node: '>=18'}
    cpu: [loong64]
    os: [linux]

  '@esbuild/linux-mips64el@0.25.10':
    resolution: {integrity: sha512-ab6eiuCwoMmYDyTnyptoKkVS3k8fy/1Uvq7Dj5czXI6DF2GqD2ToInBI0SHOp5/X1BdZ26RKc5+qjQNGRBelRA==}
    engines: {node: '>=18'}
    cpu: [mips64el]
    os: [linux]

  '@esbuild/linux-mips64el@0.25.11':
    resolution: {integrity: sha512-Osx1nALUJu4pU43o9OyjSCXokFkFbyzjXb6VhGIJZQ5JZi8ylCQ9/LFagolPsHtgw6himDSyb5ETSfmp4rpiKQ==}
    engines: {node: '>=18'}
    cpu: [mips64el]
    os: [linux]

  '@esbuild/linux-mips64el@0.25.12':
    resolution: {integrity: sha512-iyRrM1Pzy9GFMDLsXn1iHUm18nhKnNMWscjmp4+hpafcZjrr2WbT//d20xaGljXDBYHqRcl8HnxbX6uaA/eGVw==}
    engines: {node: '>=18'}
    cpu: [mips64el]
    os: [linux]

  '@esbuild/linux-ppc64@0.25.10':
    resolution: {integrity: sha512-NLinzzOgZQsGpsTkEbdJTCanwA5/wozN9dSgEl12haXJBzMTpssebuXR42bthOF3z7zXFWH1AmvWunUCkBE4EA==}
    engines: {node: '>=18'}
    cpu: [ppc64]
    os: [linux]

  '@esbuild/linux-ppc64@0.25.11':
    resolution: {integrity: sha512-nbLFgsQQEsBa8XSgSTSlrnBSrpoWh7ioFDUmwo158gIm5NNP+17IYmNWzaIzWmgCxq56vfr34xGkOcZ7jX6CPw==}
    engines: {node: '>=18'}
    cpu: [ppc64]
    os: [linux]

  '@esbuild/linux-ppc64@0.25.12':
    resolution: {integrity: sha512-9meM/lRXxMi5PSUqEXRCtVjEZBGwB7P/D4yT8UG/mwIdze2aV4Vo6U5gD3+RsoHXKkHCfSxZKzmDssVlRj1QQA==}
    engines: {node: '>=18'}
    cpu: [ppc64]
    os: [linux]

  '@esbuild/linux-riscv64@0.25.10':
    resolution: {integrity: sha512-FE557XdZDrtX8NMIeA8LBJX3dC2M8VGXwfrQWU7LB5SLOajfJIxmSdyL/gU1m64Zs9CBKvm4UAuBp5aJ8OgnrA==}
    engines: {node: '>=18'}
    cpu: [riscv64]
    os: [linux]

  '@esbuild/linux-riscv64@0.25.11':
    resolution: {integrity: sha512-HfyAmqZi9uBAbgKYP1yGuI7tSREXwIb438q0nqvlpxAOs3XnZ8RsisRfmVsgV486NdjD7Mw2UrFSw51lzUk1ww==}
    engines: {node: '>=18'}
    cpu: [riscv64]
    os: [linux]

  '@esbuild/linux-riscv64@0.25.12':
    resolution: {integrity: sha512-Zr7KR4hgKUpWAwb1f3o5ygT04MzqVrGEGXGLnj15YQDJErYu/BGg+wmFlIDOdJp0PmB0lLvxFIOXZgFRrdjR0w==}
    engines: {node: '>=18'}
    cpu: [riscv64]
    os: [linux]

  '@esbuild/linux-s390x@0.25.10':
    resolution: {integrity: sha512-3BBSbgzuB9ajLoVZk0mGu+EHlBwkusRmeNYdqmznmMc9zGASFjSsxgkNsqmXugpPk00gJ0JNKh/97nxmjctdew==}
    engines: {node: '>=18'}
    cpu: [s390x]
    os: [linux]

  '@esbuild/linux-s390x@0.25.11':
    resolution: {integrity: sha512-HjLqVgSSYnVXRisyfmzsH6mXqyvj0SA7pG5g+9W7ESgwA70AXYNpfKBqh1KbTxmQVaYxpzA/SvlB9oclGPbApw==}
    engines: {node: '>=18'}
    cpu: [s390x]
    os: [linux]

  '@esbuild/linux-s390x@0.25.12':
    resolution: {integrity: sha512-MsKncOcgTNvdtiISc/jZs/Zf8d0cl/t3gYWX8J9ubBnVOwlk65UIEEvgBORTiljloIWnBzLs4qhzPkJcitIzIg==}
    engines: {node: '>=18'}
    cpu: [s390x]
    os: [linux]

  '@esbuild/linux-x64@0.25.10':
    resolution: {integrity: sha512-QSX81KhFoZGwenVyPoberggdW1nrQZSvfVDAIUXr3WqLRZGZqWk/P4T8p2SP+de2Sr5HPcvjhcJzEiulKgnxtA==}
    engines: {node: '>=18'}
    cpu: [x64]
    os: [linux]

  '@esbuild/linux-x64@0.25.11':
    resolution: {integrity: sha512-HSFAT4+WYjIhrHxKBwGmOOSpphjYkcswF449j6EjsjbinTZbp8PJtjsVK1XFJStdzXdy/jaddAep2FGY+wyFAQ==}
    engines: {node: '>=18'}
    cpu: [x64]
    os: [linux]

  '@esbuild/linux-x64@0.25.12':
    resolution: {integrity: sha512-uqZMTLr/zR/ed4jIGnwSLkaHmPjOjJvnm6TVVitAa08SLS9Z0VM8wIRx7gWbJB5/J54YuIMInDquWyYvQLZkgw==}
    engines: {node: '>=18'}
    cpu: [x64]
    os: [linux]

  '@esbuild/netbsd-arm64@0.25.10':
    resolution: {integrity: sha512-AKQM3gfYfSW8XRk8DdMCzaLUFB15dTrZfnX8WXQoOUpUBQ+NaAFCP1kPS/ykbbGYz7rxn0WS48/81l9hFl3u4A==}
    engines: {node: '>=18'}
    cpu: [arm64]
    os: [netbsd]

  '@esbuild/netbsd-arm64@0.25.11':
    resolution: {integrity: sha512-hr9Oxj1Fa4r04dNpWr3P8QKVVsjQhqrMSUzZzf+LZcYjZNqhA3IAfPQdEh1FLVUJSiu6sgAwp3OmwBfbFgG2Xg==}
    engines: {node: '>=18'}
    cpu: [arm64]
    os: [netbsd]

  '@esbuild/netbsd-arm64@0.25.12':
    resolution: {integrity: sha512-xXwcTq4GhRM7J9A8Gv5boanHhRa/Q9KLVmcyXHCTaM4wKfIpWkdXiMog/KsnxzJ0A1+nD+zoecuzqPmCRyBGjg==}
    engines: {node: '>=18'}
    cpu: [arm64]
    os: [netbsd]

  '@esbuild/netbsd-x64@0.25.10':
    resolution: {integrity: sha512-7RTytDPGU6fek/hWuN9qQpeGPBZFfB4zZgcz2VK2Z5VpdUxEI8JKYsg3JfO0n/Z1E/6l05n0unDCNc4HnhQGig==}
    engines: {node: '>=18'}
    cpu: [x64]
    os: [netbsd]

  '@esbuild/netbsd-x64@0.25.11':
    resolution: {integrity: sha512-u7tKA+qbzBydyj0vgpu+5h5AeudxOAGncb8N6C9Kh1N4n7wU1Xw1JDApsRjpShRpXRQlJLb9wY28ELpwdPcZ7A==}
    engines: {node: '>=18'}
    cpu: [x64]
    os: [netbsd]

  '@esbuild/netbsd-x64@0.25.12':
    resolution: {integrity: sha512-Ld5pTlzPy3YwGec4OuHh1aCVCRvOXdH8DgRjfDy/oumVovmuSzWfnSJg+VtakB9Cm0gxNO9BzWkj6mtO1FMXkQ==}
    engines: {node: '>=18'}
    cpu: [x64]
    os: [netbsd]

  '@esbuild/openbsd-arm64@0.25.10':
    resolution: {integrity: sha512-5Se0VM9Wtq797YFn+dLimf2Zx6McttsH2olUBsDml+lm0GOCRVebRWUvDtkY4BWYv/3NgzS8b/UM3jQNh5hYyw==}
    engines: {node: '>=18'}
    cpu: [arm64]
    os: [openbsd]

  '@esbuild/openbsd-arm64@0.25.11':
    resolution: {integrity: sha512-Qq6YHhayieor3DxFOoYM1q0q1uMFYb7cSpLD2qzDSvK1NAvqFi8Xgivv0cFC6J+hWVw2teCYltyy9/m/14ryHg==}
    engines: {node: '>=18'}
    cpu: [arm64]
    os: [openbsd]

  '@esbuild/openbsd-arm64@0.25.12':
    resolution: {integrity: sha512-fF96T6KsBo/pkQI950FARU9apGNTSlZGsv1jZBAlcLL1MLjLNIWPBkj5NlSz8aAzYKg+eNqknrUJ24QBybeR5A==}
    engines: {node: '>=18'}
    cpu: [arm64]
    os: [openbsd]

  '@esbuild/openbsd-x64@0.25.10':
    resolution: {integrity: sha512-XkA4frq1TLj4bEMB+2HnI0+4RnjbuGZfet2gs/LNs5Hc7D89ZQBHQ0gL2ND6Lzu1+QVkjp3x1gIcPKzRNP8bXw==}
    engines: {node: '>=18'}
    cpu: [x64]
    os: [openbsd]

  '@esbuild/openbsd-x64@0.25.11':
    resolution: {integrity: sha512-CN+7c++kkbrckTOz5hrehxWN7uIhFFlmS/hqziSFVWpAzpWrQoAG4chH+nN3Be+Kzv/uuo7zhX716x3Sn2Jduw==}
    engines: {node: '>=18'}
    cpu: [x64]
    os: [openbsd]

  '@esbuild/openbsd-x64@0.25.12':
    resolution: {integrity: sha512-MZyXUkZHjQxUvzK7rN8DJ3SRmrVrke8ZyRusHlP+kuwqTcfWLyqMOE3sScPPyeIXN/mDJIfGXvcMqCgYKekoQw==}
    engines: {node: '>=18'}
    cpu: [x64]
    os: [openbsd]

  '@esbuild/openharmony-arm64@0.25.10':
    resolution: {integrity: sha512-AVTSBhTX8Y/Fz6OmIVBip9tJzZEUcY8WLh7I59+upa5/GPhh2/aM6bvOMQySspnCCHvFi79kMtdJS1w0DXAeag==}
    engines: {node: '>=18'}
    cpu: [arm64]
    os: [openharmony]

  '@esbuild/openharmony-arm64@0.25.11':
    resolution: {integrity: sha512-rOREuNIQgaiR+9QuNkbkxubbp8MSO9rONmwP5nKncnWJ9v5jQ4JxFnLu4zDSRPf3x4u+2VN4pM4RdyIzDty/wQ==}
    engines: {node: '>=18'}
    cpu: [arm64]
    os: [openharmony]

  '@esbuild/openharmony-arm64@0.25.12':
    resolution: {integrity: sha512-rm0YWsqUSRrjncSXGA7Zv78Nbnw4XL6/dzr20cyrQf7ZmRcsovpcRBdhD43Nuk3y7XIoW2OxMVvwuRvk9XdASg==}
    engines: {node: '>=18'}
    cpu: [arm64]
    os: [openharmony]

  '@esbuild/sunos-x64@0.25.10':
    resolution: {integrity: sha512-fswk3XT0Uf2pGJmOpDB7yknqhVkJQkAQOcW/ccVOtfx05LkbWOaRAtn5SaqXypeKQra1QaEa841PgrSL9ubSPQ==}
    engines: {node: '>=18'}
    cpu: [x64]
    os: [sunos]

  '@esbuild/sunos-x64@0.25.11':
    resolution: {integrity: sha512-nq2xdYaWxyg9DcIyXkZhcYulC6pQ2FuCgem3LI92IwMgIZ69KHeY8T4Y88pcwoLIjbed8n36CyKoYRDygNSGhA==}
    engines: {node: '>=18'}
    cpu: [x64]
    os: [sunos]

  '@esbuild/sunos-x64@0.25.12':
    resolution: {integrity: sha512-3wGSCDyuTHQUzt0nV7bocDy72r2lI33QL3gkDNGkod22EsYl04sMf0qLb8luNKTOmgF/eDEDP5BFNwoBKH441w==}
    engines: {node: '>=18'}
    cpu: [x64]
    os: [sunos]

  '@esbuild/win32-arm64@0.25.10':
    resolution: {integrity: sha512-ah+9b59KDTSfpaCg6VdJoOQvKjI33nTaQr4UluQwW7aEwZQsbMCfTmfEO4VyewOxx4RaDT/xCy9ra2GPWmO7Kw==}
    engines: {node: '>=18'}
    cpu: [arm64]
    os: [win32]

  '@esbuild/win32-arm64@0.25.11':
    resolution: {integrity: sha512-3XxECOWJq1qMZ3MN8srCJ/QfoLpL+VaxD/WfNRm1O3B4+AZ/BnLVgFbUV3eiRYDMXetciH16dwPbbHqwe1uU0Q==}
    engines: {node: '>=18'}
    cpu: [arm64]
    os: [win32]

  '@esbuild/win32-arm64@0.25.12':
    resolution: {integrity: sha512-rMmLrur64A7+DKlnSuwqUdRKyd3UE7oPJZmnljqEptesKM8wx9J8gx5u0+9Pq0fQQW8vqeKebwNXdfOyP+8Bsg==}
    engines: {node: '>=18'}
    cpu: [arm64]
    os: [win32]

  '@esbuild/win32-ia32@0.25.10':
    resolution: {integrity: sha512-QHPDbKkrGO8/cz9LKVnJU22HOi4pxZnZhhA2HYHez5Pz4JeffhDjf85E57Oyco163GnzNCVkZK0b/n4Y0UHcSw==}
    engines: {node: '>=18'}
    cpu: [ia32]
    os: [win32]

  '@esbuild/win32-ia32@0.25.11':
    resolution: {integrity: sha512-3ukss6gb9XZ8TlRyJlgLn17ecsK4NSQTmdIXRASVsiS2sQ6zPPZklNJT5GR5tE/MUarymmy8kCEf5xPCNCqVOA==}
    engines: {node: '>=18'}
    cpu: [ia32]
    os: [win32]

  '@esbuild/win32-ia32@0.25.12':
    resolution: {integrity: sha512-HkqnmmBoCbCwxUKKNPBixiWDGCpQGVsrQfJoVGYLPT41XWF8lHuE5N6WhVia2n4o5QK5M4tYr21827fNhi4byQ==}
    engines: {node: '>=18'}
    cpu: [ia32]
    os: [win32]

  '@esbuild/win32-x64@0.25.10':
    resolution: {integrity: sha512-9KpxSVFCu0iK1owoez6aC/s/EdUQLDN3adTxGCqxMVhrPDj6bt5dbrHDXUuq+Bs2vATFBBrQS5vdQ/Ed2P+nbw==}
    engines: {node: '>=18'}
    cpu: [x64]
    os: [win32]

  '@esbuild/win32-x64@0.25.11':
    resolution: {integrity: sha512-D7Hpz6A2L4hzsRpPaCYkQnGOotdUpDzSGRIv9I+1ITdHROSFUWW95ZPZWQmGka1Fg7W3zFJowyn9WGwMJ0+KPA==}
    engines: {node: '>=18'}
    cpu: [x64]
    os: [win32]

  '@esbuild/win32-x64@0.25.12':
    resolution: {integrity: sha512-alJC0uCZpTFrSL0CCDjcgleBXPnCrEAhTBILpeAp7M/OFgoqtAetfBzX0xM00MUsVVPpVjlPuMbREqnZCXaTnA==}
    engines: {node: '>=18'}
    cpu: [x64]
    os: [win32]

  '@eslint-community/eslint-utils@4.9.0':
    resolution: {integrity: sha512-ayVFHdtZ+hsq1t2Dy24wCmGXGe4q9Gu3smhLYALJrr473ZH27MsnSL+LKUlimp4BWJqMDMLmPpx/Q9R3OAlL4g==}
    engines: {node: ^12.22.0 || ^14.17.0 || >=16.0.0}
    peerDependencies:
      eslint: ^6.0.0 || ^7.0.0 || >=8.0.0

  '@eslint-community/regexpp@4.12.2':
    resolution: {integrity: sha512-EriSTlt5OC9/7SXkRSCAhfSxxoSUgBm33OH+IkwbdpgoqsSsUg7y3uh+IICI/Qg4BBWr3U2i39RpmycbxMq4ew==}
    engines: {node: ^12.0.0 || ^14.0.0 || >=16.0.0}

  '@eslint/compat@1.4.1':
    resolution: {integrity: sha512-cfO82V9zxxGBxcQDr1lfaYB7wykTa0b00mGa36FrJl7iTFd0Z2cHfEYuxcBRP/iNijCsWsEkA+jzT8hGYmv33w==}
    engines: {node: ^18.18.0 || ^20.9.0 || >=21.1.0}
    peerDependencies:
      eslint: ^8.40 || 9
    peerDependenciesMeta:
      eslint:
        optional: true

  '@eslint/config-array@0.21.1':
    resolution: {integrity: sha512-aw1gNayWpdI/jSYVgzN5pL0cfzU02GT3NBpeT/DXbx1/1x7ZKxFPd9bwrzygx/qiwIQiJ1sw/zD8qY/kRvlGHA==}
    engines: {node: ^18.18.0 || ^20.9.0 || >=21.1.0}

  '@eslint/config-helpers@0.4.2':
    resolution: {integrity: sha512-gBrxN88gOIf3R7ja5K9slwNayVcZgK6SOUORm2uBzTeIEfeVaIhOpCtTox3P6R7o2jLFwLFTLnC7kU/RGcYEgw==}
    engines: {node: ^18.18.0 || ^20.9.0 || >=21.1.0}

  '@eslint/core@0.17.0':
    resolution: {integrity: sha512-yL/sLrpmtDaFEiUj1osRP4TI2MDz1AddJL+jZ7KSqvBuliN4xqYY54IfdN8qD8Toa6g1iloph1fxQNkjOxrrpQ==}
    engines: {node: ^18.18.0 || ^20.9.0 || >=21.1.0}

  '@eslint/eslintrc@3.3.1':
    resolution: {integrity: sha512-gtF186CXhIl1p4pJNGZw8Yc6RlshoePRvE0X91oPGb3vZ8pM3qOS9W9NGPat9LziaBV7XrJWGylNQXkGcnM3IQ==}
    engines: {node: ^18.18.0 || ^20.9.0 || >=21.1.0}

  '@eslint/js@9.39.1':
    resolution: {integrity: sha512-S26Stp4zCy88tH94QbBv3XCuzRQiZ9yXofEILmglYTh/Ug/a9/umqvgFtYBAo3Lp0nsI/5/qH1CCrbdK3AP1Tw==}
    engines: {node: ^18.18.0 || ^20.9.0 || >=21.1.0}

  '@eslint/object-schema@2.1.7':
    resolution: {integrity: sha512-VtAOaymWVfZcmZbp6E2mympDIHvyjXs/12LqWYjVw6qjrfF+VK+fyG33kChz3nnK+SU5/NeHOqrTEHS8sXO3OA==}
    engines: {node: ^18.18.0 || ^20.9.0 || >=21.1.0}

  '@eslint/plugin-kit@0.4.1':
    resolution: {integrity: sha512-43/qtrDUokr7LJqoF2c3+RInu/t4zfrpYdoSDfYyhg52rwLV6TnOvdG4fXm7IkSB3wErkcmJS9iEhjVtOSEjjA==}
    engines: {node: ^18.18.0 || ^20.9.0 || >=21.1.0}

  '@exodus/schemasafe@1.3.0':
    resolution: {integrity: sha512-5Aap/GaRupgNx/feGBwLLTVv8OQFfv3pq2lPRzPg9R+IOBnDgghTGW7l7EuVXOvg5cc/xSAlRW8rBrjIC3Nvqw==}

  '@finom/zod-to-json-schema@3.24.12':
    resolution: {integrity: sha512-mf8CyoW+dFvsvROvHIXznrYWdmlxvBJGIeQpGJaD9iBn23kSSPiC7H0YIqgziMZJDFIzL4VEFCwpcUSHmoeNVw==}
    peerDependencies:
      zod: ^3.25 || ^4.0.14

  '@floating-ui/core@1.7.3':
    resolution: {integrity: sha512-sGnvb5dmrJaKEZ+LDIpguvdX3bDlEllmv4/ClQ9awcmCZrlx5jQyyMWFM5kBI+EyNOCDDiKk8il0zeuX3Zlg/w==}

  '@floating-ui/dom@1.7.4':
    resolution: {integrity: sha512-OOchDgh4F2CchOX94cRVqhvy7b3AFb+/rQXyswmzmGakRfkMgoWVjfnLWkRirfLEfuD4ysVW16eXzwt3jHIzKA==}

  '@floating-ui/react-dom@2.1.6':
    resolution: {integrity: sha512-4JX6rEatQEvlmgU80wZyq9RT96HZJa88q8hp0pBd+LrczeDI4o6uA2M+uvxngVHo4Ihr8uibXxH6+70zhAFrVw==}
    peerDependencies:
      react: '>=16.8.0'
      react-dom: '>=16.8.0'

  '@floating-ui/utils@0.2.10':
    resolution: {integrity: sha512-aGTxbpbg8/b5JfU1HXSrbH3wXZuLPJcNEcZQFMxLs3oSzgtVu6nFPkbbGGUvBcUjKV2YyB9Wxxabo+HEH9tcRQ==}

  '@gcornut/valibot-json-schema@0.42.0':
    resolution: {integrity: sha512-4Et4AN6wmqeA0PfU5Clkv/IS27wiefsWf6TemAZrb75uzkClYEFavim7SboeKwbll9Nbsn2Iv0LT/HS5H7orZg==}
    hasBin: true

  '@hapi/hoek@9.3.0':
    resolution: {integrity: sha512-/c6rf4UJlmHlC9b5BaNvzAcFv7HZ2QHaV0D4/HNlBdvFnvQq8RI4kYdhyPCl7Xj+oWvTWQ8ujhqS53LIgAe6KQ==}

  '@hapi/topo@5.1.0':
    resolution: {integrity: sha512-foQZKJig7Ob0BMAYBfcJk8d77QtOe7Wo4ox7ff1lQYoNNAb6jwcY1ncdoy2e9wQZzvNy7ODZCYJkK8kzmcAnAg==}

  '@humanfs/core@0.19.1':
    resolution: {integrity: sha512-5DyQ4+1JEUzejeK1JGICcideyfUbGixgS9jNgex5nqkW+cY7WZhxBigmieN5Qnw9ZosSNVC9KQKyb+GUaGyKUA==}
    engines: {node: '>=18.18.0'}

  '@humanfs/node@0.16.7':
    resolution: {integrity: sha512-/zUx+yOsIrG4Y43Eh2peDeKCxlRt/gET6aHfaKpuq267qXdYDFViVHfMaLyygZOnl0kGWxFIgsBy8QFuTLUXEQ==}
    engines: {node: '>=18.18.0'}

  '@humanwhocodes/module-importer@1.0.1':
    resolution: {integrity: sha512-bxveV4V8v5Yb4ncFTT3rPSgZBOpCkjfK0y4oVVVJwIuDVBRMDXrPyXRL988i5ap9m9bnyEEjWfm5WkBmtffLfA==}
    engines: {node: '>=12.22'}

  '@humanwhocodes/retry@0.4.3':
    resolution: {integrity: sha512-bV0Tgo9K4hfPCek+aMAn81RppFKv2ySDQeMoSZuvTASywNTnVJCArCZE2FWqpvIatKu7VMRLWlR1EazvVhDyhQ==}
    engines: {node: '>=18.18'}

  '@img/colour@1.0.0':
    resolution: {integrity: sha512-A5P/LfWGFSl6nsckYtjw9da+19jB8hkJ6ACTGcDfEJ0aE+l2n2El7dsVM7UVHZQ9s2lmYMWlrS21YLy2IR1LUw==}
    engines: {node: '>=18'}

  '@img/sharp-darwin-arm64@0.34.4':
    resolution: {integrity: sha512-sitdlPzDVyvmINUdJle3TNHl+AG9QcwiAMsXmccqsCOMZNIdW2/7S26w0LyU8euiLVzFBL3dXPwVCq/ODnf2vA==}
    engines: {node: ^18.17.0 || ^20.3.0 || >=21.0.0}
    cpu: [arm64]
    os: [darwin]

  '@img/sharp-darwin-x64@0.34.4':
    resolution: {integrity: sha512-rZheupWIoa3+SOdF/IcUe1ah4ZDpKBGWcsPX6MT0lYniH9micvIU7HQkYTfrx5Xi8u+YqwLtxC/3vl8TQN6rMg==}
    engines: {node: ^18.17.0 || ^20.3.0 || >=21.0.0}
    cpu: [x64]
    os: [darwin]

  '@img/sharp-libvips-darwin-arm64@1.2.3':
    resolution: {integrity: sha512-QzWAKo7kpHxbuHqUC28DZ9pIKpSi2ts2OJnoIGI26+HMgq92ZZ4vk8iJd4XsxN+tYfNJxzH6W62X5eTcsBymHw==}
    cpu: [arm64]
    os: [darwin]

  '@img/sharp-libvips-darwin-x64@1.2.3':
    resolution: {integrity: sha512-Ju+g2xn1E2AKO6YBhxjj+ACcsPQRHT0bhpglxcEf+3uyPY+/gL8veniKoo96335ZaPo03bdDXMv0t+BBFAbmRA==}
    cpu: [x64]
    os: [darwin]

  '@img/sharp-libvips-linux-arm64@1.2.3':
    resolution: {integrity: sha512-I4RxkXU90cpufazhGPyVujYwfIm9Nk1QDEmiIsaPwdnm013F7RIceaCc87kAH+oUB1ezqEvC6ga4m7MSlqsJvQ==}
    cpu: [arm64]
    os: [linux]

  '@img/sharp-libvips-linux-arm@1.2.3':
    resolution: {integrity: sha512-x1uE93lyP6wEwGvgAIV0gP6zmaL/a0tGzJs/BIDDG0zeBhMnuUPm7ptxGhUbcGs4okDJrk4nxgrmxpib9g6HpA==}
    cpu: [arm]
    os: [linux]

  '@img/sharp-libvips-linux-ppc64@1.2.3':
    resolution: {integrity: sha512-Y2T7IsQvJLMCBM+pmPbM3bKT/yYJvVtLJGfCs4Sp95SjvnFIjynbjzsa7dY1fRJX45FTSfDksbTp6AGWudiyCg==}
    cpu: [ppc64]
    os: [linux]

  '@img/sharp-libvips-linux-s390x@1.2.3':
    resolution: {integrity: sha512-RgWrs/gVU7f+K7P+KeHFaBAJlNkD1nIZuVXdQv6S+fNA6syCcoboNjsV2Pou7zNlVdNQoQUpQTk8SWDHUA3y/w==}
    cpu: [s390x]
    os: [linux]

  '@img/sharp-libvips-linux-x64@1.2.3':
    resolution: {integrity: sha512-3JU7LmR85K6bBiRzSUc/Ff9JBVIFVvq6bomKE0e63UXGeRw2HPVEjoJke1Yx+iU4rL7/7kUjES4dZ/81Qjhyxg==}
    cpu: [x64]
    os: [linux]

  '@img/sharp-libvips-linuxmusl-arm64@1.2.3':
    resolution: {integrity: sha512-F9q83RZ8yaCwENw1GieztSfj5msz7GGykG/BA+MOUefvER69K/ubgFHNeSyUu64amHIYKGDs4sRCMzXVj8sEyw==}
    cpu: [arm64]
    os: [linux]

  '@img/sharp-libvips-linuxmusl-x64@1.2.3':
    resolution: {integrity: sha512-U5PUY5jbc45ANM6tSJpsgqmBF/VsL6LnxJmIf11kB7J5DctHgqm0SkuXzVWtIY90GnJxKnC/JT251TDnk1fu/g==}
    cpu: [x64]
    os: [linux]

  '@img/sharp-linux-arm64@0.34.4':
    resolution: {integrity: sha512-YXU1F/mN/Wu786tl72CyJjP/Ngl8mGHN1hST4BGl+hiW5jhCnV2uRVTNOcaYPs73NeT/H8Upm3y9582JVuZHrQ==}
    engines: {node: ^18.17.0 || ^20.3.0 || >=21.0.0}
    cpu: [arm64]
    os: [linux]

  '@img/sharp-linux-arm@0.34.4':
    resolution: {integrity: sha512-Xyam4mlqM0KkTHYVSuc6wXRmM7LGN0P12li03jAnZ3EJWZqj83+hi8Y9UxZUbxsgsK1qOEwg7O0Bc0LjqQVtxA==}
    engines: {node: ^18.17.0 || ^20.3.0 || >=21.0.0}
    cpu: [arm]
    os: [linux]

  '@img/sharp-linux-ppc64@0.34.4':
    resolution: {integrity: sha512-F4PDtF4Cy8L8hXA2p3TO6s4aDt93v+LKmpcYFLAVdkkD3hSxZzee0rh6/+94FpAynsuMpLX5h+LRsSG3rIciUQ==}
    engines: {node: ^18.17.0 || ^20.3.0 || >=21.0.0}
    cpu: [ppc64]
    os: [linux]

  '@img/sharp-linux-s390x@0.34.4':
    resolution: {integrity: sha512-qVrZKE9Bsnzy+myf7lFKvng6bQzhNUAYcVORq2P7bDlvmF6u2sCmK2KyEQEBdYk+u3T01pVsPrkj943T1aJAsw==}
    engines: {node: ^18.17.0 || ^20.3.0 || >=21.0.0}
    cpu: [s390x]
    os: [linux]

  '@img/sharp-linux-x64@0.34.4':
    resolution: {integrity: sha512-ZfGtcp2xS51iG79c6Vhw9CWqQC8l2Ot8dygxoDoIQPTat/Ov3qAa8qpxSrtAEAJW+UjTXc4yxCjNfxm4h6Xm2A==}
    engines: {node: ^18.17.0 || ^20.3.0 || >=21.0.0}
    cpu: [x64]
    os: [linux]

  '@img/sharp-linuxmusl-arm64@0.34.4':
    resolution: {integrity: sha512-8hDVvW9eu4yHWnjaOOR8kHVrew1iIX+MUgwxSuH2XyYeNRtLUe4VNioSqbNkB7ZYQJj9rUTT4PyRscyk2PXFKA==}
    engines: {node: ^18.17.0 || ^20.3.0 || >=21.0.0}
    cpu: [arm64]
    os: [linux]

  '@img/sharp-linuxmusl-x64@0.34.4':
    resolution: {integrity: sha512-lU0aA5L8QTlfKjpDCEFOZsTYGn3AEiO6db8W5aQDxj0nQkVrZWmN3ZP9sYKWJdtq3PWPhUNlqehWyXpYDcI9Sg==}
    engines: {node: ^18.17.0 || ^20.3.0 || >=21.0.0}
    cpu: [x64]
    os: [linux]

  '@img/sharp-wasm32@0.34.4':
    resolution: {integrity: sha512-33QL6ZO/qpRyG7woB/HUALz28WnTMI2W1jgX3Nu2bypqLIKx/QKMILLJzJjI+SIbvXdG9fUnmrxR7vbi1sTBeA==}
    engines: {node: ^18.17.0 || ^20.3.0 || >=21.0.0}
    cpu: [wasm32]

  '@img/sharp-win32-arm64@0.34.4':
    resolution: {integrity: sha512-2Q250do/5WXTwxW3zjsEuMSv5sUU4Tq9VThWKlU2EYLm4MB7ZeMwF+SFJutldYODXF6jzc6YEOC+VfX0SZQPqA==}
    engines: {node: ^18.17.0 || ^20.3.0 || >=21.0.0}
    cpu: [arm64]
    os: [win32]

  '@img/sharp-win32-ia32@0.34.4':
    resolution: {integrity: sha512-3ZeLue5V82dT92CNL6rsal6I2weKw1cYu+rGKm8fOCCtJTR2gYeUfY3FqUnIJsMUPIH68oS5jmZ0NiJ508YpEw==}
    engines: {node: ^18.17.0 || ^20.3.0 || >=21.0.0}
    cpu: [ia32]
    os: [win32]

  '@img/sharp-win32-x64@0.34.4':
    resolution: {integrity: sha512-xIyj4wpYs8J18sVN3mSQjwrw7fKUqRw+Z5rnHNCy5fYTxigBz81u5mOMPmFumwjcn8+ld1ppptMBCLic1nz6ig==}
    engines: {node: ^18.17.0 || ^20.3.0 || >=21.0.0}
    cpu: [x64]
    os: [win32]

  '@inlang/paraglide-js@2.4.0':
    resolution: {integrity: sha512-T/m9uoev574/1JrhCnPcgK1xnAwkVMgaDev4LFthnmID8ubX2xjboSGO3IztwXWwO0aJoT1UJr89JCwjbwgnJQ==}
    hasBin: true

  '@inlang/recommend-sherlock@0.2.1':
    resolution: {integrity: sha512-ckv8HvHy/iTqaVAEKrr+gnl+p3XFNwe5D2+6w6wJk2ORV2XkcRkKOJ/XsTUJbPSiyi4PI+p+T3bqbmNx/rDUlg==}

  '@inlang/sdk@2.4.9':
    resolution: {integrity: sha512-cvz/C1rF5WBxzHbEoiBoI6Sz6q6M+TdxfWkEGBYTD77opY8i8WN01prUWXEM87GPF4SZcyIySez9U0Ccm12oFQ==}
    engines: {node: '>=18.0.0'}

  '@internationalized/date@3.10.0':
    resolution: {integrity: sha512-oxDR/NTEJ1k+UFVQElaNIk65E/Z83HK1z1WI3lQyhTtnNg4R5oVXaPzK3jcpKG8UHKDVuDQHzn+wsxSz8RP3aw==}

  '@isaacs/balanced-match@4.0.1':
    resolution: {integrity: sha512-yzMTt9lEb8Gv7zRioUilSglI0c0smZ9k5D65677DLWLtWJaXIS3CqcGyUFByYKlnUj6TkjLVs54fBl6+TiGQDQ==}
    engines: {node: 20 || >=22}

  '@isaacs/brace-expansion@5.0.0':
    resolution: {integrity: sha512-ZT55BDLV0yv0RBm2czMiZ+SqCGO7AvmOM3G/w2xhVPH+te0aKgFjmBvGlL1dH+ql2tgGO3MVrbb3jCKyvpgnxA==}
    engines: {node: 20 || >=22}

  '@isaacs/cliui@8.0.2':
    resolution: {integrity: sha512-O8jcjabXaleOG9DQ0+ARXWZBTfnP4WNAqzuiJK7ll44AmxGKv/J2M4TPjxjY3znBCfvBXFzucm1twdyFybFqEA==}
    engines: {node: '>=12'}

  '@jridgewell/gen-mapping@0.3.13':
    resolution: {integrity: sha512-2kkt/7niJ6MgEPxF0bYdQ6etZaA+fQvDcLKckhy1yIQOzaoKjBBjSj63/aLVjYE3qhRt5dvM+uUyfCg6UKCBbA==}

  '@jridgewell/remapping@2.3.5':
    resolution: {integrity: sha512-LI9u/+laYG4Ds1TDKSJW2YPrIlcVYOwi2fUC6xB43lueCjgxV4lffOCZCtYFiH6TNOX+tQKXx97T4IKHbhyHEQ==}

  '@jridgewell/resolve-uri@3.1.2':
    resolution: {integrity: sha512-bRISgCIjP20/tbWSPWMEi54QVPRZExkuD9lJL+UIxUKtwVJA8wW1Trb1jMs1RFXo1CBTNZ/5hpC9QvmKWdopKw==}
    engines: {node: '>=6.0.0'}

  '@jridgewell/source-map@0.3.11':
    resolution: {integrity: sha512-ZMp1V8ZFcPG5dIWnQLr3NSI1MiCU7UETdS/A0G8V/XWHvJv3ZsFqutJn1Y5RPmAPX6F3BiE397OqveU/9NCuIA==}

  '@jridgewell/sourcemap-codec@1.5.5':
    resolution: {integrity: sha512-cYQ9310grqxueWbl+WuIUIaiUaDcj7WOq5fVhEljNVgRfOUhY9fy2zTvfoqWsnebh8Sl70VScFbICvJnLKB0Og==}

  '@jridgewell/trace-mapping@0.3.31':
    resolution: {integrity: sha512-zzNR+SdQSDJzc8joaeP8QQoCQr8NuYx2dIIytl1QeBEZHJ9uW6hebsrYgbz8hJwUQao3TWCMtmfV8Nu1twOLAw==}

  '@lezer/common@1.3.0':
    resolution: {integrity: sha512-L9X8uHCYU310o99L3/MpJKYxPzXPOS7S0NmBaM7UO/x2Kb2WbmMLSkfvdr1KxRIFYOpbY0Jhn7CfLSUDzL8arQ==}

  '@lezer/highlight@1.2.3':
    resolution: {integrity: sha512-qXdH7UqTvGfdVBINrgKhDsVTJTxactNNxLk7+UMwZhU13lMHaOBlJe9Vqp907ya56Y3+ed2tlqzys7jDkTmW0g==}

  '@lezer/lr@1.4.2':
    resolution: {integrity: sha512-pu0K1jCIdnQ12aWNaAVU5bzi7Bd1w54J3ECgANPmYLtQKP0HBj2cE/5coBD66MT10xbtIuUr7tg0Shbsvk0mDA==}

  '@lezer/yaml@1.0.3':
    resolution: {integrity: sha512-GuBLekbw9jDBDhGur82nuwkxKQ+a3W5H0GfaAthDXcAu+XdpS43VlnxA9E9hllkpSP5ellRDKjLLj7Lu9Wr6xA==}

  '@lix-js/sdk@0.4.7':
    resolution: {integrity: sha512-pRbW+joG12L0ULfMiWYosIW0plmW4AsUdiPCp+Z8rAsElJ+wJ6in58zhD3UwUcd4BNcpldEGjg6PdA7e0RgsDQ==}
    engines: {node: '>=18'}

  '@lix-js/server-protocol-schema@0.1.1':
    resolution: {integrity: sha512-jBeALB6prAbtr5q4vTuxnRZZv1M2rKe8iNqRQhFJ4Tv7150unEa0vKyz0hs8Gl3fUGsWaNJBh3J8++fpbrpRBQ==}

  '@lottiefiles/dotlottie-react@0.13.3':
    resolution: {integrity: sha512-V4FfdYlqzjBUX7f0KV6vfQOOI0Cp+3XeG/ZqSDFSEVg5P7fpROpDv5/I9aTM8sOCESK1SWT96Fem+QVUnBV1wQ==}
    peerDependencies:
      react: ^17 || ^18 || ^19

  '@lottiefiles/dotlottie-web@0.42.0':
    resolution: {integrity: sha512-Zr2LCaOAoPCsdAQgeLyCSiQ1+xrAJtRCyuEYDj0qR5heUwpc+Pxbb88JyTVumcXFfKOBMOMmrlsTScLz2mrvQQ==}

<<<<<<< HEAD
  '@lucide/svelte@0.544.0':
    resolution: {integrity: sha512-9f9O6uxng2pLB01sxNySHduJN3HTl5p0HDu4H26VR51vhZfiMzyOMe9Mhof3XAk4l813eTtl+/DYRvGyoRR+yw==}
=======
  '@lucide/svelte@0.552.0':
    resolution: {integrity: sha512-8wQF1YUKgaXiFidPdHM5NKESArKHLrgf8A1EAOjvqRmdVlL2KFsPxTchez/lMUOJKxXeDgrRKfXQuaN1O5KlhQ==}
>>>>>>> da14795d
    peerDependencies:
      svelte: ^5

  '@marijn/find-cluster-break@1.0.2':
    resolution: {integrity: sha512-l0h88YhZFyKdXIFNfSWpyjStDjGHwZ/U7iobcK1cQQD8sejsONdQtTVU+1wVN1PBw40PiiHB1vA5S7VTfQiP9g==}

  '@next/env@15.5.2':
    resolution: {integrity: sha512-Qe06ew4zt12LeO6N7j8/nULSOe3fMXE4dM6xgpBQNvdzyK1sv5y4oAP3bq4LamrvGCZtmRYnW8URFCeX5nFgGg==}

  '@next/swc-darwin-arm64@15.5.2':
    resolution: {integrity: sha512-8bGt577BXGSd4iqFygmzIfTYizHb0LGWqH+qgIF/2EDxS5JsSdERJKA8WgwDyNBZgTIIA4D8qUtoQHmxIIquoQ==}
    engines: {node: '>= 10'}
    cpu: [arm64]
    os: [darwin]

  '@next/swc-darwin-x64@15.5.2':
    resolution: {integrity: sha512-2DjnmR6JHK4X+dgTXt5/sOCu/7yPtqpYt8s8hLkHFK3MGkka2snTv3yRMdHvuRtJVkPwCGsvBSwmoQCHatauFQ==}
    engines: {node: '>= 10'}
    cpu: [x64]
    os: [darwin]

  '@next/swc-linux-arm64-gnu@15.5.2':
    resolution: {integrity: sha512-3j7SWDBS2Wov/L9q0mFJtEvQ5miIqfO4l7d2m9Mo06ddsgUK8gWfHGgbjdFlCp2Ek7MmMQZSxpGFqcC8zGh2AA==}
    engines: {node: '>= 10'}
    cpu: [arm64]
    os: [linux]

  '@next/swc-linux-arm64-musl@15.5.2':
    resolution: {integrity: sha512-s6N8k8dF9YGc5T01UPQ08yxsK6fUow5gG1/axWc1HVVBYQBgOjca4oUZF7s4p+kwhkB1bDSGR8QznWrFZ/Rt5g==}
    engines: {node: '>= 10'}
    cpu: [arm64]
    os: [linux]

  '@next/swc-linux-x64-gnu@15.5.2':
    resolution: {integrity: sha512-o1RV/KOODQh6dM6ZRJGZbc+MOAHww33Vbs5JC9Mp1gDk8cpEO+cYC/l7rweiEalkSm5/1WGa4zY7xrNwObN4+Q==}
    engines: {node: '>= 10'}
    cpu: [x64]
    os: [linux]

  '@next/swc-linux-x64-musl@15.5.2':
    resolution: {integrity: sha512-/VUnh7w8RElYZ0IV83nUcP/J4KJ6LLYliiBIri3p3aW2giF+PAVgZb6mk8jbQSB3WlTai8gEmCAr7kptFa1H6g==}
    engines: {node: '>= 10'}
    cpu: [x64]
    os: [linux]

  '@next/swc-win32-arm64-msvc@15.5.2':
    resolution: {integrity: sha512-sMPyTvRcNKXseNQ/7qRfVRLa0VhR0esmQ29DD6pqvG71+JdVnESJaHPA8t7bc67KD5spP3+DOCNLhqlEI2ZgQg==}
    engines: {node: '>= 10'}
    cpu: [arm64]
    os: [win32]

  '@next/swc-win32-x64-msvc@15.5.2':
    resolution: {integrity: sha512-W5VvyZHnxG/2ukhZF/9Ikdra5fdNftxI6ybeVKYvBPDtyx7x4jPPSNduUkfH5fo3zG0JQ0bPxgy41af2JX5D4Q==}
    engines: {node: '>= 10'}
    cpu: [x64]
    os: [win32]

  '@nodelib/fs.scandir@2.1.5':
    resolution: {integrity: sha512-vq24Bq3ym5HEQm2NKCr3yXDwjc7vTsEThRDnkp2DK9p1uqLR+DHurm/NOTo0KG7HYHU7eppKZj3MyqYuMBf62g==}
    engines: {node: '>= 8'}

  '@nodelib/fs.stat@2.0.5':
    resolution: {integrity: sha512-RkhPPp2zrqDAQA/2jNhnztcPAlv64XdhIp7a7454A5ovI7Bukxgt7MX7udwAu3zg1DcpPU0rz3VV1SeaqvY4+A==}
    engines: {node: '>= 8'}

  '@nodelib/fs.walk@1.2.8':
    resolution: {integrity: sha512-oGB+UxlgWcgQkgwo8GcEGwemoTFt3FIO9ababBmaGwXIoBKZ+GTy0pP185beGg7Llih/NSHSV2XAs1lnznocSg==}
    engines: {node: '>= 8'}

  '@pkgjs/parseargs@0.11.0':
    resolution: {integrity: sha512-+1VkjdD0QBLPodGrJUeqarH8VAIvQODIbwh9XpP5Syisf7YoQgsJKPNFoqqLQlu+VQ/tVSshMR6loPMn8U+dPg==}
    engines: {node: '>=14'}

  '@playwright/test@1.56.1':
    resolution: {integrity: sha512-vSMYtL/zOcFpvJCW71Q/OEGQb7KYBPAdKh35WNSkaZA75JlAO8ED8UN6GUNTm3drWomcbcqRPFqQbLae8yBTdg==}
    engines: {node: '>=18'}
    hasBin: true

  '@polka/url@1.0.0-next.29':
    resolution: {integrity: sha512-wwQAWhWSuHaag8c4q/KN/vCoeOJYshAIvMQwD4GpSb3OiZklFfvAgmj0VCBBImRpuF/aFgIRzllXlVX93Jevww==}

  '@poppinss/macroable@1.1.0':
    resolution: {integrity: sha512-y/YKzZDuG8XrpXpM7Z1RdQpiIc0MAKyva24Ux1PB4aI7RiSI/79K8JVDcdyubriTm7vJ1LhFs8CrZpmPnx/8Pw==}

  '@radix-ui/colors@3.0.0':
    resolution: {integrity: sha512-FUOsGBkHrYJwCSEtWRCIfQbZG7q1e6DgxCIOe1SUQzDe/7rXXeA47s8yCn6fuTNQAj1Zq4oTFi9Yjp3wzElcxg==}

  '@radix-ui/primitive@1.1.3':
    resolution: {integrity: sha512-JTF99U/6XIjCBo0wqkU5sK10glYe27MRRsfwoiq5zzOEZLHU3A3KCMa5X/azekYRCJ0HlwI0crAXS/5dEHTzDg==}

  '@radix-ui/react-arrow@1.1.7':
    resolution: {integrity: sha512-F+M1tLhO+mlQaOWspE8Wstg+z6PwxwRd8oQ8IXceWz92kfAmalTRf0EjrouQeo7QssEPfCn05B4Ihs1K9WQ/7w==}
    peerDependencies:
      '@types/react': '*'
      '@types/react-dom': '*'
      react: ^16.8 || ^17.0 || ^18.0 || ^19.0 || ^19.0.0-rc
      react-dom: ^16.8 || ^17.0 || ^18.0 || ^19.0 || ^19.0.0-rc
    peerDependenciesMeta:
      '@types/react':
        optional: true
      '@types/react-dom':
        optional: true

  '@radix-ui/react-collapsible@1.1.12':
    resolution: {integrity: sha512-Uu+mSh4agx2ib1uIGPP4/CKNULyajb3p92LsVXmH2EHVMTfZWpll88XJ0j4W0z3f8NK1eYl1+Mf/szHPmcHzyA==}
    peerDependencies:
      '@types/react': '*'
      '@types/react-dom': '*'
      react: ^16.8 || ^17.0 || ^18.0 || ^19.0 || ^19.0.0-rc
      react-dom: ^16.8 || ^17.0 || ^18.0 || ^19.0 || ^19.0.0-rc
    peerDependenciesMeta:
      '@types/react':
        optional: true
      '@types/react-dom':
        optional: true

  '@radix-ui/react-collection@1.1.7':
    resolution: {integrity: sha512-Fh9rGN0MoI4ZFUNyfFVNU4y9LUz93u9/0K+yLgA2bwRojxM8JU1DyvvMBabnZPBgMWREAJvU2jjVzq+LrFUglw==}
    peerDependencies:
      '@types/react': '*'
      '@types/react-dom': '*'
      react: ^16.8 || ^17.0 || ^18.0 || ^19.0 || ^19.0.0-rc
      react-dom: ^16.8 || ^17.0 || ^18.0 || ^19.0 || ^19.0.0-rc
    peerDependenciesMeta:
      '@types/react':
        optional: true
      '@types/react-dom':
        optional: true

  '@radix-ui/react-compose-refs@1.1.2':
    resolution: {integrity: sha512-z4eqJvfiNnFMHIIvXP3CY57y2WJs5g2v3X0zm9mEJkrkNv4rDxu+sg9Jh8EkXyeqBkB7SOcboo9dMVqhyrACIg==}
    peerDependencies:
      '@types/react': '*'
      react: ^16.8 || ^17.0 || ^18.0 || ^19.0 || ^19.0.0-rc
    peerDependenciesMeta:
      '@types/react':
        optional: true

  '@radix-ui/react-context@1.1.2':
    resolution: {integrity: sha512-jCi/QKUM2r1Ju5a3J64TH2A5SpKAgh0LpknyqdQ4m6DCV0xJ2HG1xARRwNGPQfi1SLdLWZ1OJz6F4OMBBNiGJA==}
    peerDependencies:
      '@types/react': '*'
      react: ^16.8 || ^17.0 || ^18.0 || ^19.0 || ^19.0.0-rc
    peerDependenciesMeta:
      '@types/react':
        optional: true

  '@radix-ui/react-direction@1.1.1':
    resolution: {integrity: sha512-1UEWRX6jnOA2y4H5WczZ44gOOjTEmlqv1uNW4GAJEO5+bauCBhv8snY65Iw5/VOS/ghKN9gr2KjnLKxrsvoMVw==}
    peerDependencies:
      '@types/react': '*'
      react: ^16.8 || ^17.0 || ^18.0 || ^19.0 || ^19.0.0-rc
    peerDependenciesMeta:
      '@types/react':
        optional: true

  '@radix-ui/react-dismissable-layer@1.1.11':
    resolution: {integrity: sha512-Nqcp+t5cTB8BinFkZgXiMJniQH0PsUt2k51FUhbdfeKvc4ACcG2uQniY/8+h1Yv6Kza4Q7lD7PQV0z0oicE0Mg==}
    peerDependencies:
      '@types/react': '*'
      '@types/react-dom': '*'
      react: ^16.8 || ^17.0 || ^18.0 || ^19.0 || ^19.0.0-rc
      react-dom: ^16.8 || ^17.0 || ^18.0 || ^19.0 || ^19.0.0-rc
    peerDependenciesMeta:
      '@types/react':
        optional: true
      '@types/react-dom':
        optional: true

  '@radix-ui/react-dropdown-menu@2.1.16':
    resolution: {integrity: sha512-1PLGQEynI/3OX/ftV54COn+3Sud/Mn8vALg2rWnBLnRaGtJDduNW/22XjlGgPdpcIbiQxjKtb7BkcjP00nqfJw==}
    peerDependencies:
      '@types/react': '*'
      '@types/react-dom': '*'
      react: ^16.8 || ^17.0 || ^18.0 || ^19.0 || ^19.0.0-rc
      react-dom: ^16.8 || ^17.0 || ^18.0 || ^19.0 || ^19.0.0-rc
    peerDependenciesMeta:
      '@types/react':
        optional: true
      '@types/react-dom':
        optional: true

  '@radix-ui/react-focus-guards@1.1.3':
    resolution: {integrity: sha512-0rFg/Rj2Q62NCm62jZw0QX7a3sz6QCQU0LpZdNrJX8byRGaGVTqbrW9jAoIAHyMQqsNpeZ81YgSizOt5WXq0Pw==}
    peerDependencies:
      '@types/react': '*'
      react: ^16.8 || ^17.0 || ^18.0 || ^19.0 || ^19.0.0-rc
    peerDependenciesMeta:
      '@types/react':
        optional: true

  '@radix-ui/react-focus-scope@1.1.7':
    resolution: {integrity: sha512-t2ODlkXBQyn7jkl6TNaw/MtVEVvIGelJDCG41Okq/KwUsJBwQ4XVZsHAVUkK4mBv3ewiAS3PGuUWuY2BoK4ZUw==}
    peerDependencies:
      '@types/react': '*'
      '@types/react-dom': '*'
      react: ^16.8 || ^17.0 || ^18.0 || ^19.0 || ^19.0.0-rc
      react-dom: ^16.8 || ^17.0 || ^18.0 || ^19.0 || ^19.0.0-rc
    peerDependenciesMeta:
      '@types/react':
        optional: true
      '@types/react-dom':
        optional: true

  '@radix-ui/react-id@1.1.1':
    resolution: {integrity: sha512-kGkGegYIdQsOb4XjsfM97rXsiHaBwco+hFI66oO4s9LU+PLAC5oJ7khdOVFxkhsmlbpUqDAvXw11CluXP+jkHg==}
    peerDependencies:
      '@types/react': '*'
      react: ^16.8 || ^17.0 || ^18.0 || ^19.0 || ^19.0.0-rc
    peerDependenciesMeta:
      '@types/react':
        optional: true

  '@radix-ui/react-menu@2.1.16':
    resolution: {integrity: sha512-72F2T+PLlphrqLcAotYPp0uJMr5SjP5SL01wfEspJbru5Zs5vQaSHb4VB3ZMJPimgHHCHG7gMOeOB9H3Hdmtxg==}
    peerDependencies:
      '@types/react': '*'
      '@types/react-dom': '*'
      react: ^16.8 || ^17.0 || ^18.0 || ^19.0 || ^19.0.0-rc
      react-dom: ^16.8 || ^17.0 || ^18.0 || ^19.0 || ^19.0.0-rc
    peerDependenciesMeta:
      '@types/react':
        optional: true
      '@types/react-dom':
        optional: true

  '@radix-ui/react-popover@1.1.15':
    resolution: {integrity: sha512-kr0X2+6Yy/vJzLYJUPCZEc8SfQcf+1COFoAqauJm74umQhta9M7lNJHP7QQS3vkvcGLQUbWpMzwrXYwrYztHKA==}
    peerDependencies:
      '@types/react': '*'
      '@types/react-dom': '*'
      react: ^16.8 || ^17.0 || ^18.0 || ^19.0 || ^19.0.0-rc
      react-dom: ^16.8 || ^17.0 || ^18.0 || ^19.0 || ^19.0.0-rc
    peerDependenciesMeta:
      '@types/react':
        optional: true
      '@types/react-dom':
        optional: true

  '@radix-ui/react-popper@1.2.8':
    resolution: {integrity: sha512-0NJQ4LFFUuWkE7Oxf0htBKS6zLkkjBH+hM1uk7Ng705ReR8m/uelduy1DBo0PyBXPKVnBA6YBlU94MBGXrSBCw==}
    peerDependencies:
      '@types/react': '*'
      '@types/react-dom': '*'
      react: ^16.8 || ^17.0 || ^18.0 || ^19.0 || ^19.0.0-rc
      react-dom: ^16.8 || ^17.0 || ^18.0 || ^19.0 || ^19.0.0-rc
    peerDependenciesMeta:
      '@types/react':
        optional: true
      '@types/react-dom':
        optional: true

  '@radix-ui/react-portal@1.1.9':
    resolution: {integrity: sha512-bpIxvq03if6UNwXZ+HTK71JLh4APvnXntDc6XOX8UVq4XQOVl7lwok0AvIl+b8zgCw3fSaVTZMpAPPagXbKmHQ==}
    peerDependencies:
      '@types/react': '*'
      '@types/react-dom': '*'
      react: ^16.8 || ^17.0 || ^18.0 || ^19.0 || ^19.0.0-rc
      react-dom: ^16.8 || ^17.0 || ^18.0 || ^19.0 || ^19.0.0-rc
    peerDependenciesMeta:
      '@types/react':
        optional: true
      '@types/react-dom':
        optional: true

  '@radix-ui/react-presence@1.1.5':
    resolution: {integrity: sha512-/jfEwNDdQVBCNvjkGit4h6pMOzq8bHkopq458dPt2lMjx+eBQUohZNG9A7DtO/O5ukSbxuaNGXMjHicgwy6rQQ==}
    peerDependencies:
      '@types/react': '*'
      '@types/react-dom': '*'
      react: ^16.8 || ^17.0 || ^18.0 || ^19.0 || ^19.0.0-rc
      react-dom: ^16.8 || ^17.0 || ^18.0 || ^19.0 || ^19.0.0-rc
    peerDependenciesMeta:
      '@types/react':
        optional: true
      '@types/react-dom':
        optional: true

  '@radix-ui/react-primitive@2.1.3':
    resolution: {integrity: sha512-m9gTwRkhy2lvCPe6QJp4d3G1TYEUHn/FzJUtq9MjH46an1wJU+GdoGC5VLof8RX8Ft/DlpshApkhswDLZzHIcQ==}
    peerDependencies:
      '@types/react': '*'
      '@types/react-dom': '*'
      react: ^16.8 || ^17.0 || ^18.0 || ^19.0 || ^19.0.0-rc
      react-dom: ^16.8 || ^17.0 || ^18.0 || ^19.0 || ^19.0.0-rc
    peerDependenciesMeta:
      '@types/react':
        optional: true
      '@types/react-dom':
        optional: true

  '@radix-ui/react-roving-focus@1.1.11':
    resolution: {integrity: sha512-7A6S9jSgm/S+7MdtNDSb+IU859vQqJ/QAtcYQcfFC6W8RS4IxIZDldLR0xqCFZ6DCyrQLjLPsxtTNch5jVA4lA==}
    peerDependencies:
      '@types/react': '*'
      '@types/react-dom': '*'
      react: ^16.8 || ^17.0 || ^18.0 || ^19.0 || ^19.0.0-rc
      react-dom: ^16.8 || ^17.0 || ^18.0 || ^19.0 || ^19.0.0-rc
    peerDependenciesMeta:
      '@types/react':
        optional: true
      '@types/react-dom':
        optional: true

  '@radix-ui/react-slot@1.2.3':
    resolution: {integrity: sha512-aeNmHnBxbi2St0au6VBVC7JXFlhLlOnvIIlePNniyUNAClzmtAUEY8/pBiK3iHjufOlwA+c20/8jngo7xcrg8A==}
    peerDependencies:
      '@types/react': '*'
      react: ^16.8 || ^17.0 || ^18.0 || ^19.0 || ^19.0.0-rc
    peerDependenciesMeta:
      '@types/react':
        optional: true

  '@radix-ui/react-tabs@1.1.13':
    resolution: {integrity: sha512-7xdcatg7/U+7+Udyoj2zodtI9H/IIopqo+YOIcZOq1nJwXWBZ9p8xiu5llXlekDbZkca79a/fozEYQXIA4sW6A==}
    peerDependencies:
      '@types/react': '*'
      '@types/react-dom': '*'
      react: ^16.8 || ^17.0 || ^18.0 || ^19.0 || ^19.0.0-rc
      react-dom: ^16.8 || ^17.0 || ^18.0 || ^19.0 || ^19.0.0-rc
    peerDependenciesMeta:
      '@types/react':
        optional: true
      '@types/react-dom':
        optional: true

  '@radix-ui/react-toggle-group@1.1.11':
    resolution: {integrity: sha512-5umnS0T8JQzQT6HbPyO7Hh9dgd82NmS36DQr+X/YJ9ctFNCiiQd6IJAYYZ33LUwm8M+taCz5t2ui29fHZc4Y6Q==}
    peerDependencies:
      '@types/react': '*'
      '@types/react-dom': '*'
      react: ^16.8 || ^17.0 || ^18.0 || ^19.0 || ^19.0.0-rc
      react-dom: ^16.8 || ^17.0 || ^18.0 || ^19.0 || ^19.0.0-rc
    peerDependenciesMeta:
      '@types/react':
        optional: true
      '@types/react-dom':
        optional: true

  '@radix-ui/react-toggle@1.1.10':
    resolution: {integrity: sha512-lS1odchhFTeZv3xwHH31YPObmJn8gOg7Lq12inrr0+BH/l3Tsq32VfjqH1oh80ARM3mlkfMic15n0kg4sD1poQ==}
    peerDependencies:
      '@types/react': '*'
      '@types/react-dom': '*'
      react: ^16.8 || ^17.0 || ^18.0 || ^19.0 || ^19.0.0-rc
      react-dom: ^16.8 || ^17.0 || ^18.0 || ^19.0 || ^19.0.0-rc
    peerDependenciesMeta:
      '@types/react':
        optional: true
      '@types/react-dom':
        optional: true

  '@radix-ui/react-tooltip@1.2.8':
    resolution: {integrity: sha512-tY7sVt1yL9ozIxvmbtN5qtmH2krXcBCfjEiCgKGLqunJHvgvZG2Pcl2oQ3kbcZARb1BGEHdkLzcYGO8ynVlieg==}
    peerDependencies:
      '@types/react': '*'
      '@types/react-dom': '*'
      react: ^16.8 || ^17.0 || ^18.0 || ^19.0 || ^19.0.0-rc
      react-dom: ^16.8 || ^17.0 || ^18.0 || ^19.0 || ^19.0.0-rc
    peerDependenciesMeta:
      '@types/react':
        optional: true
      '@types/react-dom':
        optional: true

  '@radix-ui/react-use-callback-ref@1.1.1':
    resolution: {integrity: sha512-FkBMwD+qbGQeMu1cOHnuGB6x4yzPjho8ap5WtbEJ26umhgqVXbhekKUQO+hZEL1vU92a3wHwdp0HAcqAUF5iDg==}
    peerDependencies:
      '@types/react': '*'
      react: ^16.8 || ^17.0 || ^18.0 || ^19.0 || ^19.0.0-rc
    peerDependenciesMeta:
      '@types/react':
        optional: true

  '@radix-ui/react-use-controllable-state@1.2.2':
    resolution: {integrity: sha512-BjasUjixPFdS+NKkypcyyN5Pmg83Olst0+c6vGov0diwTEo6mgdqVR6hxcEgFuh4QrAs7Rc+9KuGJ9TVCj0Zzg==}
    peerDependencies:
      '@types/react': '*'
      react: ^16.8 || ^17.0 || ^18.0 || ^19.0 || ^19.0.0-rc
    peerDependenciesMeta:
      '@types/react':
        optional: true

  '@radix-ui/react-use-effect-event@0.0.2':
    resolution: {integrity: sha512-Qp8WbZOBe+blgpuUT+lw2xheLP8q0oatc9UpmiemEICxGvFLYmHm9QowVZGHtJlGbS6A6yJ3iViad/2cVjnOiA==}
    peerDependencies:
      '@types/react': '*'
      react: ^16.8 || ^17.0 || ^18.0 || ^19.0 || ^19.0.0-rc
    peerDependenciesMeta:
      '@types/react':
        optional: true

  '@radix-ui/react-use-escape-keydown@1.1.1':
    resolution: {integrity: sha512-Il0+boE7w/XebUHyBjroE+DbByORGR9KKmITzbR7MyQ4akpORYP/ZmbhAr0DG7RmmBqoOnZdy2QlvajJ2QA59g==}
    peerDependencies:
      '@types/react': '*'
      react: ^16.8 || ^17.0 || ^18.0 || ^19.0 || ^19.0.0-rc
    peerDependenciesMeta:
      '@types/react':
        optional: true

  '@radix-ui/react-use-layout-effect@1.1.1':
    resolution: {integrity: sha512-RbJRS4UWQFkzHTTwVymMTUv8EqYhOp8dOOviLj2ugtTiXRaRQS7GLGxZTLL1jWhMeoSCf5zmcZkqTl9IiYfXcQ==}
    peerDependencies:
      '@types/react': '*'
      react: ^16.8 || ^17.0 || ^18.0 || ^19.0 || ^19.0.0-rc
    peerDependenciesMeta:
      '@types/react':
        optional: true

  '@radix-ui/react-use-rect@1.1.1':
    resolution: {integrity: sha512-QTYuDesS0VtuHNNvMh+CjlKJ4LJickCMUAqjlE3+j8w+RlRpwyX3apEQKGFzbZGdo7XNG1tXa+bQqIE7HIXT2w==}
    peerDependencies:
      '@types/react': '*'
      react: ^16.8 || ^17.0 || ^18.0 || ^19.0 || ^19.0.0-rc
    peerDependenciesMeta:
      '@types/react':
        optional: true

  '@radix-ui/react-use-size@1.1.1':
    resolution: {integrity: sha512-ewrXRDTAqAXlkl6t/fkXWNAhFX9I+CkKlw6zjEwk86RSPKwZr3xpBRso655aqYafwtnbpHLj6toFzmd6xdVptQ==}
    peerDependencies:
      '@types/react': '*'
      react: ^16.8 || ^17.0 || ^18.0 || ^19.0 || ^19.0.0-rc
    peerDependenciesMeta:
      '@types/react':
        optional: true

  '@radix-ui/react-visually-hidden@1.2.3':
    resolution: {integrity: sha512-pzJq12tEaaIhqjbzpCuv/OypJY/BPavOofm+dbab+MHLajy277+1lLm6JFcGgF5eskJ6mquGirhXY2GD/8u8Ug==}
    peerDependencies:
      '@types/react': '*'
      '@types/react-dom': '*'
      react: ^16.8 || ^17.0 || ^18.0 || ^19.0 || ^19.0.0-rc
      react-dom: ^16.8 || ^17.0 || ^18.0 || ^19.0 || ^19.0.0-rc
    peerDependenciesMeta:
      '@types/react':
        optional: true
      '@types/react-dom':
        optional: true

  '@radix-ui/rect@1.1.1':
    resolution: {integrity: sha512-HPwpGIzkl28mWyZqG52jiqDJ12waP11Pa1lGoiyUkIEuMLBP0oeK/C89esbXrxsky5we7dfd8U58nm0SgAWpVw==}

  '@react-email/body@0.1.0':
    resolution: {integrity: sha512-o1bcSAmDYNNHECbkeyceCVPGmVsYvT+O3sSO/Ct7apKUu3JphTi31hu+0Nwqr/pgV5QFqdoT5vdS3SW5DJFHgQ==}
    peerDependencies:
      react: ^18.0 || ^19.0 || ^19.0.0-rc

  '@react-email/button@0.2.0':
    resolution: {integrity: sha512-8i+v6cMxr2emz4ihCrRiYJPp2/sdYsNNsBzXStlcA+/B9Umpm5Jj3WJKYpgTPM+aeyiqlG/MMI1AucnBm4f1oQ==}
    engines: {node: '>=18.0.0'}
    peerDependencies:
      react: ^18.0 || ^19.0 || ^19.0.0-rc

  '@react-email/code-block@0.1.0':
    resolution: {integrity: sha512-jSpHFsgqnQXxDIssE4gvmdtFncaFQz5D6e22BnVjcCPk/udK+0A9jRwGFEG8JD2si9ZXBmU4WsuqQEczuZn4ww==}
    engines: {node: '>=18.0.0'}
    peerDependencies:
      react: ^18.0 || ^19.0 || ^19.0.0-rc

  '@react-email/code-inline@0.0.5':
    resolution: {integrity: sha512-MmAsOzdJpzsnY2cZoPHFPk6uDO/Ncpb4Kh1hAt9UZc1xOW3fIzpe1Pi9y9p6wwUmpaeeDalJxAxH6/fnTquinA==}
    engines: {node: '>=18.0.0'}
    peerDependencies:
      react: ^18.0 || ^19.0 || ^19.0.0-rc

  '@react-email/column@0.0.13':
    resolution: {integrity: sha512-Lqq17l7ShzJG/d3b1w/+lVO+gp2FM05ZUo/nW0rjxB8xBICXOVv6PqjDnn3FXKssvhO5qAV20lHM6S+spRhEwQ==}
    engines: {node: '>=18.0.0'}
    peerDependencies:
      react: ^18.0 || ^19.0 || ^19.0.0-rc

  '@react-email/components@0.5.7':
    resolution: {integrity: sha512-ECyVoyDcev2FSQ7C0buXaIJ0+6MRDXNUbCOZwBRrlLdCCRjap2b4+MHrYSTXFzo5kqfjjRoyo/2PbJXFQni67g==}
    engines: {node: '>=18.0.0'}
    peerDependencies:
      react: ^18.0 || ^19.0 || ^19.0.0-rc

  '@react-email/container@0.0.15':
    resolution: {integrity: sha512-Qo2IQo0ru2kZq47REmHW3iXjAQaKu4tpeq/M8m1zHIVwKduL2vYOBQWbC2oDnMtWPmkBjej6XxgtZByxM6cCFg==}
    engines: {node: '>=18.0.0'}
    peerDependencies:
      react: ^18.0 || ^19.0 || ^19.0.0-rc

  '@react-email/font@0.0.9':
    resolution: {integrity: sha512-4zjq23oT9APXkerqeslPH3OZWuh5X4crHK6nx82mVHV2SrLba8+8dPEnWbaACWTNjOCbcLIzaC9unk7Wq2MIXw==}
    peerDependencies:
      react: ^18.0 || ^19.0 || ^19.0.0-rc

  '@react-email/head@0.0.12':
    resolution: {integrity: sha512-X2Ii6dDFMF+D4niNwMAHbTkeCjlYYnMsd7edXOsi0JByxt9wNyZ9EnhFiBoQdqkE+SMDcu8TlNNttMrf5sJeMA==}
    engines: {node: '>=18.0.0'}
    peerDependencies:
      react: ^18.0 || ^19.0 || ^19.0.0-rc

  '@react-email/heading@0.0.15':
    resolution: {integrity: sha512-xF2GqsvBrp/HbRHWEfOgSfRFX+Q8I5KBEIG5+Lv3Vb2R/NYr0s8A5JhHHGf2pWBMJdbP4B2WHgj/VUrhy8dkIg==}
    engines: {node: '>=18.0.0'}
    peerDependencies:
      react: ^18.0 || ^19.0 || ^19.0.0-rc

  '@react-email/hr@0.0.11':
    resolution: {integrity: sha512-S1gZHVhwOsd1Iad5IFhpfICwNPMGPJidG/Uysy1AwmspyoAP5a4Iw3OWEpINFdgh9MHladbxcLKO2AJO+cA9Lw==}
    engines: {node: '>=18.0.0'}
    peerDependencies:
      react: ^18.0 || ^19.0 || ^19.0.0-rc

  '@react-email/html@0.0.11':
    resolution: {integrity: sha512-qJhbOQy5VW5qzU74AimjAR9FRFQfrMa7dn4gkEXKMB/S9xZN8e1yC1uA9C15jkXI/PzmJ0muDIWmFwatm5/+VA==}
    engines: {node: '>=18.0.0'}
    peerDependencies:
      react: ^18.0 || ^19.0 || ^19.0.0-rc

  '@react-email/img@0.0.11':
    resolution: {integrity: sha512-aGc8Y6U5C3igoMaqAJKsCpkbm1XjguQ09Acd+YcTKwjnC2+0w3yGUJkjWB2vTx4tN8dCqQCXO8FmdJpMfOA9EQ==}
    engines: {node: '>=18.0.0'}
    peerDependencies:
      react: ^18.0 || ^19.0 || ^19.0.0-rc

  '@react-email/link@0.0.12':
    resolution: {integrity: sha512-vF+xxQk2fGS1CN7UPQDbzvcBGfffr+GjTPNiWM38fhBfsLv6A/YUfaqxWlmL7zLzVmo0K2cvvV9wxlSyNba1aQ==}
    engines: {node: '>=18.0.0'}
    peerDependencies:
      react: ^18.0 || ^19.0 || ^19.0.0-rc

  '@react-email/markdown@0.0.16':
    resolution: {integrity: sha512-KSUHmoBMYhvc6iGwlIDkm0DRGbGQ824iNjLMCJsBVUoKHGQYs7F/N3b1tnS1YzRUX+GwHIexSsHuIUEi1m+8OQ==}
    engines: {node: '>=18.0.0'}
    peerDependencies:
      react: ^18.0 || ^19.0 || ^19.0.0-rc

  '@react-email/preview-server@4.3.2':
    resolution: {integrity: sha512-rBm2AJhOhfi8Fd8MAFN4DQ0FQtsqq38JjJIWvbHA0EYwbjNwODmtzRZCkbdp+8o6GL5PKiRcikF0FDzbOYAJ+w==}

  '@react-email/preview@0.0.13':
    resolution: {integrity: sha512-F7j9FJ0JN/A4d7yr+aw28p4uX7VLWs7hTHtLo7WRyw4G+Lit6Zucq4UWKRxJC8lpsUdzVmG7aBJnKOT+urqs/w==}
    engines: {node: '>=18.0.0'}
    peerDependencies:
      react: ^18.0 || ^19.0 || ^19.0.0-rc

  '@react-email/render@1.4.0':
    resolution: {integrity: sha512-ZtJ3noggIvW1ZAryoui95KJENKdCzLmN5F7hyZY1F/17B1vwzuxHB7YkuCg0QqHjDivc5axqYEYdIOw4JIQdUw==}
    engines: {node: '>=18.0.0'}
    peerDependencies:
      react: ^18.0 || ^19.0 || ^19.0.0-rc
      react-dom: ^18.0 || ^19.0 || ^19.0.0-rc

  '@react-email/row@0.0.12':
    resolution: {integrity: sha512-HkCdnEjvK3o+n0y0tZKXYhIXUNPDx+2vq1dJTmqappVHXS5tXS6W5JOPZr5j+eoZ8gY3PShI2LWj5rWF7ZEtIQ==}
    engines: {node: '>=18.0.0'}
    peerDependencies:
      react: ^18.0 || ^19.0 || ^19.0.0-rc

  '@react-email/section@0.0.16':
    resolution: {integrity: sha512-FjqF9xQ8FoeUZYKSdt8sMIKvoT9XF8BrzhT3xiFKdEMwYNbsDflcjfErJe3jb7Wj/es/lKTbV5QR1dnLzGpL3w==}
    engines: {node: '>=18.0.0'}
    peerDependencies:
      react: ^18.0 || ^19.0 || ^19.0.0-rc

  '@react-email/tailwind@1.2.2':
    resolution: {integrity: sha512-heO9Khaqxm6Ulm6p7HQ9h01oiiLRrZuuEQuYds/O7Iyp3c58sMVHZGIxiRXO/kSs857NZQycpjewEVKF3jhNTw==}
    engines: {node: '>=18.0.0'}
    peerDependencies:
      react: ^18.0 || ^19.0 || ^19.0.0-rc

  '@react-email/text@0.1.5':
    resolution: {integrity: sha512-o5PNHFSE085VMXayxH+SJ1LSOtGsTv+RpNKnTiJDrJUwoBu77G3PlKOsZZQHCNyD28WsQpl9v2WcJLbQudqwPg==}
    engines: {node: '>=18.0.0'}
    peerDependencies:
      react: ^18.0 || ^19.0 || ^19.0.0-rc

  '@rollup/rollup-android-arm-eabi@4.52.5':
    resolution: {integrity: sha512-8c1vW4ocv3UOMp9K+gToY5zL2XiiVw3k7f1ksf4yO1FlDFQ1C2u72iACFnSOceJFsWskc2WZNqeRhFRPzv+wtQ==}
    cpu: [arm]
    os: [android]

  '@rollup/rollup-android-arm64@4.52.5':
    resolution: {integrity: sha512-mQGfsIEFcu21mvqkEKKu2dYmtuSZOBMmAl5CFlPGLY94Vlcm+zWApK7F/eocsNzp8tKmbeBP8yXyAbx0XHsFNA==}
    cpu: [arm64]
    os: [android]

  '@rollup/rollup-darwin-arm64@4.52.5':
    resolution: {integrity: sha512-takF3CR71mCAGA+v794QUZ0b6ZSrgJkArC+gUiG6LB6TQty9T0Mqh3m2ImRBOxS2IeYBo4lKWIieSvnEk2OQWA==}
    cpu: [arm64]
    os: [darwin]

  '@rollup/rollup-darwin-x64@4.52.5':
    resolution: {integrity: sha512-W901Pla8Ya95WpxDn//VF9K9u2JbocwV/v75TE0YIHNTbhqUTv9w4VuQ9MaWlNOkkEfFwkdNhXgcLqPSmHy0fA==}
    cpu: [x64]
    os: [darwin]

  '@rollup/rollup-freebsd-arm64@4.52.5':
    resolution: {integrity: sha512-QofO7i7JycsYOWxe0GFqhLmF6l1TqBswJMvICnRUjqCx8b47MTo46W8AoeQwiokAx3zVryVnxtBMcGcnX12LvA==}
    cpu: [arm64]
    os: [freebsd]

  '@rollup/rollup-freebsd-x64@4.52.5':
    resolution: {integrity: sha512-jr21b/99ew8ujZubPo9skbrItHEIE50WdV86cdSoRkKtmWa+DDr6fu2c/xyRT0F/WazZpam6kk7IHBerSL7LDQ==}
    cpu: [x64]
    os: [freebsd]

  '@rollup/rollup-linux-arm-gnueabihf@4.52.5':
    resolution: {integrity: sha512-PsNAbcyv9CcecAUagQefwX8fQn9LQ4nZkpDboBOttmyffnInRy8R8dSg6hxxl2Re5QhHBf6FYIDhIj5v982ATQ==}
    cpu: [arm]
    os: [linux]

  '@rollup/rollup-linux-arm-musleabihf@4.52.5':
    resolution: {integrity: sha512-Fw4tysRutyQc/wwkmcyoqFtJhh0u31K+Q6jYjeicsGJJ7bbEq8LwPWV/w0cnzOqR2m694/Af6hpFayLJZkG2VQ==}
    cpu: [arm]
    os: [linux]

  '@rollup/rollup-linux-arm64-gnu@4.52.5':
    resolution: {integrity: sha512-a+3wVnAYdQClOTlyapKmyI6BLPAFYs0JM8HRpgYZQO02rMR09ZcV9LbQB+NL6sljzG38869YqThrRnfPMCDtZg==}
    cpu: [arm64]
    os: [linux]

  '@rollup/rollup-linux-arm64-musl@4.52.5':
    resolution: {integrity: sha512-AvttBOMwO9Pcuuf7m9PkC1PUIKsfaAJ4AYhy944qeTJgQOqJYJ9oVl2nYgY7Rk0mkbsuOpCAYSs6wLYB2Xiw0Q==}
    cpu: [arm64]
    os: [linux]

  '@rollup/rollup-linux-loong64-gnu@4.52.5':
    resolution: {integrity: sha512-DkDk8pmXQV2wVrF6oq5tONK6UHLz/XcEVow4JTTerdeV1uqPeHxwcg7aFsfnSm9L+OO8WJsWotKM2JJPMWrQtA==}
    cpu: [loong64]
    os: [linux]

  '@rollup/rollup-linux-ppc64-gnu@4.52.5':
    resolution: {integrity: sha512-W/b9ZN/U9+hPQVvlGwjzi+Wy4xdoH2I8EjaCkMvzpI7wJUs8sWJ03Rq96jRnHkSrcHTpQe8h5Tg3ZzUPGauvAw==}
    cpu: [ppc64]
    os: [linux]

  '@rollup/rollup-linux-riscv64-gnu@4.52.5':
    resolution: {integrity: sha512-sjQLr9BW7R/ZiXnQiWPkErNfLMkkWIoCz7YMn27HldKsADEKa5WYdobaa1hmN6slu9oWQbB6/jFpJ+P2IkVrmw==}
    cpu: [riscv64]
    os: [linux]

  '@rollup/rollup-linux-riscv64-musl@4.52.5':
    resolution: {integrity: sha512-hq3jU/kGyjXWTvAh2awn8oHroCbrPm8JqM7RUpKjalIRWWXE01CQOf/tUNWNHjmbMHg/hmNCwc/Pz3k1T/j/Lg==}
    cpu: [riscv64]
    os: [linux]

  '@rollup/rollup-linux-s390x-gnu@4.52.5':
    resolution: {integrity: sha512-gn8kHOrku8D4NGHMK1Y7NA7INQTRdVOntt1OCYypZPRt6skGbddska44K8iocdpxHTMMNui5oH4elPH4QOLrFQ==}
    cpu: [s390x]
    os: [linux]

  '@rollup/rollup-linux-x64-gnu@4.52.5':
    resolution: {integrity: sha512-hXGLYpdhiNElzN770+H2nlx+jRog8TyynpTVzdlc6bndktjKWyZyiCsuDAlpd+j+W+WNqfcyAWz9HxxIGfZm1Q==}
    cpu: [x64]
    os: [linux]

  '@rollup/rollup-linux-x64-musl@4.52.5':
    resolution: {integrity: sha512-arCGIcuNKjBoKAXD+y7XomR9gY6Mw7HnFBv5Rw7wQRvwYLR7gBAgV7Mb2QTyjXfTveBNFAtPt46/36vV9STLNg==}
    cpu: [x64]
    os: [linux]

  '@rollup/rollup-openharmony-arm64@4.52.5':
    resolution: {integrity: sha512-QoFqB6+/9Rly/RiPjaomPLmR/13cgkIGfA40LHly9zcH1S0bN2HVFYk3a1eAyHQyjs3ZJYlXvIGtcCs5tko9Cw==}
    cpu: [arm64]
    os: [openharmony]

  '@rollup/rollup-win32-arm64-msvc@4.52.5':
    resolution: {integrity: sha512-w0cDWVR6MlTstla1cIfOGyl8+qb93FlAVutcor14Gf5Md5ap5ySfQ7R9S/NjNaMLSFdUnKGEasmVnu3lCMqB7w==}
    cpu: [arm64]
    os: [win32]

  '@rollup/rollup-win32-ia32-msvc@4.52.5':
    resolution: {integrity: sha512-Aufdpzp7DpOTULJCuvzqcItSGDH73pF3ko/f+ckJhxQyHtp67rHw3HMNxoIdDMUITJESNE6a8uh4Lo4SLouOUg==}
    cpu: [ia32]
    os: [win32]

  '@rollup/rollup-win32-x64-gnu@4.52.5':
    resolution: {integrity: sha512-UGBUGPFp1vkj6p8wCRraqNhqwX/4kNQPS57BCFc8wYh0g94iVIW33wJtQAx3G7vrjjNtRaxiMUylM0ktp/TRSQ==}
    cpu: [x64]
    os: [win32]

  '@rollup/rollup-win32-x64-msvc@4.52.5':
    resolution: {integrity: sha512-TAcgQh2sSkykPRWLrdyy2AiceMckNf5loITqXxFI5VuQjS5tSuw3WlwdN8qv8vzjLAUTvYaH/mVjSFpbkFbpTg==}
    cpu: [x64]
    os: [win32]

  '@selderee/plugin-htmlparser2@0.11.0':
    resolution: {integrity: sha512-P33hHGdldxGabLFjPPpaTxVolMrzrcegejx+0GxjrIb9Zv48D8yAIA/QTDR2dFl7Uz7urX8aX6+5bCZslr+gWQ==}

  '@sideway/address@4.1.5':
    resolution: {integrity: sha512-IqO/DUQHUkPeixNQ8n0JA6102hT9CmaljNTPmQ1u8MEhBo/R4Q8eKLN/vGZxuebwOroDB4cbpjheD4+/sKFK4Q==}

  '@sideway/formula@3.0.1':
    resolution: {integrity: sha512-/poHZJJVjx3L+zVD6g9KgHfYnb443oi7wLu/XKojDviHy6HOEOA6z1Trk5aR1dGcmPenJEgb2sK2I80LeS3MIg==}

  '@sideway/pinpoint@2.0.0':
    resolution: {integrity: sha512-RNiOoTPkptFtSVzQevY/yWtZwf/RxyVnPy/OcA9HBM3MlGDnBEYL5B41H0MTn0Uec8Hi+2qUtTfG2WWZBmMejQ==}

  '@sinclair/typebox@0.31.28':
    resolution: {integrity: sha512-/s55Jujywdw/Jpan+vsy6JZs1z2ZTGxTmbZTPiuSL2wz9mfzA2gN1zzaqmvfi4pq+uOt7Du85fkiwv5ymW84aQ==}

  '@socket.io/component-emitter@3.1.2':
    resolution: {integrity: sha512-9BCxFwvbGg/RsZK9tjXd8s4UcwR0MWeFQ1XEKIQVVvAGJyINdrqKMcTRyLoK8Rse1GjzLV9cwjWV1olXRWEXVA==}

  '@sqlite.org/sqlite-wasm@3.48.0-build4':
    resolution: {integrity: sha512-hI6twvUkzOmyGZhQMza1gpfqErZxXRw6JEsiVjUbo7tFanVD+8Oil0Ih3l2nGzHdxPI41zFmfUQG7GHqhciKZQ==}
    hasBin: true

  '@standard-schema/spec@1.0.0':
    resolution: {integrity: sha512-m2bOd0f2RT9k8QJx1JN85cZYyH1RqFBdlwtkSlf4tBDYLCiiZnv1fIIwacK6cqwXavOydf0NPToMQgpKq+dVlA==}

  '@sveltejs/acorn-typescript@1.0.6':
    resolution: {integrity: sha512-4awhxtMh4cx9blePWl10HRHj8Iivtqj+2QdDCSMDzxG+XKa9+VCNupQuCuvzEhYPzZSrX+0gC+0lHA/0fFKKQQ==}
    peerDependencies:
      acorn: ^8.9.0

  '@sveltejs/adapter-static@3.0.10':
    resolution: {integrity: sha512-7D9lYFWJmB7zxZyTE/qxjksvMqzMuYrrsyh1f4AlZqeZeACPRySjbC3aFiY55wb1tWUaKOQG9PVbm74JcN2Iew==}
    peerDependencies:
      '@sveltejs/kit': ^2.0.0

  '@sveltejs/kit@2.48.4':
    resolution: {integrity: sha512-TGFX1pZUt9qqY20Cv5NyYvy0iLWHf2jXi8s+eCGsig7jQMdwZWKUFMR6TbvFNhfDSUpc1sH/Y5EHv20g3HHA3g==}
    engines: {node: '>=18.13'}
    hasBin: true
    peerDependencies:
      '@opentelemetry/api': ^1.0.0
      '@sveltejs/vite-plugin-svelte': ^3.0.0 || ^4.0.0-next.1 || ^5.0.0 || ^6.0.0-next.0
      svelte: ^4.0.0 || ^5.0.0-next.0
      vite: ^5.0.3 || ^6.0.0 || ^7.0.0-beta.0
    peerDependenciesMeta:
      '@opentelemetry/api':
        optional: true

  '@sveltejs/vite-plugin-svelte-inspector@5.0.1':
    resolution: {integrity: sha512-ubWshlMk4bc8mkwWbg6vNvCeT7lGQojE3ijDh3QTR6Zr/R+GXxsGbyH4PExEPpiFmqPhYiVSVmHBjUcVc1JIrA==}
    engines: {node: ^20.19 || ^22.12 || >=24}
    peerDependencies:
      '@sveltejs/vite-plugin-svelte': ^6.0.0-next.0
      svelte: ^5.0.0
      vite: ^6.3.0 || ^7.0.0

  '@sveltejs/vite-plugin-svelte@6.2.1':
    resolution: {integrity: sha512-YZs/OSKOQAQCnJvM/P+F1URotNnYNeU3P2s4oIpzm1uFaqUEqRxUB0g5ejMjEb5Gjb9/PiBI5Ktrq4rUUF8UVQ==}
    engines: {node: ^20.19 || ^22.12 || >=24}
    peerDependencies:
      svelte: ^5.0.0
      vite: ^6.3.0 || ^7.0.0

  '@swc/helpers@0.5.15':
    resolution: {integrity: sha512-JQ5TuMi45Owi4/BIMAJBoSQoOJu12oOk/gADqlcUL9JEdHB8vyjUSsxqeNXnmXHjYKMi2WcYtezGEEhqUI/E2g==}

  '@swc/helpers@0.5.17':
    resolution: {integrity: sha512-5IKx/Y13RsYd+sauPb2x+U/xZikHjolzfuDgTAl/Tdf3Q8rslRvC19NKDLgAJQ6wsqADk10ntlv08nPFw/gO/A==}

  '@tailwindcss/node@4.1.16':
    resolution: {integrity: sha512-BX5iaSsloNuvKNHRN3k2RcCuTEgASTo77mofW0vmeHkfrDWaoFAFvNHpEgtu0eqyypcyiBkDWzSMxJhp3AUVcw==}

  '@tailwindcss/oxide-android-arm64@4.1.16':
    resolution: {integrity: sha512-8+ctzkjHgwDJ5caq9IqRSgsP70xhdhJvm+oueS/yhD5ixLhqTw9fSL1OurzMUhBwE5zK26FXLCz2f/RtkISqHA==}
    engines: {node: '>= 10'}
    cpu: [arm64]
    os: [android]

  '@tailwindcss/oxide-darwin-arm64@4.1.16':
    resolution: {integrity: sha512-C3oZy5042v2FOALBZtY0JTDnGNdS6w7DxL/odvSny17ORUnaRKhyTse8xYi3yKGyfnTUOdavRCdmc8QqJYwFKA==}
    engines: {node: '>= 10'}
    cpu: [arm64]
    os: [darwin]

  '@tailwindcss/oxide-darwin-x64@4.1.16':
    resolution: {integrity: sha512-vjrl/1Ub9+JwU6BP0emgipGjowzYZMjbWCDqwA2Z4vCa+HBSpP4v6U2ddejcHsolsYxwL5r4bPNoamlV0xDdLg==}
    engines: {node: '>= 10'}
    cpu: [x64]
    os: [darwin]

  '@tailwindcss/oxide-freebsd-x64@4.1.16':
    resolution: {integrity: sha512-TSMpPYpQLm+aR1wW5rKuUuEruc/oOX3C7H0BTnPDn7W/eMw8W+MRMpiypKMkXZfwH8wqPIRKppuZoedTtNj2tg==}
    engines: {node: '>= 10'}
    cpu: [x64]
    os: [freebsd]

  '@tailwindcss/oxide-linux-arm-gnueabihf@4.1.16':
    resolution: {integrity: sha512-p0GGfRg/w0sdsFKBjMYvvKIiKy/LNWLWgV/plR4lUgrsxFAoQBFrXkZ4C0w8IOXfslB9vHK/JGASWD2IefIpvw==}
    engines: {node: '>= 10'}
    cpu: [arm]
    os: [linux]

  '@tailwindcss/oxide-linux-arm64-gnu@4.1.16':
    resolution: {integrity: sha512-DoixyMmTNO19rwRPdqviTrG1rYzpxgyYJl8RgQvdAQUzxC1ToLRqtNJpU/ATURSKgIg6uerPw2feW0aS8SNr/w==}
    engines: {node: '>= 10'}
    cpu: [arm64]
    os: [linux]

  '@tailwindcss/oxide-linux-arm64-musl@4.1.16':
    resolution: {integrity: sha512-H81UXMa9hJhWhaAUca6bU2wm5RRFpuHImrwXBUvPbYb+3jo32I9VIwpOX6hms0fPmA6f2pGVlybO6qU8pF4fzQ==}
    engines: {node: '>= 10'}
    cpu: [arm64]
    os: [linux]

  '@tailwindcss/oxide-linux-x64-gnu@4.1.16':
    resolution: {integrity: sha512-ZGHQxDtFC2/ruo7t99Qo2TTIvOERULPl5l0K1g0oK6b5PGqjYMga+FcY1wIUnrUxY56h28FxybtDEla+ICOyew==}
    engines: {node: '>= 10'}
    cpu: [x64]
    os: [linux]

  '@tailwindcss/oxide-linux-x64-musl@4.1.16':
    resolution: {integrity: sha512-Oi1tAaa0rcKf1Og9MzKeINZzMLPbhxvm7rno5/zuP1WYmpiG0bEHq4AcRUiG2165/WUzvxkW4XDYCscZWbTLZw==}
    engines: {node: '>= 10'}
    cpu: [x64]
    os: [linux]

  '@tailwindcss/oxide-wasm32-wasi@4.1.16':
    resolution: {integrity: sha512-B01u/b8LteGRwucIBmCQ07FVXLzImWESAIMcUU6nvFt/tYsQ6IHz8DmZ5KtvmwxD+iTYBtM1xwoGXswnlu9v0Q==}
    engines: {node: '>=14.0.0'}
    cpu: [wasm32]
    bundledDependencies:
      - '@napi-rs/wasm-runtime'
      - '@emnapi/core'
      - '@emnapi/runtime'
      - '@tybys/wasm-util'
      - '@emnapi/wasi-threads'
      - tslib

  '@tailwindcss/oxide-win32-arm64-msvc@4.1.16':
    resolution: {integrity: sha512-zX+Q8sSkGj6HKRTMJXuPvOcP8XfYON24zJBRPlszcH1Np7xuHXhWn8qfFjIujVzvH3BHU+16jBXwgpl20i+v9A==}
    engines: {node: '>= 10'}
    cpu: [arm64]
    os: [win32]

  '@tailwindcss/oxide-win32-x64-msvc@4.1.16':
    resolution: {integrity: sha512-m5dDFJUEejbFqP+UXVstd4W/wnxA4F61q8SoL+mqTypId2T2ZpuxosNSgowiCnLp2+Z+rivdU0AqpfgiD7yCBg==}
    engines: {node: '>= 10'}
    cpu: [x64]
    os: [win32]

  '@tailwindcss/oxide@4.1.16':
    resolution: {integrity: sha512-2OSv52FRuhdlgyOQqgtQHuCgXnS8nFSYRp2tJ+4WZXKgTxqPy7SMSls8c3mPT5pkZ17SBToGM5LHEJBO7miEdg==}
    engines: {node: '>= 10'}

  '@tailwindcss/vite@4.1.16':
    resolution: {integrity: sha512-bbguNBcDxsRmi9nnlWJxhfDWamY3lmcyACHcdO1crxfzuLpOhHLLtEIN/nCbbAtj5rchUgQD17QVAKi1f7IsKg==}
    peerDependencies:
      vite: ^5.2.0 || ^6 || ^7

  '@tanstack/table-core@8.21.3':
    resolution: {integrity: sha512-ldZXEhOBb8Is7xLs01fR3YEc3DERiz5silj8tnGkFZytt1abEvl/GhUmCE0PMLaMPTa3Jk4HbKmRlHmu+gCftg==}
    engines: {node: '>=12'}

  '@types/bytes@3.1.5':
    resolution: {integrity: sha512-VgZkrJckypj85YxEsEavcMmmSOIzkUHqWmM4CCyia5dc54YwsXzJ5uT4fYxBQNEXx+oF1krlhgCbvfubXqZYsQ==}

  '@types/cookie@0.6.0':
    resolution: {integrity: sha512-4Kh9a6B2bQciAhf7FSuMRRkUWecJgJu9nPnx3yzpsfXX/c50REIqpHY4C82bXP90qrLtXtkDxTZosYO3UpOwlA==}

  '@types/cors@2.8.19':
    resolution: {integrity: sha512-mFNylyeyqN93lfe/9CSxOGREz8cpzAhH+E93xJ4xWQf62V8sQ/24reV2nyzUWM6H6Xji+GGHpkbLe7pVoUEskg==}

  '@types/docker-modem@3.0.6':
    resolution: {integrity: sha512-yKpAGEuKRSS8wwx0joknWxsmLha78wNMe9R2S3UNsVOkZded8UqOrV8KoeDXoXsjndxwyF3eIhyClGbO1SEhEg==}

  '@types/dockerode@3.3.45':
    resolution: {integrity: sha512-iYpZF+xr5QLpIICejLdUF2r5gh8IXY1Gw3WLmt41dUbS3Vn/3hVgL+6lJBVbmrhYBWfbWPPstdr6+A0s95DTWA==}

  '@types/eslint-scope@3.7.7':
    resolution: {integrity: sha512-MzMFlSLBqNF2gcHWO0G1vP/YQyfvrxZ0bF+u7mzUdZ1/xK4A4sru+nraZz5i3iEIk1l1uyicaDVTB4QbbEkAYg==}

  '@types/eslint@9.6.1':
    resolution: {integrity: sha512-FXx2pKgId/WyYo2jXw63kk7/+TY7u7AziEJxJAnSFzHlqTAS3Ync6SvgYAN/k4/PQpnnVuzoMuVnByKK2qp0ag==}

  '@types/estree@1.0.8':
    resolution: {integrity: sha512-dWHzHa2WqEXI/O1E9OjrocMTKJl2mSrEolh1Iomrv6U+JuNwaHXsXx9bLu5gG7BUWFIN0skIQJQ/L1rIex4X6w==}

  '@types/js-yaml@4.0.9':
    resolution: {integrity: sha512-k4MGaQl5TGo/iipqb2UDG2UwjXziSWkh0uysQelTlJpX1qGlpUZYm8PnO4DxG1qBomtJUdYJ6qR6xdIah10JLg==}

  '@types/json-schema@7.0.15':
    resolution: {integrity: sha512-5+fP8P8MFNC+AyZCDxrB2pkZFPGzqQWUzpSeuuVLvm8VMcorNYavBqoFcxK8bQz4Qsbn4oUEEem4wDLfcysGHA==}

  '@types/node@18.19.130':
    resolution: {integrity: sha512-GRaXQx6jGfL8sKfaIDD6OupbIHBr9jv7Jnaml9tB7l4v068PAOXqfcujMMo5PhbIs6ggR1XODELqahT2R8v0fg==}

  '@types/node@22.14.1':
    resolution: {integrity: sha512-u0HuPQwe/dHrItgHHpmw3N2fYCR6x4ivMNbPHRkBVP4CvN+kiRrKHWk3i8tXiO/joPwXLMYvF9TTF0eqgHIuOw==}

  '@types/node@24.10.0':
    resolution: {integrity: sha512-qzQZRBqkFsYyaSWXuEHc2WR9c0a0CXwiE5FWUvn7ZM+vdy1uZLfCunD38UzhuB7YN/J11ndbDBcTmOdxJo9Q7A==}

  '@types/normalize-path@3.0.2':
    resolution: {integrity: sha512-DO++toKYPaFn0Z8hQ7Tx+3iT9t77IJo/nDiqTXilgEP+kPNIYdpS9kh3fXuc53ugqwp9pxC1PVjCpV1tQDyqMA==}

  '@types/prismjs@1.26.5':
    resolution: {integrity: sha512-AUZTa7hQ2KY5L7AmtSiqxlhWxb4ina0yd8hNbl4TWuqnv/pFP0nDMb3YrfSBf4hJVGLh2YEIBfKaBW/9UEl6IQ==}

  '@types/react-dom@19.0.4':
    resolution: {integrity: sha512-4fSQ8vWFkg+TGhePfUzVmat3eC14TXYSsiiDSLI0dVLsrm9gZFABjPy/Qu6TKgl1tq1Bu1yDsuQgY3A3DOjCcg==}
    peerDependencies:
      '@types/react': ^19.0.0

  '@types/react-dom@19.2.2':
    resolution: {integrity: sha512-9KQPoO6mZCi7jcIStSnlOWn2nEF3mNmyr3rIAsGnAbQKYbRLyqmeSc39EVgtxXVia+LMT8j3knZLAZAh+xLmrw==}
    peerDependencies:
      '@types/react': ^19.2.0

  '@types/react@19.0.10':
    resolution: {integrity: sha512-JuRQ9KXLEjaUNjTWpzuR231Z2WpIwczOkBEIvbHNCzQefFIT0L8IqE6NV6ULLyC1SI/i234JnDoMkfg+RjQj2g==}

  '@types/react@19.2.2':
    resolution: {integrity: sha512-6mDvHUFSjyT2B2yeNx2nUgMxh9LtOWvkhIU3uePn2I2oyNymUAX1NIsdgviM4CH+JSrp2D2hsMvJOkxY+0wNRA==}

  '@types/ssh2@1.15.5':
    resolution: {integrity: sha512-N1ASjp/nXH3ovBHddRJpli4ozpk6UdDYIX4RJWFa9L1YKnzdhTlVmiGHm4DZnj/jLbqZpes4aeR30EFGQtvhQQ==}

  '@types/trusted-types@2.0.7':
    resolution: {integrity: sha512-ScaPdn1dQczgbl0QFTeTOmVHFULt394XJgOQNoyVhZ6r2vLnMLJfBPd53SB52T/3G36VI1/g2MZaX0cwDuXsfw==}

  '@types/validator@13.15.4':
    resolution: {integrity: sha512-LSFfpSnJJY9wbC0LQxgvfb+ynbHftFo0tMsFOl/J4wexLnYMmDSPaj2ZyDv3TkfL1UePxPrxOWJfbiRS8mQv7A==}

  '@types/webpack@5.28.5':
    resolution: {integrity: sha512-wR87cgvxj3p6D0Crt1r5avwqffqPXUkNlnQ1mjU93G7gCuFjufZR4I6j8cz5g1F1tTYpfOOFvly+cmIQwL9wvw==}

  '@typeschema/class-validator@0.3.0':
    resolution: {integrity: sha512-OJSFeZDIQ8EK1HTljKLT5CItM2wsbgczLN8tMEfz3I1Lmhc5TBfkZ0eikFzUC16tI3d1Nag7um6TfCgp2I2Bww==}
    peerDependencies:
      class-validator: ^0.14.1
    peerDependenciesMeta:
      class-validator:
        optional: true

  '@typeschema/core@0.14.0':
    resolution: {integrity: sha512-Ia6PtZHcL3KqsAWXjMi5xIyZ7XMH4aSnOQes8mfMLx+wGFGtGRNlwe6Y7cYvX+WfNK67OL0/HSe9t8QDygV0/w==}
    peerDependencies:
      '@types/json-schema': ^7.0.15
    peerDependenciesMeta:
      '@types/json-schema':
        optional: true

  '@typescript-eslint/eslint-plugin@8.46.3':
    resolution: {integrity: sha512-sbaQ27XBUopBkRiuY/P9sWGOWUW4rl8fDoHIUmLpZd8uldsTyB4/Zg6bWTegPoTLnKj9Hqgn3QD6cjPNB32Odw==}
    engines: {node: ^18.18.0 || ^20.9.0 || >=21.1.0}
    peerDependencies:
      '@typescript-eslint/parser': ^8.46.3
      eslint: ^8.57.0 || ^9.0.0
      typescript: '>=4.8.4 <6.0.0'

  '@typescript-eslint/parser@8.46.3':
    resolution: {integrity: sha512-6m1I5RmHBGTnUGS113G04DMu3CpSdxCAU/UvtjNWL4Nuf3MW9tQhiJqRlHzChIkhy6kZSAQmc+I1bcGjE3yNKg==}
    engines: {node: ^18.18.0 || ^20.9.0 || >=21.1.0}
    peerDependencies:
      eslint: ^8.57.0 || ^9.0.0
      typescript: '>=4.8.4 <6.0.0'

  '@typescript-eslint/project-service@8.46.3':
    resolution: {integrity: sha512-Fz8yFXsp2wDFeUElO88S9n4w1I4CWDTXDqDr9gYvZgUpwXQqmZBr9+NTTql5R3J7+hrJZPdpiWaB9VNhAKYLuQ==}
    engines: {node: ^18.18.0 || ^20.9.0 || >=21.1.0}
    peerDependencies:
      typescript: '>=4.8.4 <6.0.0'

  '@typescript-eslint/scope-manager@8.46.3':
    resolution: {integrity: sha512-FCi7Y1zgrmxp3DfWfr+3m9ansUUFoy8dkEdeQSgA9gbm8DaHYvZCdkFRQrtKiedFf3Ha6VmoqoAaP68+i+22kg==}
    engines: {node: ^18.18.0 || ^20.9.0 || >=21.1.0}

  '@typescript-eslint/tsconfig-utils@8.46.3':
    resolution: {integrity: sha512-GLupljMniHNIROP0zE7nCcybptolcH8QZfXOpCfhQDAdwJ/ZTlcaBOYebSOZotpti/3HrHSw7D3PZm75gYFsOA==}
    engines: {node: ^18.18.0 || ^20.9.0 || >=21.1.0}
    peerDependencies:
      typescript: '>=4.8.4 <6.0.0'

  '@typescript-eslint/type-utils@8.46.3':
    resolution: {integrity: sha512-ZPCADbr+qfz3aiTTYNNkCbUt+cjNwI/5McyANNrFBpVxPt7GqpEYz5ZfdwuFyGUnJ9FdDXbGODUu6iRCI6XRXw==}
    engines: {node: ^18.18.0 || ^20.9.0 || >=21.1.0}
    peerDependencies:
      eslint: ^8.57.0 || ^9.0.0
      typescript: '>=4.8.4 <6.0.0'

  '@typescript-eslint/types@8.46.3':
    resolution: {integrity: sha512-G7Ok9WN/ggW7e/tOf8TQYMaxgID3Iujn231hfi0Pc7ZheztIJVpO44ekY00b7akqc6nZcvregk0Jpah3kep6hA==}
    engines: {node: ^18.18.0 || ^20.9.0 || >=21.1.0}

  '@typescript-eslint/typescript-estree@8.46.3':
    resolution: {integrity: sha512-f/NvtRjOm80BtNM5OQtlaBdM5BRFUv7gf381j9wygDNL+qOYSNOgtQ/DCndiYi80iIOv76QqaTmp4fa9hwI0OA==}
    engines: {node: ^18.18.0 || ^20.9.0 || >=21.1.0}
    peerDependencies:
      typescript: '>=4.8.4 <6.0.0'

  '@typescript-eslint/utils@8.46.3':
    resolution: {integrity: sha512-VXw7qmdkucEx9WkmR3ld/u6VhRyKeiF1uxWwCy/iuNfokjJ7VhsgLSOTjsol8BunSw190zABzpwdNsze2Kpo4g==}
    engines: {node: ^18.18.0 || ^20.9.0 || >=21.1.0}
    peerDependencies:
      eslint: ^8.57.0 || ^9.0.0
      typescript: '>=4.8.4 <6.0.0'

  '@typescript-eslint/visitor-keys@8.46.3':
    resolution: {integrity: sha512-uk574k8IU0rOF/AjniX8qbLSGURJVUCeM5e4MIMKBFFi8weeiLrG1fyQejyLXQpRZbU/1BuQasleV/RfHC3hHg==}
    engines: {node: ^18.18.0 || ^20.9.0 || >=21.1.0}

  '@uiw/codemirror-theme-github@4.25.3':
    resolution: {integrity: sha512-KdmcO9VicsBgsDErNrNBqwMuTbJRIpeMl9oIjmrNx2iEfIDSOMBIKlX+BkgwTAU+VmhqYY/68/kmF1K8z2FxrQ==}

  '@uiw/codemirror-themes@4.25.3':
    resolution: {integrity: sha512-k7/B7Vf4jU/WcdewgJWP9tMFxbjB6UpUymZ3fx/TsbGwt2JXAouw0uyqCn1RlYBfr7YQnvEs3Ju9ECkd2sKzdg==}
    peerDependencies:
      '@codemirror/language': '>=6.0.0'
      '@codemirror/state': '>=6.0.0'
      '@codemirror/view': '>=6.0.0'

  '@vinejs/compiler@3.0.0':
    resolution: {integrity: sha512-v9Lsv59nR56+bmy2p0+czjZxsLHwaibJ+SV5iK9JJfehlJMa501jUJQqqz4X/OqKXrxtE3uTQmSqjUqzF3B2mw==}
    engines: {node: '>=18.0.0'}

  '@vinejs/vine@3.0.1':
    resolution: {integrity: sha512-ZtvYkYpZOYdvbws3uaOAvTFuvFXoQGAtmzeiXu+XSMGxi5GVsODpoI9Xu9TplEMuD/5fmAtBbKb9cQHkWkLXDQ==}
    engines: {node: '>=18.16.0'}

  '@webassemblyjs/ast@1.14.1':
    resolution: {integrity: sha512-nuBEDgQfm1ccRp/8bCQrx1frohyufl4JlbMMZ4P1wpeOfDhF6FQkxZJ1b/e+PLwr6X1Nhw6OLme5usuBWYBvuQ==}

  '@webassemblyjs/floating-point-hex-parser@1.13.2':
    resolution: {integrity: sha512-6oXyTOzbKxGH4steLbLNOu71Oj+C8Lg34n6CqRvqfS2O71BxY6ByfMDRhBytzknj9yGUPVJ1qIKhRlAwO1AovA==}

  '@webassemblyjs/helper-api-error@1.13.2':
    resolution: {integrity: sha512-U56GMYxy4ZQCbDZd6JuvvNV/WFildOjsaWD3Tzzvmw/mas3cXzRJPMjP83JqEsgSbyrmaGjBfDtV7KDXV9UzFQ==}

  '@webassemblyjs/helper-buffer@1.14.1':
    resolution: {integrity: sha512-jyH7wtcHiKssDtFPRB+iQdxlDf96m0E39yb0k5uJVhFGleZFoNw1c4aeIcVUPPbXUVJ94wwnMOAqUHyzoEPVMA==}

  '@webassemblyjs/helper-numbers@1.13.2':
    resolution: {integrity: sha512-FE8aCmS5Q6eQYcV3gI35O4J789wlQA+7JrqTTpJqn5emA4U2hvwJmvFRC0HODS+3Ye6WioDklgd6scJ3+PLnEA==}

  '@webassemblyjs/helper-wasm-bytecode@1.13.2':
    resolution: {integrity: sha512-3QbLKy93F0EAIXLh0ogEVR6rOubA9AoZ+WRYhNbFyuB70j3dRdwH9g+qXhLAO0kiYGlg3TxDV+I4rQTr/YNXkA==}

  '@webassemblyjs/helper-wasm-section@1.14.1':
    resolution: {integrity: sha512-ds5mXEqTJ6oxRoqjhWDU83OgzAYjwsCV8Lo/N+oRsNDmx/ZDpqalmrtgOMkHwxsG0iI//3BwWAErYRHtgn0dZw==}

  '@webassemblyjs/ieee754@1.13.2':
    resolution: {integrity: sha512-4LtOzh58S/5lX4ITKxnAK2USuNEvpdVV9AlgGQb8rJDHaLeHciwG4zlGr0j/SNWlr7x3vO1lDEsuePvtcDNCkw==}

  '@webassemblyjs/leb128@1.13.2':
    resolution: {integrity: sha512-Lde1oNoIdzVzdkNEAWZ1dZ5orIbff80YPdHx20mrHwHrVNNTjNr8E3xz9BdpcGqRQbAEa+fkrCb+fRFTl/6sQw==}

  '@webassemblyjs/utf8@1.13.2':
    resolution: {integrity: sha512-3NQWGjKTASY1xV5m7Hr0iPeXD9+RDobLll3T9d2AO+g3my8xy5peVyjSag4I50mR1bBSN/Ct12lo+R9tJk0NZQ==}

  '@webassemblyjs/wasm-edit@1.14.1':
    resolution: {integrity: sha512-RNJUIQH/J8iA/1NzlE4N7KtyZNHi3w7at7hDjvRNm5rcUXa00z1vRz3glZoULfJ5mpvYhLybmVcwcjGrC1pRrQ==}

  '@webassemblyjs/wasm-gen@1.14.1':
    resolution: {integrity: sha512-AmomSIjP8ZbfGQhumkNvgC33AY7qtMCXnN6bL2u2Js4gVCg8fp735aEiMSBbDR7UQIj90n4wKAFUSEd0QN2Ukg==}

  '@webassemblyjs/wasm-opt@1.14.1':
    resolution: {integrity: sha512-PTcKLUNvBqnY2U6E5bdOQcSM+oVP/PmrDY9NzowJjislEjwP/C4an2303MCVS2Mg9d3AJpIGdUFIQQWbPds0Sw==}

  '@webassemblyjs/wasm-parser@1.14.1':
    resolution: {integrity: sha512-JLBl+KZ0R5qB7mCnud/yyX08jWFw5MsoalJ1pQ4EdFlgj9VdXKGuENGsiCIjegI1W7p91rUlcB/LB5yRJKNTcQ==}

  '@webassemblyjs/wast-printer@1.14.1':
    resolution: {integrity: sha512-kPSSXE6De1XOR820C90RIo2ogvZG+c3KiHzqUoO/F34Y2shGzesfqv7o57xrxovZJH/MetF5UjroJ/R/3isoiw==}

  '@xterm/addon-fit@0.10.0':
    resolution: {integrity: sha512-UFYkDm4HUahf2lnEyHvio51TNGiLK66mqP2JoATy7hRZeXaGMRDr00JiSF7m63vR5WKATF605yEggJKsw0JpMQ==}
    peerDependencies:
      '@xterm/xterm': ^5.0.0

  '@xterm/xterm@5.5.0':
    resolution: {integrity: sha512-hqJHYaQb5OptNunnyAnkHyM8aCjZ1MEIDTQu1iIbbTD/xops91NB5yq1ZK/dC2JDbVWtF23zUtl9JE2NqwT87A==}

  '@xtuc/ieee754@1.2.0':
    resolution: {integrity: sha512-DX8nKgqcGwsc0eJSqYt5lwP4DH5FlHnmuWWBRy7X0NcaGR0ZtuyeESgMwTYVEtxmsNGY+qit4QYT/MIYTOTPeA==}

  '@xtuc/long@4.2.2':
    resolution: {integrity: sha512-NuHqBY1PB/D8xU6s/thBgOAiAP7HOYDQ32+BFZILJ8ivkUkAHQnWfn6WhL79Owj1qmUnoN/YPhktdIoucipkAQ==}

  accepts@1.3.8:
    resolution: {integrity: sha512-PYAthTa2m2VKxuvSD3DPC/Gy+U+sOA1LAuT8mkmRuvw+NACSaeXEQ+NHcVF7rONl6qcaxV3Uuemwawk+7+SJLw==}
    engines: {node: '>= 0.6'}

  acorn-import-phases@1.0.4:
    resolution: {integrity: sha512-wKmbr/DDiIXzEOiWrTTUcDm24kQ2vGfZQvM2fwg2vXqR5uW6aapr7ObPtj1th32b9u90/Pf4AItvdTh42fBmVQ==}
    engines: {node: '>=10.13.0'}
    peerDependencies:
      acorn: ^8.14.0

  acorn-jsx@5.3.2:
    resolution: {integrity: sha512-rq9s+JNhf0IChjtDXxllJ7g41oZk5SlXtp0LHwyA5cejwn7vKmKp4pPri6YEePv2PU65sAsegbXtIinmDFDXgQ==}
    peerDependencies:
      acorn: ^6.0.0 || ^7.0.0 || ^8.0.0

  acorn@8.15.0:
    resolution: {integrity: sha512-NZyJarBfL7nWwIq+FDL6Zp/yHEhePMNnnJ0y3qfieCrmNvYct8uvtiV41UvlSe6apAfk0fY1FbWx+NwfmpvtTg==}
    engines: {node: '>=0.4.0'}
    hasBin: true

  agent-base@7.1.4:
    resolution: {integrity: sha512-MnA+YT8fwfJPgBx3m60MNqakm30XOkyIoH1y6huTQvC0PwZG7ki8NacLBcrPbNoo8vEZy7Jpuk7+jMO+CUovTQ==}
    engines: {node: '>= 14'}

  ajv-formats@2.1.1:
    resolution: {integrity: sha512-Wx0Kx52hxE7C18hkMEggYlEifqWZtYaRgouJor+WMdPnQyEK13vgEWyVNup7SoeeoLMsr4kf5h6dOW11I15MUA==}
    peerDependencies:
      ajv: ^8.0.0
    peerDependenciesMeta:
      ajv:
        optional: true

  ajv-keywords@5.1.0:
    resolution: {integrity: sha512-YCS/JNFAUyr5vAuhk1DWm1CBxRHW9LbJ2ozWeemrIqpbsqKjHVxYPyi5GC0rjZIT5JxJ3virVTS8wk4i/Z+krw==}
    peerDependencies:
      ajv: ^8.8.2

  ajv@6.12.6:
    resolution: {integrity: sha512-j3fVLgvTo527anyYyJOGTYJbG+vnnQYvE0m5mmkc1TK+nxAppkCLMIL0aZ4dblVCNoGShhm+kzE4ZUykBoMg4g==}

  ajv@8.17.1:
    resolution: {integrity: sha512-B/gBuNg5SiMTrPkC+A2+cW0RszwxYmn6VYxB/inlBStS5nx6xHIt/ehKRhIMhqusl7a8LjQoZnjCs5vhwxOQ1g==}

  ansi-regex@5.0.1:
    resolution: {integrity: sha512-quJQXlTSUGL2LH9SUXo8VwsY4soanhgo6LNSm84E1LBcE8s3O0wpdiRzyR9z/ZZJMlMWv37qOOb9pdJlMUEKFQ==}
    engines: {node: '>=8'}

  ansi-regex@6.2.2:
    resolution: {integrity: sha512-Bq3SmSpyFHaWjPk8If9yc6svM8c56dB5BAtW4Qbw5jHTwwXXcTLoRMkpDJp6VL0XzlWaCHTXrkFURMYmD0sLqg==}
    engines: {node: '>=12'}

  ansi-styles@4.3.0:
    resolution: {integrity: sha512-zbB9rCJAT1rbjiVDb2hqKFHNYLxgtk8NURxZ3IZwD3F6NtxbXZQCnnSi1Lkx+IDohdPlFp222wVALIheZJQSEg==}
    engines: {node: '>=8'}

  ansi-styles@6.2.3:
    resolution: {integrity: sha512-4Dj6M28JB+oAH8kFkTLUo+a2jwOFkuqb3yucU0CANcRRUbxS0cP0nZYCGjcc3BNXwRIsUVmDGgzawme7zvJHvg==}
    engines: {node: '>=12'}

  ansi-to-html@0.7.2:
    resolution: {integrity: sha512-v6MqmEpNlxF+POuyhKkidusCHWWkaLcGRURzivcU3I9tv7k4JVhFcnukrM5Rlk2rUywdZuzYAZ+kbZqWCnfN3g==}
    engines: {node: '>=8.0.0'}
    hasBin: true

  any-promise@1.3.0:
    resolution: {integrity: sha512-7UvmKalWRt1wgjL1RrGxoSJW/0QZFIegpeGvZG9kjp8vrRu55XTHbwnqq2GpXm9uLbcuhxm3IqX9OB4MZR1b2A==}

  anymatch@3.1.3:
    resolution: {integrity: sha512-KMReFUr0B4t+D+OBkjR3KYqvocp2XaSzO55UcB6mgQMd3KbcE+mWTyvVV7D/zsdEbNnV6acZUutkiHQXvTr1Rw==}
    engines: {node: '>= 8'}

  arg@5.0.2:
    resolution: {integrity: sha512-PYjyFOLKQ9y57JvQ6QLo8dAgNqswh8M1RMJYdQduT6xbWSgK36P/Z/v+p888pM69jMMfS8Xd8F6I1kQ/I9HUGg==}

  argparse@2.0.1:
    resolution: {integrity: sha512-8+9WqebbFzpX9OR+Wa6O29asIogeRMzcGtAINdpMHHyAg10f05aSFVBbcEqGf/PXw1EjAZ+q2/bEBg3DvurK3Q==}

  aria-hidden@1.2.6:
    resolution: {integrity: sha512-ik3ZgC9dY/lYVVM++OISsaYDeg1tb0VtP5uL3ouh1koGOaUMDPpbFIei4JkFimWUFPn90sbMNMXQAIVOlnYKJA==}
    engines: {node: '>=10'}

  aria-query@5.3.2:
    resolution: {integrity: sha512-COROpnaoap1E2F000S62r6A60uHZnmlvomhfyT2DlTcrY1OrBKn2UhH7qn5wTC9zMvD0AY7csdPSNwKP+7WiQw==}
    engines: {node: '>= 0.4'}

  arkregex@0.0.2:
    resolution: {integrity: sha512-ttjDUICBVoXD/m8bf7eOjx8XMR6yIT2FmmW9vsN0FCcFOygEZvvIX8zK98tTdXkzi0LkRi5CmadB44jFEIyDNA==}

  arktype@2.1.25:
    resolution: {integrity: sha512-fdj10sNlUPeDRg1QUqMbzJ4Q7gutTOWOpLUNdcC4vxeVrN0G+cbDOvLbuxQOFj/NDAode1G7kwFv4yKwQvupJg==}

  array-timsort@1.0.3:
    resolution: {integrity: sha512-/+3GRL7dDAGEfM6TseQk/U+mi18TU2Ms9I3UlLdUMhz2hbvGNTKdj9xniwXfUqgYhHxRx0+8UnKkvlNwVU+cWQ==}

  asynckit@0.4.0:
    resolution: {integrity: sha512-Oei9OH4tRh0YqU3GxhX79dM/mwVgvbZJaSNaRk+bshkj0S5cfHcgYakreBjrHwatXKbz+IoIdYLxrKim2MjW0Q==}

  autoprefixer@10.4.21:
    resolution: {integrity: sha512-O+A6LWV5LDHSJD3LjHYoNi4VLsj/Whi7k6zG12xTYaU4cQ8oxQGckXNX8cRHK5yOZ/ppVHe0ZBXGzSV9jXdVbQ==}
    engines: {node: ^10 || ^12 || >=14}
    hasBin: true
    peerDependencies:
      postcss: ^8.1.0

  axios@1.13.2:
    resolution: {integrity: sha512-VPk9ebNqPcy5lRGuSlKx752IlDatOjT9paPlm8A7yOuW2Fbvp4X3JznJtT4f0GzGLLiWE9W8onz51SqLYwzGaA==}

  axobject-query@4.1.0:
    resolution: {integrity: sha512-qIj0G9wZbMGNLjLmg1PT6v2mE9AH2zlnADJD/2tC6E00hgmhUOfEB6greHPAfLRSufHqROIUTkw6E+M3lH0PTQ==}
    engines: {node: '>= 0.4'}

  balanced-match@1.0.2:
    resolution: {integrity: sha512-3oSeUO0TMV67hN1AmbXsK4yaqU7tjiHlbxRDZOpH0KW9+CeX4bRAaX0Anxt0tx2MrpRpWwQaPwIlISEJhYU5Pw==}

  base64-js@1.5.1:
    resolution: {integrity: sha512-AKpaYlHn8t4SVbOHCy+b5+KKgvR4vrsD8vbvrbiQJps7fKDTkjkDry6ji0rUJjC0kzbNePLwzxq8iypo41qeWA==}

  base64id@2.0.0:
    resolution: {integrity: sha512-lGe34o6EHj9y3Kts9R4ZYs/Gr+6N7MCaMlIFA3F1R2O5/m7K06AxfSeO5530PEERE6/WyEg3lsuyw4GHlPZHog==}
    engines: {node: ^4.5.0 || >= 5.9}

  baseline-browser-mapping@2.8.20:
    resolution: {integrity: sha512-JMWsdF+O8Orq3EMukbUN1QfbLK9mX2CkUmQBcW2T0s8OmdAUL5LLM/6wFwSrqXzlXB13yhyK9gTKS1rIizOduQ==}
    hasBin: true

  bidi-js@1.0.3:
    resolution: {integrity: sha512-RKshQI1R3YQ+n9YJz2QQ147P66ELpa1FQEg20Dk8oW9t2KgLbpDLLp9aGZ7y8WHSshDknG0bknqGw5/tyCs5tw==}

  binary-extensions@2.3.0:
    resolution: {integrity: sha512-Ceh+7ox5qe7LJuLHoY0feh3pHuUDHAcRUeyL2VYghZwfpkNIy/+8Ocg0a3UuSoYzavmylwuLWQOf3hl0jjMMIw==}
    engines: {node: '>=8'}

  bits-ui@2.14.2:
    resolution: {integrity: sha512-YqpAJj/nRTZjf7IlgUC3QlepVZ7YFiAQWpZaYUOAZFW5Py+g5DYkhEDTdNFI5SReo7l1rct/nRpMK4pfL9Xffw==}
    engines: {node: '>=20'}
    peerDependencies:
      '@internationalized/date': ^3.8.1
      svelte: ^5.33.0

  bl@4.1.0:
    resolution: {integrity: sha512-1W07cM9gS6DcLperZfFSj+bWLtaPGSOHWhPiGzXmvVJbRLdG82sH/Kn8EtW1VqWVA54AKf2h5k5BbnIbwF3h6w==}

  boolbase@1.0.0:
    resolution: {integrity: sha512-JZOSA7Mo9sNGB8+UjSgzdLtokWAky1zbztM3WRLCbZ70/3cTANmQmOdR7y2g+J0e2WXywy1yS468tY+IruqEww==}

  brace-expansion@1.1.12:
    resolution: {integrity: sha512-9T9UjW3r0UW5c1Q7GTwllptXwhvYmEzFhzMfZ9H7FQWt+uZePjZPjBP/W1ZEyZ1twGWom5/56TF4lPcqjnDHcg==}

  brace-expansion@2.0.2:
    resolution: {integrity: sha512-Jt0vHyM+jmUBqojB7E1NIYadt0vI0Qxjxd2TErW94wDz+E2LAm5vKMXXwg6ZZBTHPuUlDgQHKXvjGBdfcF1ZDQ==}

  braces@3.0.3:
    resolution: {integrity: sha512-yQbXgO/OSZVD2IsiLlro+7Hf6Q18EJrKSEsdoMzKePKXct3gvD8oLcOQdIzGupr5Fj+EDe8gO/lxc1BzfMpxvA==}
    engines: {node: '>=8'}

  browserslist@4.27.0:
    resolution: {integrity: sha512-AXVQwdhot1eqLihwasPElhX2tAZiBjWdJ9i/Zcj2S6QYIjkx62OKSfnobkriB81C3l4w0rVy3Nt4jaTBltYEpw==}
    engines: {node: ^6 || ^7 || ^8 || ^9 || ^10 || ^11 || ^12 || >=13.7}
    hasBin: true

  buffer-from@1.1.2:
    resolution: {integrity: sha512-E+XQCRwSbaaiChtv6k6Dwgc+bx+Bs6vuKJHHl5kox/BaKbhiXzqQOwK4cO22yElGp2OCmjwVhT3HmxgyPGnJfQ==}

  buffer@5.7.1:
    resolution: {integrity: sha512-EHcyIPBQ4BSGlvjB16k5KgAJ27CIsHY/2JBmCRReo48y9rQ3MaUzWX3KVlBa4U7MyX02HdVj0K7C3WaB3ju7FQ==}

  bytes@3.1.2:
    resolution: {integrity: sha512-/Nf7TyzTx6S3yRJObOAV7956r8cr2+Oj8AC5dt8wSP3BQAoeX58NoHyCU8P8zGkNXStjTSi6fzO6F0pBdcYbEg==}
    engines: {node: '>= 0.8'}

  call-bind-apply-helpers@1.0.2:
    resolution: {integrity: sha512-Sp1ablJ0ivDkSzjcaJdxEunN5/XvksFJ2sMBFfq6x0ryhQV/2b/KwFe21cMpmHtPOSij8K99/wSfoEuTObmuMQ==}
    engines: {node: '>= 0.4'}

  callsites@3.1.0:
    resolution: {integrity: sha512-P8BjAsXvZS+VIDUI11hHCQEv74YT67YUi5JJFNWIqL235sBmjX4+qx9Muvls5ivyNENctx46xQLQ3aTuE7ssaQ==}
    engines: {node: '>=6'}

  camelcase-css@2.0.1:
    resolution: {integrity: sha512-QOSvevhslijgYwRx6Rv7zKdMF8lbRmx+uQGx2+vDc+KI/eBnsy9kit5aj23AgGu3pa4t9AgwbnXWqS+iOY+2aA==}
    engines: {node: '>= 6'}

  camelcase@8.0.0:
    resolution: {integrity: sha512-8WB3Jcas3swSvjIeA2yvCJ+Miyz5l1ZmB6HFb9R1317dt9LCQoswg/BGrmAmkWVEszSrrg4RwmO46qIm2OEnSA==}
    engines: {node: '>=16'}

  caniuse-lite@1.0.30001751:
    resolution: {integrity: sha512-A0QJhug0Ly64Ii3eIqHu5X51ebln3k4yTUkY1j8drqpWHVreg/VLijN48cZ1bYPiqOQuqpkIKnzr/Ul8V+p6Cw==}

  chalk@4.1.2:
    resolution: {integrity: sha512-oKnbhFyRIXpUuez8iBMmyEa4nbj4IOQyuhc/wy9kY7/WVPcwIO9VA668Pu8RkO7+0G76SLROeyw9CpQ061i4mA==}
    engines: {node: '>=10'}

  chalk@5.6.2:
    resolution: {integrity: sha512-7NzBL0rN6fMUW+f7A6Io4h40qQlG+xGmtMxfbnH/K7TAtt8JQWVQK+6g0UXKMeVJoyV5EkkNsErQ8pVD3bLHbA==}
    engines: {node: ^12.17.0 || ^14.13 || >=16.0.0}

  chokidar@3.6.0:
    resolution: {integrity: sha512-7VT13fmjotKpGipCW9JEQAusEPE+Ei8nl6/g4FBAmIm0GOOLMua9NDDo/DWp0ZAxCr3cPq5ZpBqmPAQgDda2Pw==}
    engines: {node: '>= 8.10.0'}

  chokidar@4.0.3:
    resolution: {integrity: sha512-Qgzu8kfBvo+cA4962jnP1KkS6Dop5NS6g7R5LFYJr4b8Ub94PPQXUksCw9PvXoeXPRRddRNC5C1JQUR2SMGtnA==}
    engines: {node: '>= 14.16.0'}

  chrome-trace-event@1.0.4:
    resolution: {integrity: sha512-rNjApaLzuwaOTjCiT8lSDdGN1APCiqkChLMJxJPWLunPAt5fy8xgU9/jNOchV84wfIxrA0lRQB7oCT8jrn/wrQ==}
    engines: {node: '>=6.0'}

  citty@0.1.6:
    resolution: {integrity: sha512-tskPPKEs8D2KPafUypv2gxwJP8h/OaJmC82QQGGDQcHvXX43xF2VDACcJVmZ0EuSxkpO9Kc4MlrA3q0+FG58AQ==}

  class-validator@0.14.2:
    resolution: {integrity: sha512-3kMVRF2io8N8pY1IFIXlho9r8IPUUIfHe2hYVtiebvAzU2XeQFXTv+XI4WX+TnXmtwXMDcjngcpkiPM0O9PvLw==}

  cli-cursor@3.1.0:
    resolution: {integrity: sha512-I/zHAwsKf9FqGoXM4WWRACob9+SNukZTd94DWF57E4toouRulbCxcUh6RKUEOQlYTHJnzkPMySvPNaaSLNfLZw==}
    engines: {node: '>=8'}

  cli-cursor@5.0.0:
    resolution: {integrity: sha512-aCj4O5wKyszjMmDT4tZj93kxyydN/K5zPWSCe6/0AV/AA1pqe5ZBIw0a2ZfPQV7lL5/yb5HsUreJ6UFAF1tEQw==}
    engines: {node: '>=18'}

  cli-spinners@2.9.2:
    resolution: {integrity: sha512-ywqV+5MmyL4E7ybXgKys4DugZbX0FC6LnwrhjuykIjnK9k8OQacQ7axGKnjDXWNhns0xot3bZI5h55H8yo9cJg==}
    engines: {node: '>=6'}

  client-only@0.0.1:
    resolution: {integrity: sha512-IV3Ou0jSMzZrd3pZ48nLkT9DA7Ag1pnPzaiQhpW7c3RbcqqzvzzVu+L8gfqMp/8IM2MQtSiqaCxrrcfu8I8rMA==}

  clone@1.0.4:
    resolution: {integrity: sha512-JQHZ2QMW6l3aH/j6xCqQThY/9OH4D/9ls34cgkUBiEeocRTU04tHfKPBsUK1PqZCUQM7GiA0IIXJSuXHI64Kbg==}
    engines: {node: '>=0.8'}

  clsx@2.1.1:
    resolution: {integrity: sha512-eYm0QWBtUrBWZWG0d386OGAw16Z995PiOVo2B7bjWSbHedGl5e0ZWaq65kOGgUSNesEIDkB9ISbTg/JK9dhCZA==}
    engines: {node: '>=6'}

  codemirror@6.0.2:
    resolution: {integrity: sha512-VhydHotNW5w1UGK0Qj96BwSk/Zqbp9WbnyK2W/eVMv4QyF41INRGpjUhFJY7/uDNuudSc33a/PKr4iDqRduvHw==}

  color-convert@2.0.1:
    resolution: {integrity: sha512-RRECPsj7iu/xb5oKYcsFHSppFNnsj/52OVTRKb4zP5onXwVF3zVmmToNcOfGC+CRDpfK/U584fMg38ZHCaElKQ==}
    engines: {node: '>=7.0.0'}

  color-name@1.1.4:
    resolution: {integrity: sha512-dOy+3AuW3a2wNbZHIuMZpTcgjGuLU/uBL/ubcZF9OXbDo8ff4O8yVp5Bf0efS8uEoYo5q4Fx7dY9OgQGXgAsQA==}

  combined-stream@1.0.8:
    resolution: {integrity: sha512-FQN4MRfuJeHf7cBbBMJFXhKSDq+2kAArBlmRBvcvFE5BB1HZKXtSFASDhdlz9zOYwxh8lDdnvmMOe/+5cdoEdg==}
    engines: {node: '>= 0.8'}

  commander@11.1.0:
    resolution: {integrity: sha512-yPVavfyCcRhmorC7rWlkHn15b4wDVgVmBA7kV4QVBsF7kv/9TKJAbAXVTxvTnwP8HHKjRCJDClKbciiYS7p0DQ==}
    engines: {node: '>=16'}

  commander@13.1.0:
    resolution: {integrity: sha512-/rFeCpNJQbhSZjGVwO9RFV3xPqbnERS8MmIQzCtD/zl6gpJuV/bMLuN92oG3F7d8oDEHHRrujSXNUr8fpjntKw==}
    engines: {node: '>=18'}

  commander@2.20.3:
    resolution: {integrity: sha512-GpVkmM8vF2vQUkj2LvZmD35JxeJOLCwJ9cUkugyk2nuhbv3+mJvpLYYt+0+USMxE+oj+ey/lJEnhZw75x/OMcQ==}

  commander@4.1.1:
    resolution: {integrity: sha512-NOKm8xhkzAjzFx8B2v5OAHT+u5pRQc2UCa2Vq9jYL/31o2wi9mxBA7LIFs3sV5VSC49z6pEhfbMULvShKj26WA==}
    engines: {node: '>= 6'}

  comment-json@4.4.1:
    resolution: {integrity: sha512-r1To31BQD5060QdkC+Iheai7gHwoSZobzunqkf2/kQ6xIAfJyrKNAFUwdKvkK7Qgu7pVTKQEa7ok7Ed3ycAJgg==}
    engines: {node: '>= 6'}

  concat-map@0.0.1:
    resolution: {integrity: sha512-/Srv4dswyQNBfohGpz9o6Yb3Gz3SrUDqBH5rTuhGR7ahtlbYKnVxw2bCFMRljaA7EXHaXZ8wsHdodFvbkhKmqg==}

  confbox@0.2.2:
    resolution: {integrity: sha512-1NB+BKqhtNipMsov4xI/NnhCKp9XG9NamYp5PVm9klAT0fsrNPjaFICsCFhNhwZJKNh7zB/3q8qXz0E9oaMNtQ==}

  consola@3.4.0:
    resolution: {integrity: sha512-EiPU8G6dQG0GFHNR8ljnZFki/8a+cQwEQ+7wpxdChl02Q8HXlwEZWD5lqAF8vC2sEC3Tehr8hy7vErz88LHyUA==}
    engines: {node: ^14.18.0 || >=16.10.0}

  consola@3.4.2:
    resolution: {integrity: sha512-5IKcdX0nnYavi6G7TtOhwkYzyjfJlatbjMjuLSfE2kYT5pMDOilZ4OvMhi637CcDICTmz3wARPoyhqyX1Y+XvA==}
    engines: {node: ^14.18.0 || >=16.10.0}

  convert-source-map@2.0.0:
    resolution: {integrity: sha512-Kvp459HrV2FEJ1CAsi1Ku+MY3kasH19TFykTz2xWmMeq6bk2NU3XXvfJ+Q61m0xktWwt+1HSYf3JZsTms3aRJg==}

  cookie@0.6.0:
    resolution: {integrity: sha512-U71cyTamuh1CRNCfpGY6to28lxvNwPG4Guz/EVjgf3Jmzv0vlDp1atT9eS5dDjMYHucpHbWns6Lwf3BKz6svdw==}
    engines: {node: '>= 0.6'}

  cookie@0.7.2:
    resolution: {integrity: sha512-yki5XnKuf750l50uGTllt6kKILY4nQ1eNIQatoXEByZ5dWgnKqbnqmTrBE5B4N7lrMJKQ2ytWMiTO2o0v6Ew/w==}
    engines: {node: '>= 0.6'}

  core-util-is@1.0.3:
    resolution: {integrity: sha512-ZQBvi1DcpJ4GDqanjucZ2Hj3wEO5pZDS89BWbkcrvdxksJorwUDDZamX9ldFkp9aw2lmBDLgkObEA4DWNJ9FYQ==}

  cors@2.8.5:
    resolution: {integrity: sha512-KIHbLJqu73RGr/hnbrO9uBeixNGuvSQjul/jdFvS/KFSIH1hWVd1ng7zOHx+YrEfInLG7q4n6GHQ9cDtxv/P6g==}
    engines: {node: '>= 0.10'}

  crelt@1.0.6:
    resolution: {integrity: sha512-VQ2MBenTq1fWZUH9DJNGti7kKv6EeAuYr3cLwxUWhIu1baTaXh4Ib5W2CqHVqib4/MqbYGJqiL3Zb8GJZr3l4g==}

  cross-spawn@7.0.6:
    resolution: {integrity: sha512-uV2QOWP2nWzsy2aMp8aRibhi9dlzF5Hgh5SHaB9OiTGEyDTiJJyx0uy51QXdyWbtAHNua4XJzUKca3OzKUd3vA==}
    engines: {node: '>= 8'}

  css-select@5.2.2:
    resolution: {integrity: sha512-TizTzUddG/xYLA3NXodFM0fSbNizXjOKhqiQQwvhlspadZokn1KDy0NZFS0wuEubIYAV5/c1/lAr0TaaFXEXzw==}

  css-tree@3.1.0:
    resolution: {integrity: sha512-0eW44TGN5SQXU1mWSkKwFstI/22X2bG1nYzZTYMAWjylYURhse752YgbE4Cx46AC+bAvI+/dYTPRk1LqSUnu6w==}
    engines: {node: ^10 || ^12.20.0 || ^14.13.0 || >=15.0.0}

  css-what@6.2.2:
    resolution: {integrity: sha512-u/O3vwbptzhMs3L1fQE82ZSLHQQfto5gyZzwteVIEyeaY5Fc7R4dapF/BvRoSYFeqfBk4m0V1Vafq5Pjv25wvA==}
    engines: {node: '>= 6'}

  cssesc@3.0.0:
    resolution: {integrity: sha512-/Tb/JcjK111nNScGob5MNtsntNM1aCNUDipB/TkwZFhyDrrE47SOx/18wF2bbjgc3ZzCSKW1T5nt5EbFoAz/Vg==}
    engines: {node: '>=4'}
    hasBin: true

  cssstyle@5.3.2:
    resolution: {integrity: sha512-zDMqXh8Vs1CdRYZQ2M633m/SFgcjlu8RB8b/1h82i+6vpArF507NSYIWJHGlJaTWoS+imcnctmEz43txhbVkOw==}
    engines: {node: '>=20'}

  csstype@3.1.3:
    resolution: {integrity: sha512-M1uQkMl8rQK/szD0LNhtqxIPLpimGm8sOBwU7lLnCpSbTyY3yeU1Vc7l4KT5zT4s/yOxHH5O7tIuuLOCnLADRw==}

  data-urls@6.0.0:
    resolution: {integrity: sha512-BnBS08aLUM+DKamupXs3w2tJJoqU+AkaE/+6vQxi/G/DPmIZFJJp9Dkb1kM03AZx8ADehDUZgsNxju3mPXZYIA==}
    engines: {node: '>=20'}

  date-fns@4.1.0:
    resolution: {integrity: sha512-Ukq0owbQXxa/U3EGtsdVBkR1w7KOQ5gIBqdH2hkvknzZPYvBxb/aa6E8L7tmjFtkwZBu3UXBbjIgPo/Ez4xaNg==}

  dayjs@1.11.19:
    resolution: {integrity: sha512-t5EcLVS6QPBNqM2z8fakk/NKel+Xzshgt8FFKAn+qwlD1pzZWxh0nVCrvFK7ZDb6XucZeF9z8C7CBWTRIVApAw==}

  debounce@2.2.0:
    resolution: {integrity: sha512-Xks6RUDLZFdz8LIdR6q0MTH44k7FikOmnh5xkSjMig6ch45afc8sjTjRQf3P6ax8dMgcQrYO/AR2RGWURrruqw==}
    engines: {node: '>=18'}

  debug@4.3.7:
    resolution: {integrity: sha512-Er2nc/H7RrMXZBFCEim6TCmMk02Z8vLC2Rbi1KEBggpo0fS6l0S1nnapwmIi3yW/+GOJap1Krg4w0Hg80oCqgQ==}
    engines: {node: '>=6.0'}
    peerDependencies:
      supports-color: '*'
    peerDependenciesMeta:
      supports-color:
        optional: true

  debug@4.4.3:
    resolution: {integrity: sha512-RGwwWnwQvkVfavKVt22FGLw+xYSdzARwm0ru6DhTVA3umU5hZc28V3kO4stgYryrTlLpuvgI9GiijltAjNbcqA==}
    engines: {node: '>=6.0'}
    peerDependencies:
      supports-color: '*'
    peerDependenciesMeta:
      supports-color:
        optional: true

  decimal.js@10.6.0:
    resolution: {integrity: sha512-YpgQiITW3JXGntzdUmyUR1V812Hn8T1YVXhCu+wO3OpS4eU9l4YdD3qjyiKdV6mvV29zapkMeD390UVEf2lkUg==}

  dedent@1.5.1:
    resolution: {integrity: sha512-+LxW+KLWxu3HW3M2w2ympwtqPrqYRzU8fqi6Fhd18fBALe15blJPI/I4+UHveMVG6lJqB4JNd4UG0S5cnVHwIg==}
    peerDependencies:
      babel-plugin-macros: ^3.1.0
    peerDependenciesMeta:
      babel-plugin-macros:
        optional: true

  deep-is@0.1.4:
    resolution: {integrity: sha512-oIPzksmTg4/MriiaYGO+okXDT7ztn/w3Eptv/+gSIdMdKsJo0u4CfYNFJPy+4SKMuCqGw2wxnA+URMg3t8a/bQ==}

  deepmerge@4.3.1:
    resolution: {integrity: sha512-3sUqbMEc77XqpdNO7FRyRog+eW3ph+GYCbj+rK+uYyRMuwsVy0rMiVtPn+QJlKFvWP/1PYpapqYn0Me2knFn+A==}
    engines: {node: '>=0.10.0'}

  defaults@1.0.4:
    resolution: {integrity: sha512-eFuaLoy/Rxalv2kr+lqMlUnrDWV+3j4pljOIJgLIhI058IQfWJ7vXhyEIHu+HtC738klGALYxOKDO0bQP3tg8A==}

  delayed-stream@1.0.0:
    resolution: {integrity: sha512-ZySD7Nf91aLB0RxL4KGrKHBXl7Eds1DAmEdcoVawXnLD7SDhpNgtuII2aAkg7a7QS41jxPSZ17p4VdGnMHk3MQ==}
    engines: {node: '>=0.4.0'}

  dequal@2.0.3:
    resolution: {integrity: sha512-0je+qPKHEMohvfRTCEo3CrPG6cAzAYgmzKyxRiYSSDkS6eGJdyVJm7WaYA5ECaAD9wLB2T4EEeymA5aFVcYXCA==}
    engines: {node: '>=6'}

  detect-libc@2.1.2:
    resolution: {integrity: sha512-Btj2BOOO83o3WyH59e8MgXsxEQVcarkUOpEYrubB0urwnN10yQ364rsiByU11nZlqWYZm05i/of7io4mzihBtQ==}
    engines: {node: '>=8'}

  detect-node-es@1.1.0:
    resolution: {integrity: sha512-ypdmJU/TbBby2Dxibuv7ZLW3Bs1QEmM7nHjEANfohJLvE0XVujisn1qPJcZxg+qDucsr+bP6fLD1rPS3AhJ7EQ==}

  devalue@5.4.2:
    resolution: {integrity: sha512-MwPZTKEPK2k8Qgfmqrd48ZKVvzSQjgW0lXLxiIBA8dQjtf/6mw6pggHNLcyDKyf+fI6eXxlQwPsfaCMTU5U+Bw==}

  didyoumean@1.2.2:
    resolution: {integrity: sha512-gxtyfqMg7GKyhQmb056K7M3xszy/myH8w+B4RT+QXBQsvAOdc3XymqDDPHx1BgPgsdAA5SIifona89YtRATDzw==}

  dlv@1.1.3:
    resolution: {integrity: sha512-+HlytyjlPKnIG8XuRG8WvmBP8xs8P71y+SKKS6ZXWoEgLuePxtDoUEiH7WkdePWrQ5JBpE6aoVqfZfJUQkjXwA==}

  dom-serializer@2.0.0:
    resolution: {integrity: sha512-wIkAryiqt/nV5EQKqQpo3SToSOV9J0DnbJqwK7Wv/Trc92zIAYZ4FlMu+JPFW1DfGFt81ZTCGgDEabffXeLyJg==}

  domelementtype@2.3.0:
    resolution: {integrity: sha512-OLETBj6w0OsagBwdXnPdN0cnMfF9opN69co+7ZrbfPGrdpPVNBUj02spi6B1N7wChLQiPn4CSH/zJvXw56gmHw==}

  domhandler@5.0.3:
    resolution: {integrity: sha512-cgwlv/1iFQiFnU96XXgROh8xTeetsnJiDsTc7TYCLFd9+/WNkIqPTxiM/8pSd8VIrhXGTf1Ny1q1hquVqDJB5w==}
    engines: {node: '>= 4'}

  dompurify@3.3.0:
    resolution: {integrity: sha512-r+f6MYR1gGN1eJv0TVQbhA7if/U7P87cdPl3HN5rikqaBSBxLiCb/b9O+2eG0cxz0ghyU+mU1QkbsOwERMYlWQ==}

  domutils@3.2.2:
    resolution: {integrity: sha512-6kZKyUajlDuqlHKVX1w7gyslj9MPIXzIFiz/rGu35uC1wMi+kMhQwGhl4lt9unC9Vb9INnY9Z3/ZA3+FhASLaw==}

  dunder-proto@1.0.1:
    resolution: {integrity: sha512-KIN/nDJBQRcXw0MLVhZE9iQHmG68qAVIBg9CqmUYjmQIhgij9U5MFvrqkUL5FbtyyzZuOeOt0zdeRe4UY7ct+A==}
    engines: {node: '>= 0.4'}

  eastasianwidth@0.2.0:
    resolution: {integrity: sha512-I88TYZWc9XiYHRQ4/3c5rjjfgkjhLyW2luGIheGERbNQ6OY7yTybanSpDXZa8y7VUP9YmDcYa+eyq4ca7iLqWA==}

  effect@3.19.0:
    resolution: {integrity: sha512-eFvvryWkbXvQ4Gak1Nadv9CW6U35+UUS/fIkF4c/Th8rs2u47g+tNkViYeVGliglNnR6Ai5Otl9tLbav3yZjXg==}

  electron-to-chromium@1.5.241:
    resolution: {integrity: sha512-ILMvKX/ZV5WIJzzdtuHg8xquk2y0BOGlFOxBVwTpbiXqWIH0hamG45ddU4R3PQ0gYu+xgo0vdHXHli9sHIGb4w==}

  emoji-regex@10.6.0:
    resolution: {integrity: sha512-toUI84YS5YmxW219erniWD0CIVOo46xGKColeNQRgOzDorgBi1v4D71/OFzgD9GO2UGKIv1C3Sp8DAn0+j5w7A==}

  emoji-regex@8.0.0:
    resolution: {integrity: sha512-MSjYzcWNOA0ewAHpz0MxpYFvwg6yjy1NG3xteoqz644VCo/RPgnr1/GGt+ic3iJTzQ8Eu3TdM14SawnVUmGE6A==}

  emoji-regex@9.2.2:
    resolution: {integrity: sha512-L18DaJsXSUk2+42pv8mLs5jJT2hqFkFE4j21wOmgbUqsZ2hL72NsUU785g9RXgo3s0ZNgVl42TiHp3ZtOv/Vyg==}

  engine.io-client@6.6.3:
    resolution: {integrity: sha512-T0iLjnyNWahNyv/lcjS2y4oE358tVS/SYQNxYXGAJ9/GLgH4VCvOQ/mhTjqU88mLZCQgiG8RIegFHYCdVC+j5w==}

  engine.io-parser@5.2.3:
    resolution: {integrity: sha512-HqD3yTBfnBxIrbnM1DoD6Pcq8NECnh8d4As1Qgh0z5Gg3jRRIqijury0CL3ghu/edArpUYiYqQiDUQBIs4np3Q==}
    engines: {node: '>=10.0.0'}

  engine.io@6.6.4:
    resolution: {integrity: sha512-ZCkIjSYNDyGn0R6ewHDtXgns/Zre/NT6Agvq1/WobF7JXgFff4SeDroKiCO3fNJreU9YG429Sc81o4w5ok/W5g==}
    engines: {node: '>=10.2.0'}

  enhanced-resolve@5.18.3:
    resolution: {integrity: sha512-d4lC8xfavMeBjzGr2vECC3fsGXziXZQyJxD868h2M/mBI3PwAuODxAkLkq5HYuvrPYcUtiLzsTo8U3PgX3Ocww==}
    engines: {node: '>=10.13.0'}

  entities@2.2.0:
    resolution: {integrity: sha512-p92if5Nz619I0w+akJrLZH0MX0Pb5DX39XOwQTtXSdQQOaYH03S1uIQp4mhOZtAXrxq4ViO67YTiLBo2638o9A==}

  entities@4.5.0:
    resolution: {integrity: sha512-V0hjH4dGPh9Ao5p0MoRY6BVqtwCjhz6vI5LT8AJ55H+4g9/4vbHx1I54fS0XuclLhDHArPQCiMjDxjaL8fPxhw==}
    engines: {node: '>=0.12'}

  entities@6.0.1:
    resolution: {integrity: sha512-aN97NXWF6AWBTahfVOIrB/NShkzi5H7F9r1s9mD3cDj4Ko5f2qhhVoYMibXF7GlLveb/D2ioWay8lxI97Ven3g==}
    engines: {node: '>=0.12'}

  es-define-property@1.0.1:
    resolution: {integrity: sha512-e3nRfgfUZ4rNGL232gUgX06QNyyez04KdjFrF+LTRoOXmrOgFKDg4BCdsjW8EnT69eqdYGmRpJwiPVYNrCaW3g==}
    engines: {node: '>= 0.4'}

  es-errors@1.3.0:
    resolution: {integrity: sha512-Zf5H2Kxt2xjTvbJvP2ZWLEICxA6j+hAmMzIlypy4xcBg1vKVnx89Wy0GbS+kf5cwCVFFzdCFh2XSCFNULS6csw==}
    engines: {node: '>= 0.4'}

  es-module-lexer@1.7.0:
    resolution: {integrity: sha512-jEQoCwk8hyb2AZziIOLhDqpm5+2ww5uIE6lkO/6jcOCusfk6LhMHpXXfBLXTZ7Ydyt0j4VoUQv6uGNYbdW+kBA==}

  es-object-atoms@1.1.1:
    resolution: {integrity: sha512-FGgH2h8zKNim9ljj7dankFPcICIK9Cp5bm+c2gQSYePhpaG5+esrLODihIorn+Pe6FGJzWhXQotPv73jTaldXA==}
    engines: {node: '>= 0.4'}

  es-set-tostringtag@2.1.0:
    resolution: {integrity: sha512-j6vWzfrGVfyXxge+O0x5sh6cvxAog0a/4Rdd2K36zCMV5eJ+/+tOAngRO8cODMNWbVRdVlmGZQL2YS3yR8bIUA==}
    engines: {node: '>= 0.4'}

  esbuild-runner@2.2.2:
    resolution: {integrity: sha512-fRFVXcmYVmSmtYm2mL8RlUASt2TDkGh3uRcvHFOKNr/T58VrfVeKD9uT9nlgxk96u0LS0ehS/GY7Da/bXWKkhw==}
    hasBin: true
    peerDependencies:
      esbuild: '*'

  esbuild@0.25.10:
    resolution: {integrity: sha512-9RiGKvCwaqxO2owP61uQ4BgNborAQskMR6QusfWzQqv7AZOg5oGehdY2pRJMTKuwxd1IDBP4rSbI5lHzU7SMsQ==}
    engines: {node: '>=18'}
    hasBin: true

  esbuild@0.25.11:
    resolution: {integrity: sha512-KohQwyzrKTQmhXDW1PjCv3Tyspn9n5GcY2RTDqeORIdIJY8yKIF7sTSopFmn/wpMPW4rdPXI0UE5LJLuq3bx0Q==}
    engines: {node: '>=18'}
    hasBin: true

  esbuild@0.25.12:
    resolution: {integrity: sha512-bbPBYYrtZbkt6Os6FiTLCTFxvq4tt3JKall1vRwshA3fdVztsLAatFaZobhkBC8/BrPetoa0oksYoKXoG4ryJg==}
    engines: {node: '>=18'}
    hasBin: true

  escalade@3.2.0:
    resolution: {integrity: sha512-WUj2qlxaQtO4g6Pq5c29GTcWGDyd8itL8zTlipgECz3JesAiiOKotd8JU6otB3PACgG6xkJUyVhboMS+bje/jA==}
    engines: {node: '>=6'}

  escape-string-regexp@4.0.0:
    resolution: {integrity: sha512-TtpcNJ3XAzx3Gq8sWRzJaVajRs0uVxA2YAkdb1jm2YkPz4G6egUFAyA3n5vtEIZefPk5Wa4UXbKuS5fKkJWdgA==}
    engines: {node: '>=10'}

  eslint-plugin-svelte@3.13.0:
    resolution: {integrity: sha512-2ohCCQJJTNbIpQCSDSTWj+FN0OVfPmSO03lmSNT7ytqMaWF6kpT86LdzDqtm4sh7TVPl/OEWJ/d7R87bXP2Vjg==}
    engines: {node: ^18.18.0 || ^20.9.0 || >=21.1.0}
    peerDependencies:
      eslint: ^8.57.1 || ^9.0.0
      svelte: ^3.37.0 || ^4.0.0 || ^5.0.0
    peerDependenciesMeta:
      svelte:
        optional: true

  eslint-scope@5.1.1:
    resolution: {integrity: sha512-2NxwbF/hZ0KpepYN0cNbo+FN6XoK7GaHlQhgx/hIZl6Va0bF45RQOOwhLIy8lQDbuCiadSLCBnH2CFYquit5bw==}
    engines: {node: '>=8.0.0'}

  eslint-scope@8.4.0:
    resolution: {integrity: sha512-sNXOfKCn74rt8RICKMvJS7XKV/Xk9kA7DyJr8mJik3S7Cwgy3qlkkmyS2uQB3jiJg6VNdZd/pDBJu0nvG2NlTg==}
    engines: {node: ^18.18.0 || ^20.9.0 || >=21.1.0}

  eslint-visitor-keys@3.4.3:
    resolution: {integrity: sha512-wpc+LXeiyiisxPlEkUzU6svyS1frIO3Mgxj1fdy7Pm8Ygzguax2N3Fa/D/ag1WqbOprdI+uY6wMUl8/a2G+iag==}
    engines: {node: ^12.22.0 || ^14.17.0 || >=16.0.0}

  eslint-visitor-keys@4.2.1:
    resolution: {integrity: sha512-Uhdk5sfqcee/9H/rCOJikYz67o0a2Tw2hGRPOG2Y1R2dg7brRe1uG0yaNQDHu+TO/uQPF/5eCapvYSmHUjt7JQ==}
    engines: {node: ^18.18.0 || ^20.9.0 || >=21.1.0}

  eslint@9.39.1:
    resolution: {integrity: sha512-BhHmn2yNOFA9H9JmmIVKJmd288g9hrVRDkdoIgRCRuSySRUHH7r/DI6aAXW9T1WwUuY3DFgrcaqB+deURBLR5g==}
    engines: {node: ^18.18.0 || ^20.9.0 || >=21.1.0}
    hasBin: true
    peerDependencies:
      jiti: '*'
    peerDependenciesMeta:
      jiti:
        optional: true

  esm-env@1.2.2:
    resolution: {integrity: sha512-Epxrv+Nr/CaL4ZcFGPJIYLWFom+YeV1DqMLHJoEd9SYRxNbaFruBwfEX/kkHUJf55j2+TUbmDcmuilbP1TmXHA==}

  espree@10.4.0:
    resolution: {integrity: sha512-j6PAQ2uUr79PZhBjP5C5fhl8e39FmRnOjsD5lGnWrFU8i2G776tBK7+nP8KuQUTTyAZUwfQqXAgrVH5MbH9CYQ==}
    engines: {node: ^18.18.0 || ^20.9.0 || >=21.1.0}

  esprima@4.0.1:
    resolution: {integrity: sha512-eGuFFw7Upda+g4p+QHvnW0RyTX/SVeJBDM/gCtMARO0cLuT2HcEKnTPvhjV6aGeqrCB/sbNop0Kszm0jsaWU4A==}
    engines: {node: '>=4'}
    hasBin: true

  esquery@1.6.0:
    resolution: {integrity: sha512-ca9pw9fomFcKPvFLXhBKUK90ZvGibiGOvRJNbjljY7s7uq/5YO4BOzcYtJqExdx99rF6aAcnRxHmcUHcz6sQsg==}
    engines: {node: '>=0.10'}

  esrap@2.1.2:
    resolution: {integrity: sha512-DgvlIQeowRNyvLPWW4PT7Gu13WznY288Du086E751mwwbsgr29ytBiYeLzAGIo0qk3Ujob0SDk8TiSaM5WQzNg==}

  esrecurse@4.3.0:
    resolution: {integrity: sha512-KmfKL3b6G+RXvP8N1vr3Tq1kL/oCFgn2NYXEtqP8/L3pKapUA4G8cFVaoF3SU323CD4XypR/ffioHmkti6/Tag==}
    engines: {node: '>=4.0'}

  estraverse@4.3.0:
    resolution: {integrity: sha512-39nnKffWz8xN1BU/2c79n9nB9HDzo0niYUqx6xyqUnyoAnQyyWpOTdZEeiCch8BBu515t4wp9ZmgVfVhn9EBpw==}
    engines: {node: '>=4.0'}

  estraverse@5.3.0:
    resolution: {integrity: sha512-MMdARuVEQziNTeJD8DgMqmhwR11BRQ/cBP+pLtYdSTnf3MIO8fFeiINEbX36ZdNlfU/7A9f3gUw49B3oQsvwBA==}
    engines: {node: '>=4.0'}

  esutils@2.0.3:
    resolution: {integrity: sha512-kVscqXk4OCp68SZ0dkgEKVi6/8ij300KBWTJq32P/dYeWTSwK41WyTxalN1eRmA5Z9UU/LX9D7FWSmV9SAYx6g==}
    engines: {node: '>=0.10.0'}

  events@3.3.0:
    resolution: {integrity: sha512-mQw+2fkQbALzQ7V0MY0IqdnXNOeTtP4r0lN9z7AAawCXgqea7bDii20AYrIBrFd/Hx0M2Ocz6S111CaFkUcb0Q==}
    engines: {node: '>=0.8.x'}

  exsolve@1.0.7:
    resolution: {integrity: sha512-VO5fQUzZtI6C+vx4w/4BWJpg3s/5l+6pRQEHzFRM8WFi4XffSP1Z+4qi7GbjWbvRQEbdIco5mIMq+zX4rPuLrw==}

  fast-check@3.23.2:
    resolution: {integrity: sha512-h5+1OzzfCC3Ef7VbtKdcv7zsstUQwUDlYpUTvjeUsJAssPgLn7QzbboPtL5ro04Mq0rPOsMzl7q5hIbRs2wD1A==}
    engines: {node: '>=8.0.0'}

  fast-deep-equal@2.0.1:
    resolution: {integrity: sha512-bCK/2Z4zLidyB4ReuIsvALH6w31YfAQDmXMqMx6FyfHqvBxtjC0eRumeSu4Bs3XtXwpyIywtSTrVT99BxY1f9w==}

  fast-deep-equal@3.1.3:
    resolution: {integrity: sha512-f3qQ9oQy9j2AhBe/H9VC91wLmKBCCU/gDOnKNAYG5hswO7BLKj09Hc5HYNz9cGI++xlpDCIgDaitVs03ATR84Q==}

  fast-glob@3.3.3:
    resolution: {integrity: sha512-7MptL8U0cqcFdzIzwOTHoilX9x5BrNqye7Z/LuC7kCMRio1EMSyqRK3BEAUD7sXRq4iT4AzTVuZdhgQ2TCvYLg==}
    engines: {node: '>=8.6.0'}

  fast-json-stable-stringify@2.1.0:
    resolution: {integrity: sha512-lhd/wF+Lk98HZoTCtlVraHtfh5XYijIjalXck7saUtuanSDyLMxnHhSXEDJqHxD7msR8D0uCmqlkwjCV8xvwHw==}

  fast-levenshtein@2.0.6:
    resolution: {integrity: sha512-DCXu6Ifhqcks7TZKY3Hxp3y6qphY5SJZmrWMDrKcERSOXWQdMhU9Ig/PYrzyw/ul9jOIyh0N4M0tbC5hodg8dw==}

  fast-uri@3.1.0:
    resolution: {integrity: sha512-iPeeDKJSWf4IEOasVVrknXpaBV0IApz/gp7S2bb7Z4Lljbl2MGJRqInZiUrQwV16cpzw/D3S5j5Julj/gT52AA==}

  fastq@1.19.1:
    resolution: {integrity: sha512-GwLTyxkCXjXbxqIhTsMI2Nui8huMPtnxg7krajPJAjnEG/iiOS7i+zCtWGZR9G0NBKbXKh6X9m9UIsYX/N6vvQ==}

  fdir@6.5.0:
    resolution: {integrity: sha512-tIbYtZbucOs0BRGqPJkshJUYdL+SDH7dVM8gjy+ERp3WAUjLEFJE+02kanyHtwjWOnwrKYBiwAmM0p4kLJAnXg==}
    engines: {node: '>=12.0.0'}
    peerDependencies:
      picomatch: ^3 || ^4
    peerDependenciesMeta:
      picomatch:
        optional: true

  file-entry-cache@8.0.0:
    resolution: {integrity: sha512-XXTUwCvisa5oacNGRP9SfNtYBNAMi+RPwBFmblZEF7N7swHYQS6/Zfk7SRwx4D5j3CH211YNRco1DEMNVfZCnQ==}
    engines: {node: '>=16.0.0'}

  fill-range@7.1.1:
    resolution: {integrity: sha512-YsGpe3WHLK8ZYi4tWDg2Jy3ebRz2rXowDxnld4bkQB00cc/1Zw9AWnC0i9ztDJitivtQvaI9KaLyKrc+hBW0yg==}
    engines: {node: '>=8'}

  find-up@5.0.0:
    resolution: {integrity: sha512-78/PXT1wlLLDgTzDs7sjq9hzz0vXD+zn+7wypEe4fXQxCmdmqfGsEPQxmiCSQI3ajFV91bVSsvNtrJRiW6nGng==}
    engines: {node: '>=10'}

  flat-cache@4.0.1:
    resolution: {integrity: sha512-f7ccFPK3SXFHpx15UIGyRJ/FJQctuKZ0zVuN3frBo4HnK3cay9VEW0R6yPYFHC0AgqhukPzKjq22t5DmAyqGyw==}
    engines: {node: '>=16'}

  flatted@3.3.3:
    resolution: {integrity: sha512-GX+ysw4PBCz0PzosHDepZGANEuFCMLrnRTiEy9McGjmkCQYwRq4A/X786G/fjM/+OjsWSU1ZrY5qyARZmO/uwg==}

  follow-redirects@1.15.11:
    resolution: {integrity: sha512-deG2P0JfjrTxl50XGCDyfI97ZGVCxIpfKYmfyrQ54n5FO/0gfIES8C/Psl6kWVDolizcaaxZJnTS0QSMxvnsBQ==}
    engines: {node: '>=4.0'}
    peerDependencies:
      debug: '*'
    peerDependenciesMeta:
      debug:
        optional: true

  foreground-child@3.3.1:
    resolution: {integrity: sha512-gIXjKqtFuWEgzFRJA9WCQeSJLZDjgJUOMCMzxtvFq/37KojM1BFGufqsCy0r4qSQmYLsZYMeyRqzIWOMup03sw==}
    engines: {node: '>=14'}

  form-data@4.0.4:
    resolution: {integrity: sha512-KrGhL9Q4zjj0kiUt5OO4Mr/A/jlI2jDYs5eHBpYHPcBEVSiipAvn2Ko2HnPe20rmcuuvMHNdZFp+4IlGTMF0Ow==}
    engines: {node: '>= 6'}

  formsnap@2.0.1:
    resolution: {integrity: sha512-iJSe4YKd/W6WhLwKDVJU9FQeaJRpEFuolhju7ZXlRpUVyDdqFdMP8AUBICgnVvQPyP41IPAlBa/v0Eo35iE6wQ==}
    engines: {node: '>=18', pnpm: '>=8.7.0'}
    peerDependencies:
      svelte: ^5.0.0
      sveltekit-superforms: ^2.19.0

  fraction.js@4.3.7:
    resolution: {integrity: sha512-ZsDfxO51wGAXREY55a7la9LScWpwv9RxIrYABrlvOFBlH/ShPnrtsXeuUIfXKKOVicNxQ+o8JTbJvjS4M89yew==}

  framer-motion@12.23.22:
    resolution: {integrity: sha512-ZgGvdxXCw55ZYvhoZChTlG6pUuehecgvEAJz0BHoC5pQKW1EC5xf1Mul1ej5+ai+pVY0pylyFfdl45qnM1/GsA==}
    peerDependencies:
      '@emotion/is-prop-valid': '*'
      react: ^18.0.0 || ^19.0.0
      react-dom: ^18.0.0 || ^19.0.0
    peerDependenciesMeta:
      '@emotion/is-prop-valid':
        optional: true
      react:
        optional: true
      react-dom:
        optional: true

  fsevents@2.3.2:
    resolution: {integrity: sha512-xiqMQR4xAeHTuB9uWm+fFRcIOgKBMiOBP+eXiyT7jsgVCq1bkVygt00oASowB7EdtpOHaaPgKt812P9ab+DDKA==}
    engines: {node: ^8.16.0 || ^10.6.0 || >=11.0.0}
    os: [darwin]

  fsevents@2.3.3:
    resolution: {integrity: sha512-5xoDfX+fL7faATnagmWPpbFtwh/R77WmMMqqHGS65C3vvB0YHrgF+B1YmZ3441tMj5n63k0212XNoJwzlhffQw==}
    engines: {node: ^8.16.0 || ^10.6.0 || >=11.0.0}
    os: [darwin]

  function-bind@1.1.2:
    resolution: {integrity: sha512-7XHNxH7qX9xG5mIwxkhumTox/MIRNcOgDrxWsMt2pAr23WHp6MrRlN7FBSFpCpr+oVO0F744iUgR82nJMfG2SA==}

  gensync@1.0.0-beta.2:
    resolution: {integrity: sha512-3hN7NaskYvMDLQY55gnW3NQ+mesEAepTqlg+VEbj7zzqEMBVNhzcGYYeqFo/TlYz6eQiFcp1HcsCZO+nGgS8zg==}
    engines: {node: '>=6.9.0'}

  get-east-asian-width@1.4.0:
    resolution: {integrity: sha512-QZjmEOC+IT1uk6Rx0sX22V6uHWVwbdbxf1faPqJ1QhLdGgsRGCZoyaQBm/piRdJy/D2um6hM1UP7ZEeQ4EkP+Q==}
    engines: {node: '>=18'}

  get-intrinsic@1.3.0:
    resolution: {integrity: sha512-9fSjSaos/fRIVIp+xSJlE6lfwhES7LNtKaCBIamHsjr2na1BiABJPo0mOjjz8GJDURarmCPGqaiVg5mfjb98CQ==}
    engines: {node: '>= 0.4'}

  get-nonce@1.0.1:
    resolution: {integrity: sha512-FJhYRoDaiatfEkUK8HKlicmu/3SGFD51q3itKDGoSTysQJBnfOcxU5GxnhE1E6soB76MbT0MBtnKJuXyAx+96Q==}
    engines: {node: '>=6'}

  get-proto@1.0.1:
    resolution: {integrity: sha512-sTSfBjoXBp89JvIKIefqw7U2CCebsc74kiY6awiGogKtoSGbgjYE/G/+l9sF3MWFPNc9IcoOC4ODfKHfxFmp0g==}
    engines: {node: '>= 0.4'}

  get-tsconfig@4.12.0:
    resolution: {integrity: sha512-LScr2aNr2FbjAjZh2C6X6BxRx1/x+aTDExct/xyq2XKbYOiG5c0aK7pMsSuyc0brz3ibr/lbQiHD9jzt4lccJw==}

  glob-parent@5.1.2:
    resolution: {integrity: sha512-AOIgSQCepiJYwP3ARnGx+5VnTu2HBYdzbGP45eLw1vr3zB3vZLeyed1sC9hnbcOc9/SrMyM5RPQrkGz4aS9Zow==}
    engines: {node: '>= 6'}

  glob-parent@6.0.2:
    resolution: {integrity: sha512-XxwI8EOhVQgWp6iDL+3b0r86f4d6AX6zSU55HfB4ydCEuXLXc5FcYeOu+nnGftS4TEju/11rt4KJPTMgbfmv4A==}
    engines: {node: '>=10.13.0'}

  glob-to-regexp@0.4.1:
    resolution: {integrity: sha512-lkX1HJXwyMcprw/5YUZc2s7DrpAiHB21/V+E1rHUrVNokkvB6bqMzT0VfV6/86ZNabt1k14YOIaT7nDvOX3Iiw==}

  glob@10.4.5:
    resolution: {integrity: sha512-7Bv8RF0k6xjo7d4A/PxYLbUCfb6c+Vpd2/mB2yRDlew7Jb5hEXiCD9ibfO7wpk8i4sevK6DFny9h7EYbM3/sHg==}
    hasBin: true

  glob@11.0.3:
    resolution: {integrity: sha512-2Nim7dha1KVkaiF4q6Dj+ngPPMdfvLJEOpZk/jKiUAkqKebpGAWQXAq9z1xu9HKu5lWfqw/FASuccEjyznjPaA==}
    engines: {node: 20 || >=22}
    hasBin: true

  globals@11.12.0:
    resolution: {integrity: sha512-WOBp/EEGUiIsJSp7wcv/y6MO+lV9UoncWqxuFfm8eBwzWNgyfBd6Gz+IeKQ9jCmyhoH99g15M3T+QaVHFjizVA==}
    engines: {node: '>=4'}

  globals@14.0.0:
    resolution: {integrity: sha512-oahGvuMGQlPw/ivIYBjVSrWAfWLBeku5tpPE2fOPLi+WHffIWbuh2tCjhyQhTBPMf5E9jDEH4FOmTYgYwbKwtQ==}
    engines: {node: '>=18'}

  globals@16.5.0:
    resolution: {integrity: sha512-c/c15i26VrJ4IRt5Z89DnIzCGDn9EcebibhAOjw5ibqEHsE1wLUgkPn9RDmNcUKyU87GeaL633nyJ+pplFR2ZQ==}
    engines: {node: '>=18'}

  gopd@1.2.0:
    resolution: {integrity: sha512-ZUKRh6/kUFoAiTAtTYPZJ3hw9wNxx+BIBOijnlG9PnrJsCcSjs1wyyD6vJpaYtgnzDrKYRSqf3OO6Rfa93xsRg==}
    engines: {node: '>= 0.4'}

  graceful-fs@4.2.11:
    resolution: {integrity: sha512-RbJ5/jmFcNNCcDV5o9eTnBLJ/HszWV0P73bc+Ff4nS/rJj+YaS6IGyiOL0VoBYX+l1Wrl3k63h/KrH+nhJ0XvQ==}

  graphemer@1.4.0:
    resolution: {integrity: sha512-EtKwoO6kxCL9WO5xipiHTZlSzBm7WLT627TqC/uVRd0HKmq8NXyebnNYxDoBi7wt8eTWrUrKXCOVaFq9x1kgag==}

  has-flag@4.0.0:
    resolution: {integrity: sha512-EykJT/Q1KjTWctppgIAgfSO0tKVuZUjhgMr17kqTumMl6Afv3EISleU7qZUzoXDFTAHTDC4NOoG/ZxU3EvlMPQ==}
    engines: {node: '>=8'}

  has-symbols@1.1.0:
    resolution: {integrity: sha512-1cDNdwJ2Jaohmb3sg4OmKaMBwuC48sYni5HUw2DvsC8LjGTLK9h+eb1X6RyuOHe4hT0ULCW68iomhjUoKUqlPQ==}
    engines: {node: '>= 0.4'}

  has-tostringtag@1.0.2:
    resolution: {integrity: sha512-NqADB8VjPFLM2V0VvHUewwwsw0ZWBaIdgo+ieHtK3hasLz4qeCRjYcqfB6AQrBggRKppKF8L52/VqdVsO47Dlw==}
    engines: {node: '>= 0.4'}

  hasown@2.0.2:
    resolution: {integrity: sha512-0hJU9SCPvmMzIBdZFqNPXWa6dqh7WdH0cII9y+CyS8rG3nL48Bclra9HmKhVVUHyPWNH5Y7xDwAB7bfgSjkUMQ==}
    engines: {node: '>= 0.4'}

  he@1.2.0:
    resolution: {integrity: sha512-F/1DnUGPopORZi0ni+CvrCgHQ5FyEAHRLSApuYWMmrbSwoN2Mn/7k+Gl38gJnR7yyDZk6WLXwiGod1JOWNDKGw==}
    hasBin: true

  html-encoding-sniffer@4.0.0:
    resolution: {integrity: sha512-Y22oTqIU4uuPgEemfz7NDJz6OeKf12Lsu+QC+s3BVpda64lTiMYCyGwg5ki4vFxkMwQdeZDl2adZoqUgdFuTgQ==}
    engines: {node: '>=18'}

  html-to-text@9.0.5:
    resolution: {integrity: sha512-qY60FjREgVZL03vJU6IfMV4GDjGBIoOyvuFdpBDIX9yTlDw0TjxVBQp+P8NvpdIXNJvfWBTNul7fsAQJq2FNpg==}
    engines: {node: '>=14'}

  htmlparser2@8.0.2:
    resolution: {integrity: sha512-GYdjWKDkbRLkZ5geuHs5NY1puJ+PXwP7+fHPRz06Eirsb9ugf6d8kkXav6ADhcODhFFPMIXyxkxSuMf3D6NCFA==}

  http-proxy-agent@7.0.2:
    resolution: {integrity: sha512-T1gkAiYYDWYx3V5Bmyu7HcfcvL7mUrTWiM6yOfa3PIphViJ/gFPbvidQ+veqSOHci/PxBcDabeUNCzpOODJZig==}
    engines: {node: '>= 14'}

  https-proxy-agent@7.0.6:
    resolution: {integrity: sha512-vK9P5/iUfdl95AI+JVyUuIcVtd4ofvtrOr3HNtM2yxC9bnMbEdp3x01OhQNnjb8IJYi38VlTE3mBXwcfvywuSw==}
    engines: {node: '>= 14'}

  human-id@4.1.2:
    resolution: {integrity: sha512-v/J+4Z/1eIJovEBdlV5TYj1IR+ZiohcYGRY+qN/oC9dAfKzVT023N/Bgw37hrKCoVRBvk3bqyzpr2PP5YeTMSg==}
    hasBin: true

  iconv-lite@0.6.3:
    resolution: {integrity: sha512-4fCk79wshMdzMp2rH06qWrJE4iolqLhCUH+OiuIgU++RB0+94NlDL81atO7GX55uUKueo0txHNtvEyI6D7WdMw==}
    engines: {node: '>=0.10.0'}

  ieee754@1.2.1:
    resolution: {integrity: sha512-dcyqhDvX1C46lXZcVqCpK+FtMRQVdIMN6/Df5js2zouUsqG7I6sFxitIC+7KYK29KdXOLHdu9zL4sFnoVQnqaA==}

  ignore@5.3.2:
    resolution: {integrity: sha512-hsBTNUqQTDwkWtcdYI2i06Y/nUBEsNEDJKjWdigLvegy8kDuJAS8uRlpkkcQpyEXL0Z/pjDy5HBmMjRCJ2gq+g==}
    engines: {node: '>= 4'}

  ignore@7.0.5:
    resolution: {integrity: sha512-Hs59xBNfUIunMFgWAbGX5cq6893IbWg4KnrjbYwX3tx0ztorVgTDA6B2sxf8ejHJ4wz8BqGUMYlnzNBer5NvGg==}
    engines: {node: '>= 4'}

  import-fresh@3.3.1:
    resolution: {integrity: sha512-TR3KfrTZTYLPB6jUjfx6MF9WcWrHL9su5TObK4ZkYgBdWKPOFoSoQIdEuTuR82pmtxH2spWG9h6etwfr1pLBqQ==}
    engines: {node: '>=6'}

  imurmurhash@0.1.4:
    resolution: {integrity: sha512-JmXMZ6wuvDmLiHEml9ykzqO6lwFbof0GG4IkcGaENdCRDDmMVnny7s5HsIgHCbaq0w2MyPhDqkhTUgS2LU2PHA==}
    engines: {node: '>=0.8.19'}

  inherits@2.0.4:
    resolution: {integrity: sha512-k/vGaX4/Yla3WzyMCvTQOXYeIHvqOKtnqBduzTHpzpQZzAskKMhZ2K+EnBiSM9zGSoIFeMpXKxa4dYeZIQqewQ==}

  inline-style-parser@0.2.4:
    resolution: {integrity: sha512-0aO8FkhNZlj/ZIbNi7Lxxr12obT7cL1moPfE4tg1LkX7LlLfC6DeX4l2ZEud1ukP9jNQyNnfzQVqwbwmAATY4Q==}

  is-binary-path@2.1.0:
    resolution: {integrity: sha512-ZMERYes6pDydyuGidse7OsHxtbI7WVeUEozgR/g7rd0xUimYNlvZRE/K2MgZTjWy725IfelLeVcEM97mmtRGXw==}
    engines: {node: '>=8'}

  is-core-module@2.16.1:
    resolution: {integrity: sha512-UfoeMA6fIJ8wTYFEUjelnaGI67v6+N7qXJEvQuIGa99l4xsCruSYOVSQ0uPANn4dAzm8lkYPaKLrrijLq7x23w==}
    engines: {node: '>= 0.4'}

  is-extglob@2.1.1:
    resolution: {integrity: sha512-SbKbANkN603Vi4jEZv49LeVJMn4yGwsbzZworEoyEiutsN3nJYdbO36zfhGJ6QEDpOZIFkDtnq5JRxmvl3jsoQ==}
    engines: {node: '>=0.10.0'}

  is-fullwidth-code-point@3.0.0:
    resolution: {integrity: sha512-zymm5+u+sCsSWyD9qNaejV3DFvhCKclKdizYaJUuHA83RLjb7nSuGnddCHGv0hk+KY7BMAlsWeK4Ueg6EV6XQg==}
    engines: {node: '>=8'}

  is-glob@4.0.3:
    resolution: {integrity: sha512-xelSayHH36ZgE7ZWhli7pW34hNbNl8Ojv5KVmkJD4hBdD3th8Tfk9vYasLM+mXWOZhFkgZfxhLSnrwRr4elSSg==}
    engines: {node: '>=0.10.0'}

  is-interactive@1.0.0:
    resolution: {integrity: sha512-2HvIEKRoqS62guEC+qBjpvRubdX910WCMuJTZ+I9yvqKU2/12eSL549HMwtabb4oupdj2sMP50k+XJfB/8JE6w==}
    engines: {node: '>=8'}

  is-interactive@2.0.0:
    resolution: {integrity: sha512-qP1vozQRI+BMOPcjFzrjXuQvdak2pHNUMZoeG2eRbiSqyvbEf/wQtEOTOX1guk6E3t36RkaqiSt8A/6YElNxLQ==}
    engines: {node: '>=12'}

  is-number@7.0.0:
    resolution: {integrity: sha512-41Cifkg6e8TylSpdtTpeLVMqvSBEVzTttHvERD741+pnZ8ANv0004MRL43QKPDlK9cGvNp6NZWZUBlbGXYxxng==}
    engines: {node: '>=0.12.0'}

  is-potential-custom-element-name@1.0.1:
    resolution: {integrity: sha512-bCYeRA2rVibKZd+s2625gGnGF/t7DSqDs4dP7CrLA1m7jKWz6pps0LpYLJN8Q64HtmPKJ1hrN3nzPNKFEKOUiQ==}

  is-reference@3.0.3:
    resolution: {integrity: sha512-ixkJoqQvAP88E6wLydLGGqCJsrFUnqoH6HnaczB8XmDH1oaWU+xxdptvikTgaEhtZ53Ky6YXiBuUI2WXLMCwjw==}

  is-unicode-supported@0.1.0:
    resolution: {integrity: sha512-knxG2q4UC3u8stRGyAVJCOdxFmv5DZiRcdlIaAQXAbSfJya+OhopNotLQrstBhququ4ZpuKbDc/8S6mgXgPFPw==}
    engines: {node: '>=10'}

  is-unicode-supported@1.3.0:
    resolution: {integrity: sha512-43r2mRvz+8JRIKnWJ+3j8JtjRKZ6GmjzfaE/qiBJnikNnYv/6bagRJ1kUhNk8R5EX/GkobD+r+sfxCPJsiKBLQ==}
    engines: {node: '>=12'}

  is-unicode-supported@2.1.0:
    resolution: {integrity: sha512-mE00Gnza5EEB3Ds0HfMyllZzbBrmLOX3vfWoj9A9PEnTfratQ/BcaJOuMhnkhjXvb2+FkY3VuHqtAGpTPmglFQ==}
    engines: {node: '>=18'}

  isexe@2.0.0:
    resolution: {integrity: sha512-RHxMLp9lnKHGHRng9QFhRCMbYAcVpn69smSGcq3f36xjgVVWThj4qqLbTLlq7Ssj8B+fIQ1EuCEGI2lKsyQeIw==}

  isomorphic-dompurify@2.31.0:
    resolution: {integrity: sha512-/XPACpfVJeEiy28UgkBWUWdhgKN8xwFYkoVFsqrcSJJ5pXZ3HStuF3ih/Hr8PwhCXHqFAys+b4tcgw0pbUT4rw==}
    engines: {node: '>=20.19.5'}

  jackspeak@3.4.3:
    resolution: {integrity: sha512-OGlZQpz2yfahA/Rd1Y8Cd9SIEsqvXkLVoSw/cgwhnhFMDbsQFeZYoJJ7bIZBS9BcamUW96asq/npPWugM+RQBw==}

  jackspeak@4.1.1:
    resolution: {integrity: sha512-zptv57P3GpL+O0I7VdMJNBZCu+BPHVQUk55Ft8/QCJjTVxrnJHuVuX/0Bl2A6/+2oyR/ZMEuFKwmzqqZ/U5nPQ==}
    engines: {node: 20 || >=22}

  jest-worker@27.5.1:
    resolution: {integrity: sha512-7vuh85V5cdDofPyxn58nrPjBktZo0u9x1g8WtjQol+jZDaE+fhN+cIvTj11GndBnMnyfrUOG1sZQxCdjKh+DKg==}
    engines: {node: '>= 10.13.0'}

  jiti@1.21.7:
    resolution: {integrity: sha512-/imKNG4EbWNrVjoNC/1H5/9GFy+tqjGBHCaSsN+P2RnPqjsLmv6UD3Ej+Kj8nBWaRAwyk7kK5ZUc+OEatnTR3A==}
    hasBin: true

  jiti@2.4.2:
    resolution: {integrity: sha512-rg9zJN+G4n2nfJl5MW3BMygZX56zKPNVEYYqq7adpmMh4Jn2QNEwhvQlFy6jPVdcod7txZtKHWnyZiA3a0zP7A==}
    hasBin: true

  jiti@2.6.1:
    resolution: {integrity: sha512-ekilCSN1jwRvIbgeg/57YFh8qQDNbwDb9xT/qu2DAHbFFZUicIl4ygVaAvzveMhMVr3LnpSKTNnwt8PoOfmKhQ==}
    hasBin: true

  joi@17.13.3:
    resolution: {integrity: sha512-otDA4ldcIx+ZXsKHWmp0YizCweVRZG96J10b0FevjfuncLO1oX59THoAmHkNubYJ+9gWsYsp5k8v4ib6oDv1fA==}

  js-sha256@0.11.1:
    resolution: {integrity: sha512-o6WSo/LUvY2uC4j7mO50a2ms7E/EAdbP0swigLV+nzHKTTaYnaLIWJ02VdXrsJX0vGedDESQnLsOekr94ryfjg==}

  js-tokens@4.0.0:
    resolution: {integrity: sha512-RdJUflcE3cUzKiMqQgsCu06FPu9UdIJO0beYbPhHN4k6apgJtifcoCtT9bcxOpYBtpD2kCM6Sbzg4CausW/PKQ==}

  js-yaml@4.1.0:
    resolution: {integrity: sha512-wpxZs9NoxZaJESJGIZTyDEaYpl0FKSA+FB9aJiyemKhMwkxQg63h4T1KJgUGHpTqPDNRcmmYLugrRjJlBtWvRA==}
    hasBin: true

  jsdom@27.1.0:
    resolution: {integrity: sha512-Pcfm3eZ+eO4JdZCXthW9tCDT3nF4K+9dmeZ+5X39n+Kqz0DDIABRP5CAEOHRFZk8RGuC2efksTJxrjp8EXCunQ==}
    engines: {node: ^20.19.0 || ^22.12.0 || >=24.0.0}
    peerDependencies:
      canvas: ^3.0.0
    peerDependenciesMeta:
      canvas:
        optional: true

  jsesc@3.1.0:
    resolution: {integrity: sha512-/sM3dO2FOzXjKQhJuo0Q173wf2KOo8t4I8vHy6lF9poUp7bKT0/NHE8fPX23PwfhnykfqnC2xRxOnVw5XuGIaA==}
    engines: {node: '>=6'}
    hasBin: true

  json-buffer@3.0.1:
    resolution: {integrity: sha512-4bV5BfR2mqfQTJm+V5tPPdf+ZpuhiIvTuAB5g8kcrXOZpTT/QwwVRWBywX1ozr6lEuPdbHxwaJlm9G6mI2sfSQ==}

  json-parse-even-better-errors@2.3.1:
    resolution: {integrity: sha512-xyFwyhro/JEof6Ghe2iz2NcXoj2sloNsWr/XsERDK/oiPCfaNhl5ONfp+jQdAZRQQ0IJWNzH9zIZF7li91kh2w==}

  json-schema-to-ts@3.1.1:
    resolution: {integrity: sha512-+DWg8jCJG2TEnpy7kOm/7/AxaYoaRbjVB4LFZLySZlWn8exGs3A4OLJR966cVvU26N7X9TWxl+Jsw7dzAqKT6g==}
    engines: {node: '>=16'}

  json-schema-traverse@0.4.1:
    resolution: {integrity: sha512-xbbCH5dCYU5T8LcEhhuh7HJ88HXuW3qsI3Y0zOZFKfZEHcpWiHU/Jxzk629Brsab/mMiHQti9wMP+845RPe3Vg==}

  json-schema-traverse@1.0.0:
    resolution: {integrity: sha512-NM8/P9n3XjXhIZn1lLhkFaACTOURQXjWhV4BA/RnOv8xvgqtqpAX9IO4mRQxSx1Rlo4tqzeqb0sOlruaOy3dug==}

  json-stable-stringify-without-jsonify@1.0.1:
    resolution: {integrity: sha512-Bdboy+l7tA3OGW6FjyFHWkP5LuByj1Tk33Ljyq0axyzdk9//JSi2u3fP1QSmd1KNwq6VOKYGlAu87CisVir6Pw==}

  json5@2.2.3:
    resolution: {integrity: sha512-XmOWe7eyHYH14cLdVPoyg+GOH3rYX++KpzrylJwSW98t3Nk+U8XOl8FWKOgwtzdb8lXGf6zYwDUzeHMWfxasyg==}
    engines: {node: '>=6'}
    hasBin: true

  keyv@4.5.4:
    resolution: {integrity: sha512-oxVHkHR/EJf2CNXnWxRLW6mg7JyCCUcG0DtEGmL2ctUo1PNTin1PUil+r/+4r5MpVgC/fn1kjsx7mjSujKqIpw==}

  kleur@3.0.3:
    resolution: {integrity: sha512-eTIzlVOSUR+JxdDFepEYcBMtZ9Qqdef+rnzWdRZuMbOywu5tO2w2N7rqjoANZ5k9vywhL6Br1VRjUIgTQx4E8w==}
    engines: {node: '>=6'}

  kleur@4.1.5:
    resolution: {integrity: sha512-o+NO+8WrRiQEE4/7nwRJhN1HWpVmJm511pBHUxPLtp0BUISzlBplORYSmTclCnJvQq2tKu/sgl3xVpkc7ZWuQQ==}
    engines: {node: '>=6'}

  known-css-properties@0.37.0:
    resolution: {integrity: sha512-JCDrsP4Z1Sb9JwG0aJ8Eo2r7k4Ou5MwmThS/6lcIe1ICyb7UBJKGRIUUdqc2ASdE/42lgz6zFUnzAIhtXnBVrQ==}

  kysely@0.27.6:
    resolution: {integrity: sha512-FIyV/64EkKhJmjgC0g2hygpBv5RNWVPyNCqSAD7eTCv6eFWNIi4PN1UvdSJGicN/o35bnevgis4Y0UDC0qi8jQ==}
    engines: {node: '>=14.0.0'}

  leac@0.6.0:
    resolution: {integrity: sha512-y+SqErxb8h7nE/fiEX07jsbuhrpO9lL8eca7/Y1nuWV2moNlXhyd59iDGcRf6moVyDMbmTNzL40SUyrFU/yDpg==}

  levn@0.4.1:
    resolution: {integrity: sha512-+bT2uH4E5LGE7h/n3evcS/sQlJXCpIp6ym8OWJ5eV6+67Dsql/LaaT7qJBAt2rzfoa/5QBGBhxDix1dMt2kQKQ==}
    engines: {node: '>= 0.8.0'}

  libphonenumber-js@1.12.25:
    resolution: {integrity: sha512-u90tUu/SEF8b+RaDKCoW7ZNFDakyBtFlX1ex3J+VH+ElWes/UaitJLt/w4jGu8uAE41lltV/s+kMVtywcMEg7g==}

  lightningcss-android-arm64@1.30.2:
    resolution: {integrity: sha512-BH9sEdOCahSgmkVhBLeU7Hc9DWeZ1Eb6wNS6Da8igvUwAe0sqROHddIlvU06q3WyXVEOYDZ6ykBZQnjTbmo4+A==}
    engines: {node: '>= 12.0.0'}
    cpu: [arm64]
    os: [android]

  lightningcss-darwin-arm64@1.30.2:
    resolution: {integrity: sha512-ylTcDJBN3Hp21TdhRT5zBOIi73P6/W0qwvlFEk22fkdXchtNTOU4Qc37SkzV+EKYxLouZ6M4LG9NfZ1qkhhBWA==}
    engines: {node: '>= 12.0.0'}
    cpu: [arm64]
    os: [darwin]

  lightningcss-darwin-x64@1.30.2:
    resolution: {integrity: sha512-oBZgKchomuDYxr7ilwLcyms6BCyLn0z8J0+ZZmfpjwg9fRVZIR5/GMXd7r9RH94iDhld3UmSjBM6nXWM2TfZTQ==}
    engines: {node: '>= 12.0.0'}
    cpu: [x64]
    os: [darwin]

  lightningcss-freebsd-x64@1.30.2:
    resolution: {integrity: sha512-c2bH6xTrf4BDpK8MoGG4Bd6zAMZDAXS569UxCAGcA7IKbHNMlhGQ89eRmvpIUGfKWNVdbhSbkQaWhEoMGmGslA==}
    engines: {node: '>= 12.0.0'}
    cpu: [x64]
    os: [freebsd]

  lightningcss-linux-arm-gnueabihf@1.30.2:
    resolution: {integrity: sha512-eVdpxh4wYcm0PofJIZVuYuLiqBIakQ9uFZmipf6LF/HRj5Bgm0eb3qL/mr1smyXIS1twwOxNWndd8z0E374hiA==}
    engines: {node: '>= 12.0.0'}
    cpu: [arm]
    os: [linux]

  lightningcss-linux-arm64-gnu@1.30.2:
    resolution: {integrity: sha512-UK65WJAbwIJbiBFXpxrbTNArtfuznvxAJw4Q2ZGlU8kPeDIWEX1dg3rn2veBVUylA2Ezg89ktszWbaQnxD/e3A==}
    engines: {node: '>= 12.0.0'}
    cpu: [arm64]
    os: [linux]

  lightningcss-linux-arm64-musl@1.30.2:
    resolution: {integrity: sha512-5Vh9dGeblpTxWHpOx8iauV02popZDsCYMPIgiuw97OJ5uaDsL86cnqSFs5LZkG3ghHoX5isLgWzMs+eD1YzrnA==}
    engines: {node: '>= 12.0.0'}
    cpu: [arm64]
    os: [linux]

  lightningcss-linux-x64-gnu@1.30.2:
    resolution: {integrity: sha512-Cfd46gdmj1vQ+lR6VRTTadNHu6ALuw2pKR9lYq4FnhvgBc4zWY1EtZcAc6EffShbb1MFrIPfLDXD6Xprbnni4w==}
    engines: {node: '>= 12.0.0'}
    cpu: [x64]
    os: [linux]

  lightningcss-linux-x64-musl@1.30.2:
    resolution: {integrity: sha512-XJaLUUFXb6/QG2lGIW6aIk6jKdtjtcffUT0NKvIqhSBY3hh9Ch+1LCeH80dR9q9LBjG3ewbDjnumefsLsP6aiA==}
    engines: {node: '>= 12.0.0'}
    cpu: [x64]
    os: [linux]

  lightningcss-win32-arm64-msvc@1.30.2:
    resolution: {integrity: sha512-FZn+vaj7zLv//D/192WFFVA0RgHawIcHqLX9xuWiQt7P0PtdFEVaxgF9rjM/IRYHQXNnk61/H/gb2Ei+kUQ4xQ==}
    engines: {node: '>= 12.0.0'}
    cpu: [arm64]
    os: [win32]

  lightningcss-win32-x64-msvc@1.30.2:
    resolution: {integrity: sha512-5g1yc73p+iAkid5phb4oVFMB45417DkRevRbt/El/gKXJk4jid+vPFF/AXbxn05Aky8PapwzZrdJShv5C0avjw==}
    engines: {node: '>= 12.0.0'}
    cpu: [x64]
    os: [win32]

  lightningcss@1.30.2:
    resolution: {integrity: sha512-utfs7Pr5uJyyvDETitgsaqSyjCb2qNRAtuqUeWIAKztsOYdcACf2KtARYXg2pSvhkt+9NfoaNY7fxjl6nuMjIQ==}
    engines: {node: '>= 12.0.0'}

  lilconfig@2.1.0:
    resolution: {integrity: sha512-utWOt/GHzuUxnLKxB6dk81RoOeoNeHgbrXiuGk4yyF5qlRz+iIVWu56E2fqGHFrXz0QNUhLB/8nKqvRH66JKGQ==}
    engines: {node: '>=10'}

  lilconfig@3.1.3:
    resolution: {integrity: sha512-/vlFKAoH5Cgt3Ie+JLhRbwOsCQePABiU3tJ1egGvyQ+33R/vcwM2Zl2QR/LzjsBeItPt3oSVXapn+m4nQDvpzw==}
    engines: {node: '>=14'}

  lines-and-columns@1.2.4:
    resolution: {integrity: sha512-7ylylesZQ/PV29jhEDl3Ufjo6ZX7gCqJr5F7PKrqc93v7fzSymt1BpwEU8nAUXs8qzzvqhbjhK5QZg6Mt/HkBg==}

  loader-runner@4.3.1:
    resolution: {integrity: sha512-IWqP2SCPhyVFTBtRcgMHdzlf9ul25NwaFx4wCEH/KjAXuuHY4yNjvPXsBokp8jCB936PyWRaPKUNh8NvylLp2Q==}
    engines: {node: '>=6.11.5'}

  locate-character@3.0.0:
    resolution: {integrity: sha512-SW13ws7BjaeJ6p7Q6CO2nchbYEc3X3J6WrmTTDto7yMPqVSZTUyY5Tjbid+Ab8gLnATtygYtiDIJGQRRn2ZOiA==}

  locate-path@6.0.0:
    resolution: {integrity: sha512-iPZK6eYjbxRu3uB4/WZ3EsEIMJFMqAoopl3R+zuq0UjcAm/MO6KCweDgPfP3elTztoKP3KtnVHxTn2NHBSDVUw==}
    engines: {node: '>=10'}

  lodash.merge@4.6.2:
    resolution: {integrity: sha512-0KpjqXRVvrYyCsX1swR/XTK0va6VQkQM6MNo7PqW77ByjAhoARA8EfrP1N4+KlKj8YS0ZUCtRT/YUuhyYDujIQ==}

  log-symbols@4.1.0:
    resolution: {integrity: sha512-8XPvpAA8uyhfteu8pIvQxpJZ7SYYdpUivZpGy6sFsBuKRY/7rQGavedeB8aK+Zkyq6upMFVL/9AW6vOYzfRyLg==}
    engines: {node: '>=10'}

  log-symbols@6.0.0:
    resolution: {integrity: sha512-i24m8rpwhmPIS4zscNzK6MSEhk0DUWa/8iYQWxhffV8jkI4Phvs3F+quL5xvS0gdQR0FyTCMMH33Y78dDTzzIw==}
    engines: {node: '>=18'}

  log-symbols@7.0.1:
    resolution: {integrity: sha512-ja1E3yCr9i/0hmBVaM0bfwDjnGy8I/s6PP4DFp+yP+a+mrHO4Rm7DtmnqROTUkHIkqffC84YY7AeqX6oFk0WFg==}
    engines: {node: '>=18'}

  lru-cache@10.4.3:
    resolution: {integrity: sha512-JNAzZcXrCt42VGLuYz0zfAzDfAvJWW6AfYlDBQyDV5DClI2m5sAmK+OIO7s59XfsRsWHp02jAJrRadPRGTt6SQ==}

  lru-cache@11.2.2:
    resolution: {integrity: sha512-F9ODfyqML2coTIsQpSkRHnLSZMtkU8Q+mSfcaIyKwy58u+8k5nvAYeiNhsyMARvzNcXJ9QfWVrcPsC9e9rAxtg==}
    engines: {node: 20 || >=22}

  lru-cache@5.1.1:
    resolution: {integrity: sha512-KpNARQA3Iwv+jTA0utUVVbrh+Jlrr1Fv0e56GGzAFOXN7dk/FviaDW8LHmK52DlcH4WP2n6gI8vN1aesBFgo9w==}

  lz-string@1.5.0:
    resolution: {integrity: sha512-h5bgJWpxJNswbU7qCrV0tIKQCaS3blPDrqKWx+QxzuzL1zGUzij9XCWLrSLsJPu5t+eWA/ycetzYAO5IOMcWAQ==}
    hasBin: true

  magic-string@0.30.19:
    resolution: {integrity: sha512-2N21sPY9Ws53PZvsEpVtNuSW+ScYbQdp4b9qUaL+9QkHUrGFKo56Lg9Emg5s9V/qrtNBmiR01sYhUOwu3H+VOw==}

  magic-string@0.30.21:
    resolution: {integrity: sha512-vd2F4YUyEXKGcLHoq+TEyCjxueSeHnFxyyjNp80yg0XV4vUhnDer/lvvlqM/arB5bXQN5K2/3oinyCRyx8T2CQ==}

  marked@15.0.12:
    resolution: {integrity: sha512-8dD6FusOQSrpv9Z1rdNMdlSgQOIP880DHqnohobOmYLElGEqAL/JvxvuxZO16r4HtjTlfPRDC1hbvxC9dPN2nA==}
    engines: {node: '>= 18'}
    hasBin: true

  math-intrinsics@1.1.0:
    resolution: {integrity: sha512-/IXtbwEk5HTPyEwyKX6hGkYXxM9nbj64B+ilVJnC/R6B0pH5G4V3b0pVbL7DBj4tkhBAppbQUlf6F6Xl9LHu1g==}
    engines: {node: '>= 0.4'}

  mdn-data@2.12.2:
    resolution: {integrity: sha512-IEn+pegP1aManZuckezWCO+XZQDplx1366JoVhTpMpBB1sPey/SbveZQUosKiKiGYjg1wH4pMlNgXbCiYgihQA==}

  memoize-weak@1.0.2:
    resolution: {integrity: sha512-gj39xkrjEw7nCn4nJ1M5ms6+MyMlyiGmttzsqAUsAKn6bYKwuTHh/AO3cKPF8IBrTIYTxb0wWXFs3E//Y8VoWQ==}

  merge-stream@2.0.0:
    resolution: {integrity: sha512-abv/qOcuPfk3URPfDzmZU1LKmuw8kT+0nIHvKrKgFrwifol/doWcdA4ZqsWQ8ENrFKkd67Mfpo/LovbIUsbt3w==}

  merge2@1.4.1:
    resolution: {integrity: sha512-8q7VEgMJW4J8tcfVPy8g09NcQwZdbwFEqhe/WZkoIzjn/3TGDwtOCYtXGxA3O8tPzpczCCDgv+P2P5y00ZJOOg==}
    engines: {node: '>= 8'}

  micromatch@4.0.8:
    resolution: {integrity: sha512-PXwfBhYu0hBCPw8Dn0E+WDYb7af3dSLVWKi3HGv84IdF4TyFoC0ysxFd0Goxw7nSv4T/PzEJQxsYsEiFCKo2BA==}
    engines: {node: '>=8.6'}

  mime-db@1.52.0:
    resolution: {integrity: sha512-sPU4uV7dYlvtWJxwwxHD0PuihVNiE7TyAbQ5SWxDCB9mUYvOgroQOwYQQOKPJ8CIbE+1ETVlOoK1UC2nU3gYvg==}
    engines: {node: '>= 0.6'}

  mime-db@1.54.0:
    resolution: {integrity: sha512-aU5EJuIN2WDemCcAp2vFBfp/m4EAhWJnUNSSw0ixs7/kXbd6Pg64EmwJkNdFhB8aWt1sH2CTXrLxo/iAGV3oPQ==}
    engines: {node: '>= 0.6'}

  mime-types@2.1.35:
    resolution: {integrity: sha512-ZDY+bPm5zTTF+YpCrAU9nK0UgICYPT0QtT1NZWFv4s++TNkcgVaT0g6+4R2uI4MjQjzysHB1zxuWL50hzaeXiw==}
    engines: {node: '>= 0.6'}

  mime-types@3.0.1:
    resolution: {integrity: sha512-xRc4oEhT6eaBpU1XF7AjpOFD+xQmXNB5OVKwp4tqCuBpHLS/ZbBDrc07mYTDqVMg6PfxUjjNp85O6Cd2Z/5HWA==}
    engines: {node: '>= 0.6'}

  mimic-fn@2.1.0:
    resolution: {integrity: sha512-OqbOk5oEQeAZ8WXWydlu9HJjz9WVdEIvamMCcXmuqUYjTknH/sqsWvhQ3vgwKFRR1HpjvNBKQ37nbJgYzGqGcg==}
    engines: {node: '>=6'}

  mimic-function@5.0.1:
    resolution: {integrity: sha512-VP79XUPxV2CigYP3jWwAUFSku2aKqBH7uTAapFWCBqutsbmDo96KY5o8uh6U+/YSIn5OxJnXp73beVkpqMIGhA==}
    engines: {node: '>=18'}

  minimatch@10.0.3:
    resolution: {integrity: sha512-IPZ167aShDZZUMdRk66cyQAW3qr0WzbHkPdMYa8bzZhlHhO3jALbKdxcaak7W9FfT2rZNpQuUu4Od7ILEpXSaw==}
    engines: {node: 20 || >=22}

  minimatch@3.1.2:
    resolution: {integrity: sha512-J7p63hRiAjw1NDEww1W7i37+ByIrOWO5XQQAzZ3VOcL0PNybwpfmV/N05zFAzwQ9USyEcX6t3UO+K5aqBQOIHw==}

  minimatch@9.0.5:
    resolution: {integrity: sha512-G6T0ZX48xgozx7587koeX9Ys2NYy6Gmv//P89sEte9V9whIapMNF4idKxnW2QtCcLiTWlb/wfCabAtAFWhhBow==}
    engines: {node: '>=16 || 14 >=14.17'}

  minimist@1.2.8:
    resolution: {integrity: sha512-2yyAR8qBkN3YuheJanUpWC5U3bb5osDywNB8RzDVlDwDHbocAJveqqj1u8+SVD7jkWT4yvsHCpWqqWqAxb0zCA==}

  minipass@7.1.2:
    resolution: {integrity: sha512-qOOzS1cBTWYF4BH8fVePDBOO9iptMnGUEZwNc/cMWnTV2nVLZ7VoNWEPHkYczZA0pdoA7dl6e7FL659nX9S2aw==}
    engines: {node: '>=16 || 14 >=14.17'}

  mode-watcher@1.1.0:
    resolution: {integrity: sha512-mUT9RRGPDYenk59qJauN1rhsIMKBmWA3xMF+uRwE8MW/tjhaDSCCARqkSuDTq8vr4/2KcAxIGVjACxTjdk5C3g==}
    peerDependencies:
      svelte: ^5.27.0

  motion-dom@12.23.23:
    resolution: {integrity: sha512-n5yolOs0TQQBRUFImrRfs/+6X4p3Q4n1dUEqt/H58Vx7OW6RF+foWEgmTVDhIWJIMXOuNNL0apKH2S16en9eiA==}

  motion-utils@12.23.6:
    resolution: {integrity: sha512-eAWoPgr4eFEOFfg2WjIsMoqJTW6Z8MTUCgn/GZ3VRpClWBdnbjryiA3ZSNLyxCTmCQx4RmYX6jX1iWHbenUPNQ==}

  mri@1.2.0:
    resolution: {integrity: sha512-tzzskb3bG8LvYGFF/mDTpq3jpI6Q9wc3LEmBaghu+DdCssd1FakN7Bc0hVNmEyGq1bq3RgfkCb3cmQLpNPOroA==}
    engines: {node: '>=4'}

  mrmime@2.0.1:
    resolution: {integrity: sha512-Y3wQdFg2Va6etvQ5I82yUhGdsKrcYox6p7FfL1LbK2J4V01F9TGlepTIhnK24t7koZibmg82KGglhA1XK5IsLQ==}
    engines: {node: '>=10'}

  ms@2.1.3:
    resolution: {integrity: sha512-6FlzubTLZG3J2a/NVCAleEhjzq5oxgHyaCU9yYXvcLsvoVaHJq/s5xXI6/XXP6tz7R9xAOtHnSO/tXtF3WRTlA==}

  mz@2.7.0:
    resolution: {integrity: sha512-z81GNO7nnYMEhrGh9LeymoE4+Yr0Wn5McHIZMK5cfQCl+NDX08sCZgUc9/6MHni9IWuFLm1Z3HTCXu2z9fN62Q==}

  nanoid@3.3.11:
    resolution: {integrity: sha512-N8SpfPUnUp1bK+PMYW8qSWdl9U+wwNWI4QKxOYDy9JAro3WMX7p2OeVRF9v+347pnakNevPmiHhNmZ2HbFA76w==}
    engines: {node: ^10 || ^12 || ^13.7 || ^14 || >=15.0.1}
    hasBin: true

  natural-compare@1.4.0:
    resolution: {integrity: sha512-OWND8ei3VtNC9h7V60qff3SVobHr996CTwgxubgyQYEpg290h9J0buyECNNJexkFm5sOajh5G116RYA1c8ZMSw==}

  negotiator@0.6.3:
    resolution: {integrity: sha512-+EUsqGPLsM+j/zdChZjsnX51g4XrHFOIXwfnCVPGlQk/k5giakcKsuxCObBRu6DSm9opw/O6slWbJdghQM4bBg==}
    engines: {node: '>= 0.6'}

  neo-async@2.6.2:
    resolution: {integrity: sha512-Yd3UES5mWCSqR+qNT93S3UoYUkqAZ9lLg8a7g9rimsWmYGK8cVToA4/sF3RrshdyV3sAGMXVUmpMYOw+dLpOuw==}

  next@15.5.2:
    resolution: {integrity: sha512-H8Otr7abj1glFhbGnvUt3gz++0AF1+QoCXEBmd/6aKbfdFwrn0LpA836Ed5+00va/7HQSDD+mOoVhn3tNy3e/Q==}
    engines: {node: ^18.18.0 || ^19.8.0 || >= 20.0.0}
    hasBin: true
    peerDependencies:
      '@opentelemetry/api': ^1.1.0
      '@playwright/test': ^1.51.1
      babel-plugin-react-compiler: '*'
      react: ^18.2.0 || 19.0.0-rc-de68d2f4-20241204 || ^19.0.0
      react-dom: ^18.2.0 || 19.0.0-rc-de68d2f4-20241204 || ^19.0.0
      sass: ^1.3.0
    peerDependenciesMeta:
      '@opentelemetry/api':
        optional: true
      '@playwright/test':
        optional: true
      babel-plugin-react-compiler:
        optional: true
      sass:
        optional: true

  node-html-parser@7.0.1:
    resolution: {integrity: sha512-KGtmPY2kS0thCWGK0VuPyOS+pBKhhe8gXztzA2ilAOhbUbxa9homF1bOyKvhGzMLXUoRds9IOmr/v5lr/lqNmA==}

  node-releases@2.0.26:
    resolution: {integrity: sha512-S2M9YimhSjBSvYnlr5/+umAnPHE++ODwt5e2Ij6FoX45HA/s4vHdkDx1eax2pAPeAOqu4s9b7ppahsyEFdVqQA==}

  normalize-path@3.0.0:
    resolution: {integrity: sha512-6eZs5Ls3WtCisHWp9S2GUy8dqkpGi4BVSz3GaqiE6ezub0512ESztXUwUB6C6IKbQkY2Pnb/mD4WYojCRwcwLA==}
    engines: {node: '>=0.10.0'}

  normalize-range@0.1.2:
    resolution: {integrity: sha512-bdok/XvKII3nUpklnV6P2hxtMNrCboOjAcyBuQnWEhO665FwrSNRxU+AqpsyvO6LgGYPspN+lu5CLtw4jPRKNA==}
    engines: {node: '>=0.10.0'}

  normalize-url@8.1.0:
    resolution: {integrity: sha512-X06Mfd/5aKsRHc0O0J5CUedwnPmnDtLF2+nq+KN9KSDlJHkPuh0JUviWjEWMe0SW/9TDdSLVPuk7L5gGTIA1/w==}
    engines: {node: '>=14.16'}

  nth-check@2.1.1:
    resolution: {integrity: sha512-lqjrjmaOoAnWfMmBPL+XNnynZh2+swxiX3WUE0s4yEHI6m+AwrK2UZOimIRl3X/4QctVqS8AiZjFqyOGrMXb/w==}

  nypm@0.6.0:
    resolution: {integrity: sha512-mn8wBFV9G9+UFHIrq+pZ2r2zL4aPau/by3kJb3cM7+5tQHMt6HGQB8FDIeKFYp8o0D2pnH6nVsO88N4AmUxIWg==}
    engines: {node: ^14.16.0 || >=16.10.0}
    hasBin: true

  object-assign@4.1.1:
    resolution: {integrity: sha512-rJgTQnkUnH1sFw8yT6VSU3zD3sWmu6sZhIseY8VX+GRu3P6F7Fu+JNDoXfklElbLJSnc3FUQHVe4cU5hj+BcUg==}
    engines: {node: '>=0.10.0'}

  object-hash@3.0.0:
    resolution: {integrity: sha512-RSn9F68PjH9HqtltsSnqYC1XXoWe9Bju5+213R98cNGttag9q9yAOTzdbsqvIa7aNm5WffBZFpWYr2aWrklWAw==}
    engines: {node: '>= 6'}

  onetime@5.1.2:
    resolution: {integrity: sha512-kbpaSSGJTWdAY5KPVeMOKXSrPtr8C8C7wodJbcsd51jRnmD+GZu8Y0VoU6Dm5Z4vWr0Ig/1NKuWRKf7j5aaYSg==}
    engines: {node: '>=6'}

  onetime@7.0.0:
    resolution: {integrity: sha512-VXJjc87FScF88uafS3JllDgvAm+c/Slfz06lorj2uAY34rlUu0Nt+v8wreiImcrgAjjIHp1rXpTDlLOGw29WwQ==}
    engines: {node: '>=18'}

  optionator@0.9.4:
    resolution: {integrity: sha512-6IpQ7mKUxRcZNLIObR0hz7lxsapSSIYNZJwXPGeF0mTVqGKFIXj1DQcMoT22S3ROcLyY/rz0PWaWZ9ayWmad9g==}
    engines: {node: '>= 0.8.0'}

  ora@5.4.1:
    resolution: {integrity: sha512-5b6Y85tPxZZ7QytO+BQzysW31HJku27cRIlkbAXaNx+BdcVi+LlRFmVXzeF6a7JCwJpyw5c4b+YSVImQIrBpuQ==}
    engines: {node: '>=10'}

  ora@8.2.0:
    resolution: {integrity: sha512-weP+BZ8MVNnlCm8c0Qdc1WSWq4Qn7I+9CJGm7Qali6g44e/PUzbjNqJX5NJ9ljlNMosfJvg1fKEGILklK9cwnw==}
    engines: {node: '>=18'}

  p-limit@3.1.0:
    resolution: {integrity: sha512-TYOanM3wGwNGsZN2cVTYPArw454xnXj5qmWF1bEoAc4+cU/ol7GVh7odevjp1FNHduHc3KZMcFduxU5Xc6uJRQ==}
    engines: {node: '>=10'}

  p-locate@5.0.0:
    resolution: {integrity: sha512-LaNjtRWUBY++zB5nE/NwcaoMylSPk+S+ZHNB1TzdbMJMny6dynpAGt7X/tl/QYq3TIeE6nxHppbo2LGymrG5Pw==}
    engines: {node: '>=10'}

  package-json-from-dist@1.0.1:
    resolution: {integrity: sha512-UEZIS3/by4OC8vL3P2dTXRETpebLI2NiI5vIrjaD/5UtrkFX/tNbwjTSRAGC/+7CAo2pIcBaRgWmcBBHcsaCIw==}

  paneforge@1.0.2:
    resolution: {integrity: sha512-KzmIXQH1wCfwZ4RsMohD/IUtEjVhteR+c+ulb/CHYJHX8SuDXoJmChtsc/Xs5Wl8NHS4L5Q7cxL8MG40gSU1bA==}
    peerDependencies:
      svelte: ^5.29.0

  parent-module@1.0.1:
    resolution: {integrity: sha512-GQ2EWRpQV8/o+Aw8YqtfZZPfNRWZYkbidE9k5rpl/hC3vtHHBfGm2Ifi6qWV+coDGkrUKZAxE3Lot5kcsRlh+g==}
    engines: {node: '>=6'}

  parse5@8.0.0:
    resolution: {integrity: sha512-9m4m5GSgXjL4AjumKzq1Fgfp3Z8rsvjRNbnkVwfu2ImRqE5D0LnY2QfDen18FSY9C573YU5XxSapdHZTZ2WolA==}

  parseley@0.12.1:
    resolution: {integrity: sha512-e6qHKe3a9HWr0oMRVDTRhKce+bRO8VGQR3NyVwcjwrbhMmFCX9KszEV35+rn4AdilFAq9VPxP/Fe1wC9Qjd2lw==}

  path-exists@4.0.0:
    resolution: {integrity: sha512-ak9Qy5Q7jYb2Wwcey5Fpvg2KoAc/ZIhLSLOSBmRmygPsGwkVVt0fZa0qrtMz+m6tJTAHfZQ8FnmB4MG4LWy7/w==}
    engines: {node: '>=8'}

  path-key@3.1.1:
    resolution: {integrity: sha512-ojmeN0qd+y0jszEtoY48r0Peq5dwMEkIlCOu6Q5f41lfkswXuKtYrhgoTpLnyIcHm24Uhqx+5Tqm2InSwLhE6Q==}
    engines: {node: '>=8'}

  path-parse@1.0.7:
    resolution: {integrity: sha512-LDJzPVEEEPR+y48z93A0Ed0yXb8pAByGWo/k5YYdYgpY2/2EsOsksJrq7lOHxryrVOn1ejG6oAp8ahvOIQD8sw==}

  path-scurry@1.11.1:
    resolution: {integrity: sha512-Xa4Nw17FS9ApQFJ9umLiJS4orGjm7ZzwUrwamcGQuHSzDyth9boKDaycYdDcZDuqYATXw4HFXgaqWTctW/v1HA==}
    engines: {node: '>=16 || 14 >=14.18'}

  path-scurry@2.0.0:
    resolution: {integrity: sha512-ypGJsmGtdXUOeM5u93TyeIEfEhM6s+ljAhrk5vAvSx8uyY/02OvrZnA0YNGUrPXfpJMgI1ODd3nwz8Npx4O4cg==}
    engines: {node: 20 || >=22}

  pathe@2.0.3:
    resolution: {integrity: sha512-WUjGcAqP1gQacoQe+OBJsFA7Ld4DyXuUIjZ5cc75cLHvJ7dtNsTugphxIADwspS+AraAUePCKrSVtPLFj/F88w==}

  peberminta@0.9.0:
    resolution: {integrity: sha512-XIxfHpEuSJbITd1H3EeQwpcZbTLHc+VVr8ANI9t5sit565tsI4/xK3KWTUFE2e6QiangUkh3B0jihzmGnNrRsQ==}

  picocolors@1.1.1:
    resolution: {integrity: sha512-xceH2snhtb5M9liqDsmEw56le376mTZkEX/jEb/RxNFyegNul7eNslCXP9FDj/Lcu0X8KEyMceP2ntpaHrDEVA==}

  picomatch@2.3.1:
    resolution: {integrity: sha512-JU3teHTNjmE2VCGFzuY8EXzCDVwEqB2a8fsIvwaStHhAWJEeVd1o1QD80CU6+ZdEXXSLbSsuLwJjkCBWqRQUVA==}
    engines: {node: '>=8.6'}

  picomatch@4.0.3:
    resolution: {integrity: sha512-5gTmgEY/sqK6gFXLIsQNH19lWb4ebPDLA4SdLP7dsWkIXHWlG66oPuVvXSGFPppYZz8ZDZq0dYYrbHfBCVUb1Q==}
    engines: {node: '>=12'}

  pify@2.3.0:
    resolution: {integrity: sha512-udgsAY+fTnvv7kI7aaxbqwWNb0AHiB0qBO89PZKPkoTmGOgdbrHDKD+0B2X4uTfJ/FT1R09r9gTsjUjNJotuog==}
    engines: {node: '>=0.10.0'}

  pirates@4.0.7:
    resolution: {integrity: sha512-TfySrs/5nm8fQJDcBDuUng3VOUKsd7S+zqvbOTiGXHfxX4wK31ard+hoNuvkicM/2YFzlpDgABOevKSsB4G/FA==}
    engines: {node: '>= 6'}

  pkg-types@2.3.0:
    resolution: {integrity: sha512-SIqCzDRg0s9npO5XQ3tNZioRY1uK06lA41ynBC1YmFTmnY6FjUjVt6s4LoADmwoig1qqD0oK8h1p/8mlMx8Oig==}

  playwright-core@1.56.1:
    resolution: {integrity: sha512-hutraynyn31F+Bifme+Ps9Vq59hKuUCz7H1kDOcBs+2oGguKkWTU50bBWrtz34OUWmIwpBTWDxaRPXrIXkgvmQ==}
    engines: {node: '>=18'}
    hasBin: true

  playwright@1.56.1:
    resolution: {integrity: sha512-aFi5B0WovBHTEvpM3DzXTUaeN6eN0qWnTkKx4NQaH4Wvcmc153PdaY2UBdSYKaGYw+UyWXSVyxDUg5DoPEttjw==}
    engines: {node: '>=18'}
    hasBin: true

  postcss-import@15.1.0:
    resolution: {integrity: sha512-hpr+J05B2FVYUAXHeK1YyI267J/dDDhMU6B6civm8hSY1jYJnBXxzKDKDswzJmtLHryrjhnDjqqp/49t8FALew==}
    engines: {node: '>=14.0.0'}
    peerDependencies:
      postcss: ^8.0.0

  postcss-js@4.1.0:
    resolution: {integrity: sha512-oIAOTqgIo7q2EOwbhb8UalYePMvYoIeRY2YKntdpFQXNosSu3vLrniGgmH9OKs/qAkfoj5oB3le/7mINW1LCfw==}
    engines: {node: ^12 || ^14 || >= 16}
    peerDependencies:
      postcss: ^8.4.21

  postcss-load-config@3.1.4:
    resolution: {integrity: sha512-6DiM4E7v4coTE4uzA8U//WhtPwyhiim3eyjEMFCnUpzbrkK9wJHgKDT2mR+HbtSrd/NubVaYTOpSpjUl8NQeRg==}
    engines: {node: '>= 10'}
    peerDependencies:
      postcss: '>=8.0.9'
      ts-node: '>=9.0.0'
    peerDependenciesMeta:
      postcss:
        optional: true
      ts-node:
        optional: true

  postcss-load-config@4.0.2:
    resolution: {integrity: sha512-bSVhyJGL00wMVoPUzAVAnbEoWyqRxkjv64tUl427SKnPrENtq6hJwUojroMz2VB+Q1edmi4IfrAPpami5VVgMQ==}
    engines: {node: '>= 14'}
    peerDependencies:
      postcss: '>=8.0.9'
      ts-node: '>=9.0.0'
    peerDependenciesMeta:
      postcss:
        optional: true
      ts-node:
        optional: true

  postcss-nested@6.2.0:
    resolution: {integrity: sha512-HQbt28KulC5AJzG+cZtj9kvKB93CFCdLvog1WFLf1D+xmMvPGlBstkpTEZfK5+AN9hfJocyBFCNiqyS48bpgzQ==}
    engines: {node: '>=12.0'}
    peerDependencies:
      postcss: ^8.2.14

  postcss-safe-parser@7.0.1:
    resolution: {integrity: sha512-0AioNCJZ2DPYz5ABT6bddIqlhgwhpHZ/l65YAYo0BCIn0xiDpsnTHz0gnoTGk0OXZW0JRs+cDwL8u/teRdz+8A==}
    engines: {node: '>=18.0'}
    peerDependencies:
      postcss: ^8.4.31

  postcss-scss@4.0.9:
    resolution: {integrity: sha512-AjKOeiwAitL/MXxQW2DliT28EKukvvbEWx3LBmJIRN8KfBGZbRTxNYW0kSqi1COiTZ57nZ9NW06S6ux//N1c9A==}
    engines: {node: '>=12.0'}
    peerDependencies:
      postcss: ^8.4.29

  postcss-selector-parser@6.1.2:
    resolution: {integrity: sha512-Q8qQfPiZ+THO/3ZrOrO0cJJKfpYCagtMUkXbnEfmgUjwXg6z/WBeOyS9APBBPCTSiDV+s4SwQGu8yFsiMRIudg==}
    engines: {node: '>=4'}

  postcss-selector-parser@7.1.0:
    resolution: {integrity: sha512-8sLjZwK0R+JlxlYcTuVnyT2v+htpdrjDOKuMcOVdYjt52Lh8hWRYpxBPoKx/Zg+bcjc3wx6fmQevMmUztS/ccA==}
    engines: {node: '>=4'}

  postcss-value-parser@4.2.0:
    resolution: {integrity: sha512-1NNCs6uurfkVbeXG4S8JFT9t19m45ICnif8zWLd5oPSZ50QnwMfK+H3jv408d4jw/7Bttv5axS5IiHoLaVNHeQ==}

  postcss@8.4.31:
    resolution: {integrity: sha512-PS08Iboia9mts/2ygV3eLpY5ghnUcfLV/EXTOW1E2qYxJKGGBUtNjN76FYHnMs36RmARn41bC0AZmn+rR0OVpQ==}
    engines: {node: ^10 || ^12 || >=14}

  postcss@8.5.6:
    resolution: {integrity: sha512-3Ybi1tAuwAP9s0r1UQ2J4n5Y0G05bJkpUIO0/bI9MhwmD70S5aTWbXGBwxHrelT+XM1k6dM0pk+SwNkpTRN7Pg==}
    engines: {node: ^10 || ^12 || >=14}

  prelude-ls@1.2.1:
    resolution: {integrity: sha512-vkcDPrRZo1QZLbn5RLGPpg/WmIQ65qoWWhcGKf/b5eplkkarX0m9z8ppCat4mlOqUsWpyNuYgO3VRyrYHSzX5g==}
    engines: {node: '>= 0.8.0'}

  prettier-plugin-svelte@3.4.0:
    resolution: {integrity: sha512-pn1ra/0mPObzqoIQn/vUTR3ZZI6UuZ0sHqMK5x2jMLGrs53h0sXhkVuDcrlssHwIMk7FYrMjHBPoUSyyEEDlBQ==}
    peerDependencies:
      prettier: ^3.0.0
      svelte: ^3.2.0 || ^4.0.0-next.0 || ^5.0.0-next.0

  prettier-plugin-tailwindcss@0.7.1:
    resolution: {integrity: sha512-Bzv1LZcuiR1Sk02iJTS1QzlFNp/o5l2p3xkopwOrbPmtMeh3fK9rVW5M3neBQzHq+kGKj/4LGQMTNcTH4NGPtQ==}
    engines: {node: '>=20.19'}
    peerDependencies:
      '@ianvs/prettier-plugin-sort-imports': '*'
      '@prettier/plugin-hermes': '*'
      '@prettier/plugin-oxc': '*'
      '@prettier/plugin-pug': '*'
      '@shopify/prettier-plugin-liquid': '*'
      '@trivago/prettier-plugin-sort-imports': '*'
      '@zackad/prettier-plugin-twig': '*'
      prettier: ^3.0
      prettier-plugin-astro: '*'
      prettier-plugin-css-order: '*'
      prettier-plugin-jsdoc: '*'
      prettier-plugin-marko: '*'
      prettier-plugin-multiline-arrays: '*'
      prettier-plugin-organize-attributes: '*'
      prettier-plugin-organize-imports: '*'
      prettier-plugin-sort-imports: '*'
      prettier-plugin-svelte: '*'
    peerDependenciesMeta:
      '@ianvs/prettier-plugin-sort-imports':
        optional: true
      '@prettier/plugin-hermes':
        optional: true
      '@prettier/plugin-oxc':
        optional: true
      '@prettier/plugin-pug':
        optional: true
      '@shopify/prettier-plugin-liquid':
        optional: true
      '@trivago/prettier-plugin-sort-imports':
        optional: true
      '@zackad/prettier-plugin-twig':
        optional: true
      prettier-plugin-astro:
        optional: true
      prettier-plugin-css-order:
        optional: true
      prettier-plugin-jsdoc:
        optional: true
      prettier-plugin-marko:
        optional: true
      prettier-plugin-multiline-arrays:
        optional: true
      prettier-plugin-organize-attributes:
        optional: true
      prettier-plugin-organize-imports:
        optional: true
      prettier-plugin-sort-imports:
        optional: true
      prettier-plugin-svelte:
        optional: true

  prettier@3.6.2:
    resolution: {integrity: sha512-I7AIg5boAr5R0FFtJ6rCfD+LFsWHp81dolrFD8S79U9tb8Az2nGrJncnMSnys+bpQJfRUzqs9hnA81OAA3hCuQ==}
    engines: {node: '>=14'}
    hasBin: true

  pretty-bytes@6.1.1:
    resolution: {integrity: sha512-mQUvGU6aUFQ+rNvTIAcZuWGRT9a6f6Yrg9bHs4ImKF+HZCEK+plBvnAZYSIQztknZF2qnzNtr6F8s0+IuptdlQ==}
    engines: {node: ^14.13.1 || >=16.0.0}

  prism-react-renderer@2.4.1:
    resolution: {integrity: sha512-ey8Ls/+Di31eqzUxC46h8MksNuGx/n0AAC8uKpwFau4RPDYLuE3EXTp8N8G2vX2N7UC/+IXeNUnlWBGGcAG+Ig==}
    peerDependencies:
      react: '>=16.0.0'

  prismjs@1.30.0:
    resolution: {integrity: sha512-DEvV2ZF2r2/63V+tK8hQvrR2ZGn10srHbXviTlcv7Kpzw8jWiNTqbVgjO3IY8RxrrOUF8VPMQQFysYYYv0YZxw==}
    engines: {node: '>=6'}

  prompts@2.4.2:
    resolution: {integrity: sha512-NxNv/kLguCA7p3jE8oL2aEBsrJWgAakBpgmgK6lpPWV+WuOmY6r2/zbAVnP+T8bQlA0nzHXSJSJW0Hq7ylaD2Q==}
    engines: {node: '>= 6'}

  property-expr@2.0.6:
    resolution: {integrity: sha512-SVtmxhRE/CGkn3eZY1T6pC8Nln6Fr/lu1mKSgRud0eC73whjGfoAogbn78LkD8aFL0zz3bAFerKSnOl7NlErBA==}

  proxy-from-env@1.1.0:
    resolution: {integrity: sha512-D+zkORCbA9f1tdWRK0RaCR3GPv50cMxcrz4X8k5LTSUD1Dkw47mKJEZQNunItRTkWwgtaUSo1RVFRIG9ZXiFYg==}

  punycode@2.3.1:
    resolution: {integrity: sha512-vYt7UD1U9Wg6138shLtLOvdAu+8DsC/ilFtEVHcH+wydcSpNE20AfSOduf6MkRFahL5FY7X1oU7nKVZFtfq8Fg==}
    engines: {node: '>=6'}

  pure-rand@6.1.0:
    resolution: {integrity: sha512-bVWawvoZoBYpp6yIoQtQXHZjmz35RSVHnUOTefl8Vcjr8snTPY1wnpSPMWekcFwbxI6gtmT7rSYPFvz71ldiOA==}

  queue-microtask@1.2.3:
    resolution: {integrity: sha512-NuaNSa6flKT5JaSYQzJok04JzTL1CA6aGhv5rfLW3PgqA+M2ChpZQnAC8h8i4ZFkBS8X5RqkDBHA7r4hej3K9A==}

  randombytes@2.1.0:
    resolution: {integrity: sha512-vYl3iOX+4CKUWuxGi9Ukhie6fsqXqS9FE2Zaic4tNFD2N2QQaXOMFbuKK4QmDHC0JO6B1Zp41J0LpT0oR68amQ==}

  react-dom@19.0.0:
    resolution: {integrity: sha512-4GV5sHFG0e/0AD4X+ySy6UJd3jVl1iNsNHdpad0qhABJ11twS3TTBnseqsKurKcsNqCEFeGL3uLpVChpIO3QfQ==}
    peerDependencies:
      react: ^19.0.0

  react-dom@19.2.0:
    resolution: {integrity: sha512-UlbRu4cAiGaIewkPyiRGJk0imDN2T3JjieT6spoL2UeSf5od4n5LB/mQ4ejmxhCFT1tYe8IvaFulzynWovsEFQ==}
    peerDependencies:
      react: ^19.2.0

  react-email@4.3.2:
    resolution: {integrity: sha512-WaZcnv9OAIRULY236zDRdk+8r511ooJGH5UOb7FnVsV33hGPI+l5aIZ6drVjXi4QrlLTmLm8PsYvmXRSv31MPA==}
    engines: {node: '>=18.0.0'}
    hasBin: true

  react-promise-suspense@0.3.4:
    resolution: {integrity: sha512-I42jl7L3Ze6kZaq+7zXWSunBa3b1on5yfvUW6Eo/3fFOj6dZ5Bqmcd264nJbTK/gn1HjjILAjSwnZbV4RpSaNQ==}

  react-remove-scroll-bar@2.3.8:
    resolution: {integrity: sha512-9r+yi9+mgU33AKcj6IbT9oRCO78WriSj6t/cF8DWBZJ9aOGPOTEDvdUDz1FwKim7QXWwmHqtdHnRJfhAxEG46Q==}
    engines: {node: '>=10'}
    peerDependencies:
      '@types/react': '*'
      react: ^16.8.0 || ^17.0.0 || ^18.0.0 || ^19.0.0
    peerDependenciesMeta:
      '@types/react':
        optional: true

  react-remove-scroll@2.7.1:
    resolution: {integrity: sha512-HpMh8+oahmIdOuS5aFKKY6Pyog+FNaZV/XyJOq7b4YFwsFHe5yYfdbIalI4k3vU2nSDql7YskmUseHsRrJqIPA==}
    engines: {node: '>=10'}
    peerDependencies:
      '@types/react': '*'
      react: ^16.8.0 || ^17.0.0 || ^18.0.0 || ^19.0.0 || ^19.0.0-rc
    peerDependenciesMeta:
      '@types/react':
        optional: true

  react-style-singleton@2.2.3:
    resolution: {integrity: sha512-b6jSvxvVnyptAiLjbkWLE/lOnR4lfTtDAl+eUC7RZy+QQWc6wRzIV2CE6xBuMmDxc2qIihtDCZD5NPOFl7fRBQ==}
    engines: {node: '>=10'}
    peerDependencies:
      '@types/react': '*'
      react: ^16.8.0 || ^17.0.0 || ^18.0.0 || ^19.0.0 || ^19.0.0-rc
    peerDependenciesMeta:
      '@types/react':
        optional: true

  react@19.0.0:
    resolution: {integrity: sha512-V8AVnmPIICiWpGfm6GLzCR/W5FXLchHop40W4nXBmdlEceh16rCN8O8LNWm5bh5XUX91fh7KpA+W0TgMKmgTpQ==}
    engines: {node: '>=0.10.0'}

  react@19.2.0:
    resolution: {integrity: sha512-tmbWg6W31tQLeB5cdIBOicJDJRR2KzXsV7uSK9iNfLWQ5bIZfxuPEHp7M8wiHyHnn0DD1i7w3Zmin0FtkrwoCQ==}
    engines: {node: '>=0.10.0'}

  read-cache@1.0.0:
    resolution: {integrity: sha512-Owdv/Ft7IjOgm/i0xvNDZ1LrRANRfew4b2prF3OWMQLxLfu3bS8FVhCsrSCMK4lR56Y9ya+AThoTpDCTxCmpRA==}

  readable-stream@3.6.2:
    resolution: {integrity: sha512-9u/sniCrY3D5WdsERHzHE4G2YCXqoG5FTHUiCC4SIbr6XcLZBY05ya9EKjYek9O5xOAwjGq+1JdGBAS7Q9ScoA==}
    engines: {node: '>= 6'}

  readdirp@3.6.0:
    resolution: {integrity: sha512-hOS089on8RduqdbhvQ5Z37A0ESjsqz6qnRcffsMU3495FuTdqSm+7bhJ29JvIOsBDEEnan5DPu9t3To9VRlMzA==}
    engines: {node: '>=8.10.0'}

  readdirp@4.1.2:
    resolution: {integrity: sha512-GDhwkLfywWL2s6vEjyhri+eXmfH6j1L7JE27WhqLeYzoh/A3DBaYGEj2H/HFZCn/kMfim73FXxEJTw06WtxQwg==}
    engines: {node: '>= 14.18.0'}

  require-from-string@2.0.2:
    resolution: {integrity: sha512-Xf0nWe6RseziFMu+Ap9biiUbmplq6S9/p+7w7YXP/JBHhrUDDUhwa+vANyubuqfZWTveU//DYVGsDG7RKL/vEw==}
    engines: {node: '>=0.10.0'}

  resolve-from@4.0.0:
    resolution: {integrity: sha512-pb/MYmXstAkysRFx8piNI1tGFNQIFA3vkE3Gq4EuA1dF6gHp/+vgZqsCGJapvy8N3Q+4o7FwvquPJcnZ7RYy4g==}
    engines: {node: '>=4'}

  resolve-pkg-maps@1.0.0:
    resolution: {integrity: sha512-seS2Tj26TBVOC2NIc2rOe2y2ZO7efxITtLZcGSOnHHNOQ7CkiUBfw0Iw2ck6xkIhPwLhKNLS8BO+hEpngQlqzw==}

  resolve@1.22.11:
    resolution: {integrity: sha512-RfqAvLnMl313r7c9oclB1HhUEAezcpLjz95wFH4LVuhk9JF/r22qmVP9AMmOU4vMX7Q8pN8jwNg/CSpdFnMjTQ==}
    engines: {node: '>= 0.4'}
    hasBin: true

  restore-cursor@3.1.0:
    resolution: {integrity: sha512-l+sSefzHpj5qimhFSE5a8nufZYAM3sBSVMAPtYkmC+4EH2anSGaEMXSD0izRQbu9nfyQ9y5JrVmp7E8oZrUjvA==}
    engines: {node: '>=8'}

  restore-cursor@5.1.0:
    resolution: {integrity: sha512-oMA2dcrw6u0YfxJQXm342bFKX/E4sG9rbTzO9ptUcR/e8A33cHuvStiYOwH7fszkZlZ1z/ta9AAoPk2F4qIOHA==}
    engines: {node: '>=18'}

  reusify@1.1.0:
    resolution: {integrity: sha512-g6QUff04oZpHs0eG5p83rFLhHeV00ug/Yf9nZM6fLeUrPguBTkTQOdpAWWspMh55TZfVQDPaN3NQJfbVRAxdIw==}
    engines: {iojs: '>=1.0.0', node: '>=0.10.0'}

  rollup@4.52.5:
    resolution: {integrity: sha512-3GuObel8h7Kqdjt0gxkEzaifHTqLVW56Y/bjN7PSQtkKr0w3V/QYSdt6QWYtd7A1xUtYQigtdUfgj1RvWVtorw==}
    engines: {node: '>=18.0.0', npm: '>=8.0.0'}
    hasBin: true

  run-parallel@1.2.0:
    resolution: {integrity: sha512-5l4VyZR86LZ/lDxZTR6jqL8AFE2S0IFLMP26AbjsLVADxHdhB/c0GUsH+y39UfCi3dzz8OlQuPmnaJOMoDHQBA==}

  runed@0.23.4:
    resolution: {integrity: sha512-9q8oUiBYeXIDLWNK5DfCWlkL0EW3oGbk845VdKlPeia28l751VpfesaB/+7pI6rnbx1I6rqoZ2fZxptOJLxILA==}
    peerDependencies:
      svelte: ^5.7.0

  runed@0.25.0:
    resolution: {integrity: sha512-7+ma4AG9FT2sWQEA0Egf6mb7PBT2vHyuHail1ie8ropfSjvZGtEAx8YTmUjv/APCsdRRxEVvArNjALk9zFSOrg==}
    peerDependencies:
      svelte: ^5.7.0

  runed@0.28.0:
    resolution: {integrity: sha512-k2xx7RuO9hWcdd9f+8JoBeqWtYrm5CALfgpkg2YDB80ds/QE4w0qqu34A7fqiAwiBBSBQOid7TLxwxVC27ymWQ==}
    peerDependencies:
      svelte: ^5.7.0

  runed@0.29.2:
    resolution: {integrity: sha512-0cq6cA6sYGZwl/FvVqjx9YN+1xEBu9sDDyuWdDW1yWX7JF2wmvmVKfH+hVCZs+csW+P3ARH92MjI3H9QTagOQA==}
    peerDependencies:
      svelte: ^5.7.0

  runed@0.34.0:
    resolution: {integrity: sha512-hdDCoxWCuOCa7HnuU2ihu2tXuAOacNXtvTDDZ02km+rguHZBtglzAoo3dVYtssZjFsooY9xawvYX9HmDJqaPTA==}
    peerDependencies:
      '@sveltejs/kit': ^2.21.0
      svelte: ^5.7.0
    peerDependenciesMeta:
      '@sveltejs/kit':
        optional: true

  runed@0.35.1:
    resolution: {integrity: sha512-2F4Q/FZzbeJTFdIS/PuOoPRSm92sA2LhzTnv6FXhCoENb3huf5+fDuNOg1LNvGOouy3u/225qxmuJvcV3IZK5Q==}
    peerDependencies:
      '@sveltejs/kit': ^2.21.0
      svelte: ^5.7.0
    peerDependenciesMeta:
      '@sveltejs/kit':
        optional: true

  sade@1.8.1:
    resolution: {integrity: sha512-xal3CZX1Xlo/k4ApwCFrHVACi9fBqJ7V+mwhBsuf/1IOKbBy098Fex+Wa/5QMubw09pSZ/u8EY8PWgevJsXp1A==}
    engines: {node: '>=6'}

  safe-buffer@5.2.1:
    resolution: {integrity: sha512-rp3So07KcdmmKbGvgaNxQSJr7bGVSVk5S9Eq1F+ppbRo70+YeaDxkw5Dd8NPN+GD6bjnYm2VuPuCXmpuYvmCXQ==}

  safer-buffer@2.1.2:
    resolution: {integrity: sha512-YZo3K82SD7Riyi0E1EQPojLz7kpepnSQI9IyPbHHg1XXXevb5dJI7tpyN2ADxGcQbHG7vcyRHk0cbwqcQriUtg==}

  saxes@6.0.0:
    resolution: {integrity: sha512-xAg7SOnEhrm5zI3puOOKyy1OMcMlIJZYNJY7xLBwSze0UjhPLnWfj2GF2EpT0jmzaJKIWKHLsaSSajf35bcYnA==}
    engines: {node: '>=v12.22.7'}

  scheduler@0.25.0:
    resolution: {integrity: sha512-xFVuu11jh+xcO7JOAGJNOXld8/TcEHK/4CituBUeUb5hqxJLj9YuemAEuvm9gQ/+pgXYfbQuqAkiYu+u7YEsNA==}

  scheduler@0.27.0:
    resolution: {integrity: sha512-eNv+WrVbKu1f3vbYJT/xtiF5syA5HPIMtf9IgY/nKg0sWqzAUEvqY/xm7OcZc/qafLx/iO9FgOmeSAp4v5ti/Q==}

  schema-utils@4.3.3:
    resolution: {integrity: sha512-eflK8wEtyOE6+hsaRVPxvUKYCpRgzLqDTb8krvAsRIwOGlHoSgYLgBXoubGgLd2fT41/OUYdb48v4k4WWHQurA==}
    engines: {node: '>= 10.13.0'}

  selderee@0.11.0:
    resolution: {integrity: sha512-5TF+l7p4+OsnP8BCCvSyZiSPc4x4//p5uPwK8TCnVPJYRmU2aYKMpOXvw8zM5a5JvuuCGN1jmsMwuU2W02ukfA==}

  semver@6.3.1:
    resolution: {integrity: sha512-BR7VvDCVHO+q2xBEWskxS6DJE1qRnb7DxzUrogb71CWoSficBxYsiAGd+Kl0mmq/MprG9yArRkyrQxTO6XjMzA==}
    hasBin: true

  semver@7.7.3:
    resolution: {integrity: sha512-SdsKMrI9TdgjdweUSR9MweHA4EJ8YxHn8DFaDisvhVlUOe4BF1tLD7GAj0lIqWVl+dPb/rExr0Btby5loQm20Q==}
    engines: {node: '>=10'}
    hasBin: true

  serialize-javascript@6.0.2:
    resolution: {integrity: sha512-Saa1xPByTTq2gdeFZYLLo+RFE35NHZkAbqZeWNd3BpzppeVisAqpDjcp8dyf6uIvEqJRd46jemmyA4iFIeVk8g==}

  set-cookie-parser@2.7.2:
    resolution: {integrity: sha512-oeM1lpU/UvhTxw+g3cIfxXHyJRc/uidd3yK1P242gzHds0udQBYzs3y8j4gCCW+ZJ7ad0yctld8RYO+bdurlvw==}

  sharp@0.34.4:
    resolution: {integrity: sha512-FUH39xp3SBPnxWvd5iib1X8XY7J0K0X7d93sie9CJg2PO8/7gmg89Nve6OjItK53/MlAushNNxteBYfM6DEuoA==}
    engines: {node: ^18.17.0 || ^20.3.0 || >=21.0.0}

  shebang-command@2.0.0:
    resolution: {integrity: sha512-kHxr2zZpYtdmrN1qDjrrX/Z1rR1kG8Dx+gkpK1G4eXmvXswmcE1hTWBWYUzlraYw1/yZp6YuDY77YtvbN0dmDA==}
    engines: {node: '>=8'}

  shebang-regex@3.0.0:
    resolution: {integrity: sha512-7++dFhtcx3353uBaq8DDR4NuxBetBzC7ZQOhmTQInHEd6bSrXdiEyzCvG07Z44UYdLShWUyXt5M/yhz8ekcb1A==}
    engines: {node: '>=8'}

  signal-exit@3.0.7:
    resolution: {integrity: sha512-wnD2ZE+l+SPC/uoS0vXeE9L1+0wuaMqKlfz9AMUo38JsyLSBWSFcHR1Rri62LZc12vLr1gb3jl7iwQhgwpAbGQ==}

  signal-exit@4.1.0:
    resolution: {integrity: sha512-bzyZ1e88w9O1iNJbKnOlvYTrWPDl46O1bG0D3XInv+9tkPrxrN8jUUTiFlDkkmKWgn1M6CfIA13SuGqOa9Korw==}
    engines: {node: '>=14'}

  sirv@3.0.2:
    resolution: {integrity: sha512-2wcC/oGxHis/BoHkkPwldgiPSYcpZK3JU28WoMVv55yHJgcZ8rlXvuG9iZggz+sU1d4bRgIGASwyWqjxu3FM0g==}
    engines: {node: '>=18'}

  sisteransi@1.0.5:
    resolution: {integrity: sha512-bLGGlR1QxBcynn2d5YmDX4MGjlZvy2MRBDRNHLJ8VI6l6+9FUiyTFNJ0IveOSP0bcXgVDPRcfGqA0pjaqUpfVg==}

  socket.io-adapter@2.5.5:
    resolution: {integrity: sha512-eLDQas5dzPgOWCk9GuuJC2lBqItuhKI4uxGgo9aIV7MYbk2h9Q6uULEh8WBzThoI7l+qU9Ast9fVUmkqPP9wYg==}

  socket.io-client@4.8.1:
    resolution: {integrity: sha512-hJVXfu3E28NmzGk8o1sHhN3om52tRvwYeidbj7xKy2eIIse5IoKX3USlS6Tqt3BHAtflLIkCQBkzVrEEfWUyYQ==}
    engines: {node: '>=10.0.0'}

  socket.io-parser@4.2.4:
    resolution: {integrity: sha512-/GbIKmo8ioc+NIWIhwdecY0ge+qVBSMdgxGygevmdHj24bsfgtCmcUUcQ5ZzcylGFHsN3k4HB4Cgkl96KVnuew==}
    engines: {node: '>=10.0.0'}

  socket.io@4.8.1:
    resolution: {integrity: sha512-oZ7iUCxph8WYRHHcjBEc9unw3adt5CmSNlppj/5Q4k2RIrhl8Z5yY2Xr4j9zj0+wzVZ0bxmYoGSzKJnRl6A4yg==}
    engines: {node: '>=10.2.0'}

  sonner@2.0.3:
    resolution: {integrity: sha512-njQ4Hht92m0sMqqHVDL32V2Oun9W1+PHO9NDv9FHfJjT3JT22IG4Jpo3FPQy+mouRKCXFWO+r67v6MrHX2zeIA==}
    peerDependencies:
      react: ^18.0.0 || ^19.0.0 || ^19.0.0-rc
      react-dom: ^18.0.0 || ^19.0.0 || ^19.0.0-rc

  source-map-js@1.2.1:
    resolution: {integrity: sha512-UXWMKhLOwVKb728IUtQPXxfYU+usdybtUrK/8uGE8CQMvrhOpwvzDBwj0QhSL7MQc7vIsISBG8VQ8+IDQxpfQA==}
    engines: {node: '>=0.10.0'}

  source-map-support@0.5.21:
    resolution: {integrity: sha512-uBHU3L3czsIyYXKX88fdrGovxdSCoTGDRZ6SYXtSRxLZUzHg5P/66Ht6uoUlHu9EZod+inXhKo3qQgwXUT/y1w==}

  source-map@0.6.1:
    resolution: {integrity: sha512-UjgapumWlbMhkBgzT7Ykc5YXUT46F0iKu8SGXq0bcwP5dz/h0Plj6enJqjz1Zbq2l5WaqYnrVbwWOWMyF3F47g==}
    engines: {node: '>=0.10.0'}

  spamc@0.0.5:
    resolution: {integrity: sha512-jYXItuZuiWZyG9fIdvgTUbp2MNRuyhuSwvvhhpPJd4JK/9oSZxkD7zAj53GJtowSlXwCJzLg6sCKAoE9wXsKgg==}

  sqlite-wasm-kysely@0.3.0:
    resolution: {integrity: sha512-TzjBNv7KwRw6E3pdKdlRyZiTmUIE0UttT/Sl56MVwVARl/u5gp978KepazCJZewFUnlWHz9i3NQd4kOtP/Afdg==}
    peerDependencies:
      kysely: '*'

  stacktrace-parser@0.1.11:
    resolution: {integrity: sha512-WjlahMgHmCJpqzU8bIBy4qtsZdU9lRlcZE3Lvyej6t4tuOuv1vk57OW3MBrj6hXBFx/nNoC9MPMTcr5YA7NQbg==}
    engines: {node: '>=6'}

  stdin-discarder@0.2.2:
    resolution: {integrity: sha512-UhDfHmA92YAlNnCfhmq0VeNL5bDbiZGg7sZ2IvPsXubGkiNa9EC+tUTsjBRsYUAz87btI6/1wf4XoVvQ3uRnmQ==}
    engines: {node: '>=18'}

  string-width@4.2.3:
    resolution: {integrity: sha512-wKyQRQpjJ0sIp62ErSZdGsjMJWsap5oRNihHhu6G7JVO/9jIB6UyevL+tXuOqrng8j/cxKTWyWUwvSTriiZz/g==}
    engines: {node: '>=8'}

  string-width@5.1.2:
    resolution: {integrity: sha512-HnLOCR3vjcY8beoNLtcjZ5/nxn2afmME6lhrDrebokqMap+XbeW8n9TXpPDOqdGK5qcI3oT0GKTW6wC7EMiVqA==}
    engines: {node: '>=12'}

  string-width@7.2.0:
    resolution: {integrity: sha512-tsaTIkKW9b4N+AEj+SVA+WhJzV7/zMhcSu78mLKWSk7cXMOSHsBKFWUs0fWwq8QyK3MgJBQRX6Gbi4kYbdvGkQ==}
    engines: {node: '>=18'}

  string_decoder@1.3.0:
    resolution: {integrity: sha512-hkRX8U1WjJFd8LsDJ2yQ/wWWxaopEsABU1XfkM8A+j0+85JAGppt16cr1Whg6KIbb4okU6Mql6BOj+uup/wKeA==}

  strip-ansi@6.0.1:
    resolution: {integrity: sha512-Y38VPSHcqkFrCpFnQ9vuSXmquuv5oXOKpGeT6aGrr3o3Gc9AlVa6JBfUSOCnbxGGZF+/0ooI7KrPuUSztUdU5A==}
    engines: {node: '>=8'}

  strip-ansi@7.1.2:
    resolution: {integrity: sha512-gmBGslpoQJtgnMAvOVqGZpEz9dyoKTCzy2nfz/n8aIFhN/jCE/rCmcxabB6jOOHV+0WNnylOxaxBQPSvcWklhA==}
    engines: {node: '>=12'}

  strip-bom@3.0.0:
    resolution: {integrity: sha512-vavAMRXOgBVNF6nyEEmL3DBK19iRpDcoIwW+swQ+CbGiu7lju6t+JklA1MHweoWtadgt4ISVUsXLyDq34ddcwA==}
    engines: {node: '>=4'}

  strip-json-comments@3.1.1:
    resolution: {integrity: sha512-6fPc+R4ihwqP6N/aIv2f1gMH8lOVtWQHoqC4yK6oSDVVocumAsfCqjkXnqiYMhmMwS/mEHLp7Vehlt3ql6lEig==}
    engines: {node: '>=8'}

  style-mod@4.1.2:
    resolution: {integrity: sha512-wnD1HyVqpJUI2+eKZ+eo1UwghftP6yuFheBqqe+bWCotBjC2K1YnteJILRMs3SM4V/0dLEW1SC27MWP5y+mwmw==}

  style-to-object@1.0.11:
    resolution: {integrity: sha512-5A560JmXr7wDyGLK12Nq/EYS38VkGlglVzkis1JEdbGWSnbQIEhZzTJhzURXN5/8WwwFCs/f/VVcmkTppbXLow==}

  styled-jsx@5.1.6:
    resolution: {integrity: sha512-qSVyDTeMotdvQYoHWLNGwRFJHC+i+ZvdBRYosOFgC+Wg1vx4frN2/RG/NA7SYqqvKNLf39P2LSRA2pu6n0XYZA==}
    engines: {node: '>= 12.0.0'}
    peerDependencies:
      '@babel/core': '*'
      babel-plugin-macros: '*'
      react: '>= 16.8.0 || 17.x.x || ^18.0.0-0 || ^19.0.0-0'
    peerDependenciesMeta:
      '@babel/core':
        optional: true
      babel-plugin-macros:
        optional: true

  sucrase@3.35.0:
    resolution: {integrity: sha512-8EbVDiu9iN/nESwxeSxDKe0dunta1GOlHufmSSXxMD2z2/tMZpDMpvXQGsc+ajGo8y2uYUmixaSRUc/QPoQ0GA==}
    engines: {node: '>=16 || 14 >=14.17'}
    hasBin: true

  superstruct@2.0.2:
    resolution: {integrity: sha512-uV+TFRZdXsqXTL2pRvujROjdZQ4RAlBUS5BTh9IGm+jTqQntYThciG/qu57Gs69yjnVUSqdxF9YLmSnpupBW9A==}
    engines: {node: '>=14.0.0'}

  supports-color@7.2.0:
    resolution: {integrity: sha512-qpCAvRl9stuOHveKsn7HncJRvv501qIacKzQlO/+Lwxc9+0q2wLyv4Dfvt80/DPn2pqOBsJdDiogXGR9+OvwRw==}
    engines: {node: '>=8'}

  supports-color@8.1.1:
    resolution: {integrity: sha512-MpUEN2OodtUzxvKQl72cUF7RQ5EiHsGvSsVG0ia9c5RbWGL2CI4C7EpPS8UTBIplnlzZiNuV56w+FuNxy3ty2Q==}
    engines: {node: '>=10'}

  supports-preserve-symlinks-flag@1.0.0:
    resolution: {integrity: sha512-ot0WnXS9fgdkgIcePe6RHNk1WA8+muPa6cSjeR3V8K27q9BB1rTE3R1p7Hv0z1ZyAc8s6Vvv8DIyWf681MAt0w==}
    engines: {node: '>= 0.4'}

  svelte-check@4.3.3:
    resolution: {integrity: sha512-RYP0bEwenDXzfv0P1sKAwjZSlaRyqBn0Fz1TVni58lqyEiqgwztTpmodJrGzP6ZT2aHl4MbTvWP6gbmQ3FOnBg==}
    engines: {node: '>= 18.0.0'}
    hasBin: true
    peerDependencies:
      svelte: ^4.0.0 || ^5.0.0-next.0
      typescript: '>=5.0.0'

  svelte-codemirror-editor@2.1.0:
    resolution: {integrity: sha512-WGkSsIYNpVcOVxaQPkmdBQhaGyKLmg6pgaS/b+7guRb4eikrbXYtvNFuW2AzKJi8ZbLhSngrf3SRiZOuwuskrQ==}
    peerDependencies:
      codemirror: ^6.0.0
      svelte: ^5.0.0

  svelte-eslint-parser@1.4.0:
    resolution: {integrity: sha512-fjPzOfipR5S7gQ/JvI9r2H8y9gMGXO3JtmrylHLLyahEMquXI0lrebcjT+9/hNgDej0H7abTyox5HpHmW1PSWA==}
    engines: {node: ^18.18.0 || ^20.9.0 || >=21.1.0, pnpm: 10.18.3}
    peerDependencies:
      svelte: ^3.37.0 || ^4.0.0 || ^5.0.0
    peerDependenciesMeta:
      svelte:
        optional: true

  svelte-sonner@1.0.5:
    resolution: {integrity: sha512-9dpGPFqKb/QWudYqGnEz93vuY+NgCEvyNvxoCLMVGw6sDN/3oVeKV1xiEirW2E1N3vJEyj5imSBNOGltQHA7mg==}
    peerDependencies:
      svelte: ^5.0.0

  svelte-toolbelt@0.10.6:
    resolution: {integrity: sha512-YWuX+RE+CnWYx09yseAe4ZVMM7e7GRFZM6OYWpBKOb++s+SQ8RBIMMe+Bs/CznBMc0QPLjr+vDBxTAkozXsFXQ==}
    engines: {node: '>=18', pnpm: '>=8.7.0'}
    peerDependencies:
      svelte: ^5.30.2

  svelte-toolbelt@0.5.0:
    resolution: {integrity: sha512-t3tenZcnfQoIeRuQf/jBU7bvTeT3TGkcEE+1EUr5orp0lR7NEpprflpuie3x9Dn0W9nOKqs3HwKGJeeN5Ok1sQ==}
    engines: {node: '>=18', pnpm: '>=8.7.0'}
    peerDependencies:
      svelte: ^5.0.0-next.126

  svelte-toolbelt@0.7.1:
    resolution: {integrity: sha512-HcBOcR17Vx9bjaOceUvxkY3nGmbBmCBBbuWLLEWO6jtmWH8f/QoWmbyUfQZrpDINH39en1b8mptfPQT9VKQ1xQ==}
    engines: {node: '>=18', pnpm: '>=8.7.0'}
    peerDependencies:
      svelte: ^5.0.0

  svelte-toolbelt@0.9.3:
    resolution: {integrity: sha512-HCSWxCtVmv+c6g1ACb8LTwHVbDqLKJvHpo6J8TaqwUme2hj9ATJCpjCPNISR1OCq2Q4U1KT41if9ON0isINQZw==}
    engines: {node: '>=18', pnpm: '>=8.7.0'}
    peerDependencies:
      svelte: ^5.30.2

  svelte@5.43.3:
    resolution: {integrity: sha512-kjkAjCk41mJfvJZG56XcJNOdJSke94JxtcX8zFzzz2vrt47E0LnoBzU6azIZ1aBxJgUep8qegAkguSf1GjxLXQ==}
    engines: {node: '>=18'}

  sveltekit-superforms@2.28.1:
    resolution: {integrity: sha512-b7QOVpPGhTS/5m9Bli71lTePtd/GI/bSBp+UoJ+raWg9z/qfRLmM3qzOUyb6OFD2X0xZP5APEUeZKpfdt1SVAQ==}
    peerDependencies:
      '@sveltejs/kit': 1.x || 2.x
      svelte: 3.x || 4.x || >=5.0.0-next.51

  symbol-tree@3.2.4:
    resolution: {integrity: sha512-9QNk5KwDF+Bvz+PyObkmSYjI5ksVUYtjW7AU22r2NKcfLJcXp96hkDWU3+XndOsUb+AQ9QhfzfCT2O+CNWT5Tw==}

  tabbable@6.3.0:
    resolution: {integrity: sha512-EIHvdY5bPLuWForiR/AN2Bxngzpuwn1is4asboytXtpTgsArc+WmSJKVLlhdh71u7jFcryDqB2A8lQvj78MkyQ==}

  tailwind-merge@3.2.0:
    resolution: {integrity: sha512-FQT/OVqCD+7edmmJpsgCsY820RTD5AkBryuG5IUqR5YQZSdj5xlH5nLgH7YPths7WsLPSpSBNneJdM8aS8aeFA==}

  tailwind-merge@3.3.1:
    resolution: {integrity: sha512-gBXpgUm/3rp1lMZZrM/w7D8GKqshif0zAymAhbCyIt8KMe+0v9DQ7cdYLR4FHH/cKpdTXb+A/tKKU3eolfsI+g==}

  tailwind-variants@3.1.1:
    resolution: {integrity: sha512-ftLXe3krnqkMHsuBTEmaVUXYovXtPyTK7ckEfDRXS8PBZx0bAUas+A0jYxuKA5b8qg++wvQ3d2MQ7l/xeZxbZQ==}
    engines: {node: '>=16.x', pnpm: '>=7.x'}
    peerDependencies:
      tailwind-merge: '>=3.0.0'
      tailwindcss: '*'
    peerDependenciesMeta:
      tailwind-merge:
        optional: true

  tailwindcss@3.4.0:
    resolution: {integrity: sha512-VigzymniH77knD1dryXbyxR+ePHihHociZbXnLZHUyzf2MMs2ZVqlUrZ3FvpXP8pno9JzmILt1sZPD19M3IxtA==}
    engines: {node: '>=14.0.0'}
    hasBin: true

  tailwindcss@4.1.16:
    resolution: {integrity: sha512-pONL5awpaQX4LN5eiv7moSiSPd/DLDzKVRJz8Q9PgzmAdd1R4307GQS2ZpfiN7ZmekdQrfhZZiSE5jkLR4WNaA==}

  tapable@2.3.0:
    resolution: {integrity: sha512-g9ljZiwki/LfxmQADO3dEY1CbpmXT5Hm2fJ+QaGKwSXUylMybePR7/67YW7jOrrvjEgL1Fmz5kzyAjWVWLlucg==}
    engines: {node: '>=6'}

  terser-webpack-plugin@5.3.14:
    resolution: {integrity: sha512-vkZjpUjb6OMS7dhV+tILUW6BhpDR7P2L/aQSAv+Uwk+m8KATX9EccViHTJR2qDtACKPIYndLGCyl3FMo+r2LMw==}
    engines: {node: '>= 10.13.0'}
    peerDependencies:
      '@swc/core': '*'
      esbuild: '*'
      uglify-js: '*'
      webpack: ^5.1.0
    peerDependenciesMeta:
      '@swc/core':
        optional: true
      esbuild:
        optional: true
      uglify-js:
        optional: true

  terser@5.44.0:
    resolution: {integrity: sha512-nIVck8DK+GM/0Frwd+nIhZ84pR/BX7rmXMfYwyg+Sri5oGVE99/E3KvXqpC2xHFxyqXyGHTKBSioxxplrO4I4w==}
    engines: {node: '>=10'}
    hasBin: true

  thememirror@2.0.1:
    resolution: {integrity: sha512-d5i6FVvWWPkwrm4cHLI3t9AT1OrkAt7Ig8dtdYSofgF7C/eiyNuq6zQzSTusWTde3jpW9WLvA9J/fzNKMUsd0w==}
    peerDependencies:
      '@codemirror/language': ^6.0.0
      '@codemirror/state': ^6.0.0
      '@codemirror/view': ^6.0.0

  thenify-all@1.6.0:
    resolution: {integrity: sha512-RNxQH/qI8/t3thXJDwcstUO4zeqo64+Uy/+sNVRBx4Xn2OX+OZ9oP+iJnNFqplFra2ZUVeKCSa2oVWi3T4uVmA==}
    engines: {node: '>=0.8'}

  thenify@3.3.1:
    resolution: {integrity: sha512-RVZSIV5IG10Hk3enotrhvz0T9em6cyHBLkH/YAZuKqd8hRkKhSfCGIcP2KUY0EPxndzANBmNllzWPwak+bheSw==}

  tiny-case@1.0.3:
    resolution: {integrity: sha512-Eet/eeMhkO6TX8mnUteS9zgPbUMQa4I6Kkp5ORiBD5476/m+PIRiumP5tmh5ioJpH7k51Kehawy2UDfsnxxY8Q==}

  tinyexec@0.3.2:
    resolution: {integrity: sha512-KQQR9yN7R5+OSwaK0XQoj22pwHoTlgYqmUscPYoknOoWCWfj/5/ABTMRi69FrKU5ffPVh5QcFikpWJI/P1ocHA==}

  tinyglobby@0.2.15:
    resolution: {integrity: sha512-j2Zq4NyQYG5XMST4cbs02Ak8iJUdxRM0XI5QyxXuZOzKOINmWurp3smXu3y5wDcJrptwpSjgXHzIQxR0omXljQ==}
    engines: {node: '>=12.0.0'}

  tldts-core@7.0.17:
    resolution: {integrity: sha512-DieYoGrP78PWKsrXr8MZwtQ7GLCUeLxihtjC1jZsW1DnvSMdKPitJSe8OSYDM2u5H6g3kWJZpePqkp43TfLh0g==}

  tldts@7.0.17:
    resolution: {integrity: sha512-Y1KQBgDd/NUc+LfOtKS6mNsC9CCaH+m2P1RoIZy7RAPo3C3/t8X45+zgut31cRZtZ3xKPjfn3TkGTrctC2TQIQ==}
    hasBin: true

  to-regex-range@5.0.1:
    resolution: {integrity: sha512-65P7iz6X5yEr1cwcgvQxbbIw7Uk3gOy5dIdtZ4rDveLqhrdJP+Li/Hx6tyK0NEb+2GCyneCMJiGqrADCSNk8sQ==}
    engines: {node: '>=8.0'}

  toposort@2.0.2:
    resolution: {integrity: sha512-0a5EOkAUp8D4moMi2W8ZF8jcga7BgZd91O/yabJCFY8az+XSzeGyTKs0Aoo897iV1Nj6guFq8orWDS96z91oGg==}

  totalist@3.0.1:
    resolution: {integrity: sha512-sf4i37nQ2LBx4m3wB74y+ubopq6W/dIzXg0FDGjsYnZHVa1Da8FH853wlL2gtUhg+xJXjfk3kUZS3BRoQeoQBQ==}
    engines: {node: '>=6'}

  tough-cookie@6.0.0:
    resolution: {integrity: sha512-kXuRi1mtaKMrsLUxz3sQYvVl37B0Ns6MzfrtV5DvJceE9bPyspOqk9xxv7XbZWcfLWbFmm997vl83qUWVJA64w==}
    engines: {node: '>=16'}

  tr46@6.0.0:
    resolution: {integrity: sha512-bLVMLPtstlZ4iMQHpFHTR7GAGj2jxi8Dg0s2h2MafAE4uSWF98FC/3MomU51iQAMf8/qDUbKWf5GxuvvVcXEhw==}
    engines: {node: '>=20'}

  ts-algebra@2.0.0:
    resolution: {integrity: sha512-FPAhNPFMrkwz76P7cdjdmiShwMynZYN6SgOujD1urY4oNm80Ou9oMdmbR45LotcKOXoy7wSmHkRFE6Mxbrhefw==}

  ts-api-utils@2.1.0:
    resolution: {integrity: sha512-CUgTZL1irw8u29bzrOD/nH85jqyc74D6SshFgujOIA7osm2Rz7dYH77agkx7H4FBNxDq7Cjf+IjaX/8zwFW+ZQ==}
    engines: {node: '>=18.12'}
    peerDependencies:
      typescript: '>=4.8.4'

  ts-deepmerge@7.0.3:
    resolution: {integrity: sha512-Du/ZW2RfwV/D4cmA5rXafYjBQVuvu4qGiEEla4EmEHVHgRdx68Gftx7i66jn2bzHPwSVZY36Ae6OuDn9el4ZKA==}
    engines: {node: '>=14.13.1'}

  ts-interface-checker@0.1.13:
    resolution: {integrity: sha512-Y/arvbn+rrz3JCKl9C4kVNfTfSm2/mEp5FSz5EsZSANGPSlQrpRI5M4PKF+mJnE52jOO90PnPSc3Ur3bTQw0gA==}

  tsconfig-paths@4.2.0:
    resolution: {integrity: sha512-NoZ4roiN7LnbKn9QqE1amc9DJfzvZXxF4xDavcOWt1BPkdx+m+0gJuPM+S0vCe7zTJMYUP0R8pO2XMr+Y8oLIg==}
    engines: {node: '>=6'}

  tslib@2.4.0:
    resolution: {integrity: sha512-d6xOpEDfsi2CZVlPQzGeux8XMwLT9hssAsaPYExaQMuYskwb+x1x7J371tWlbBdWHroy99KnVB6qIkUbs5X3UQ==}

  tslib@2.8.1:
    resolution: {integrity: sha512-oJFu94HQb+KVduSUQL7wnpmqnfmLsOA/nAh6b6EH0wCEoK0/mPeXU6c3wKDV83MkOuHPRHtSXKKU99IBazS/2w==}

  tsx@4.20.6:
    resolution: {integrity: sha512-ytQKuwgmrrkDTFP4LjR0ToE2nqgy886GpvRSpU0JAnrdBYppuY5rLkRUYPU1yCryb24SsKBTL/hlDQAEFVwtZg==}
    engines: {node: '>=18.0.0'}
    hasBin: true

  tw-animate-css@1.4.0:
    resolution: {integrity: sha512-7bziOlRqH0hJx80h/3mbicLW7o8qLsH5+RaLR2t+OHM3D0JlWGODQKQ4cxbK7WlvmUxpcj6Kgu6EKqjrGFe3QQ==}

  type-check@0.4.0:
    resolution: {integrity: sha512-XleUoc9uwGXqjWwXaUTZAmzMcFZ5858QA2vvx1Ur5xIcixXIP+8LnFDgRplU30us6teqdlskFfu+ae4K79Ooew==}
    engines: {node: '>= 0.8.0'}

  type-fest@0.7.1:
    resolution: {integrity: sha512-Ne2YiiGN8bmrmJJEuTWTLJR32nh/JdL1+PSicowtNb0WFpn59GK8/lfD61bVtzguz7b3PBt74nxpv/Pw5po5Rg==}
    engines: {node: '>=8'}

  type-fest@2.19.0:
    resolution: {integrity: sha512-RAH822pAdBgcNMAfWnCBU3CFZcfZ/i1eZjwFU/dsLKumyuuP3niueg2UAukXYF0E2AAoc82ZSSf9J0WQBinzHA==}
    engines: {node: '>=12.20'}

  typebox@1.0.50:
    resolution: {integrity: sha512-89uRZhUlf3Qk2ceW2Kiq8llUyhZsQ+Ow3qEksS5xZmvfN/YrCAO1PjPwA+Olyz8OiSXQUhX0e5ouXpn5bPDWvw==}

  typescript-eslint@8.46.3:
    resolution: {integrity: sha512-bAfgMavTuGo+8n6/QQDVQz4tZ4f7Soqg53RbrlZQEoAltYop/XR4RAts/I0BrO3TTClTSTFJ0wYbla+P8cEWJA==}
    engines: {node: ^18.18.0 || ^20.9.0 || >=21.1.0}
    peerDependencies:
      eslint: ^8.57.0 || ^9.0.0
      typescript: '>=4.8.4 <6.0.0'

  typescript@5.9.3:
    resolution: {integrity: sha512-jl1vZzPDinLr9eUt3J/t7V6FgNEw9QjvBPdysz9KfQDD41fQrC2Y4vKQdiaUpFT4bXlb1RHhLpp8wtm6M5TgSw==}
    engines: {node: '>=14.17'}
    hasBin: true

  undici-types@5.26.5:
    resolution: {integrity: sha512-JlCMO+ehdEIKqlFxk6IfVoAUVmgz7cU7zD/h9XZ0qzeosSHmUJVOzSQvvYSYWXkFXC+IfLKSIffhv0sVZup6pA==}

  undici-types@6.21.0:
    resolution: {integrity: sha512-iwDZqg0QAGrg9Rav5H4n0M64c3mkR59cJ6wQp+7C4nI0gsmExaedaYLNO44eT4AtBBwjbTiGPMlt2Md0T9H9JQ==}

  undici-types@7.16.0:
    resolution: {integrity: sha512-Zz+aZWSj8LE6zoxD+xrjh4VfkIG8Ya6LvYkZqtUQGJPZjYl53ypCaUwWqo7eI0x66KBGeRo+mlBEkMSeSZ38Nw==}

  unplugin@2.3.10:
    resolution: {integrity: sha512-6NCPkv1ClwH+/BGE9QeoTIl09nuiAt0gS28nn1PvYXsGKRwM2TCbFA2QiilmehPDTXIe684k4rZI1yl3A1PCUw==}
    engines: {node: '>=18.12.0'}

  update-browserslist-db@1.1.4:
    resolution: {integrity: sha512-q0SPT4xyU84saUX+tomz1WLkxUbuaJnR1xWt17M7fJtEJigJeWUNGUqrauFXsHnqev9y9JTRGwk13tFBuKby4A==}
    hasBin: true
    peerDependencies:
      browserslist: '>= 4.21.0'

  uri-js@4.4.1:
    resolution: {integrity: sha512-7rKUyy33Q1yc98pQ1DAmLtwX109F7TIfWlW1Ydo8Wl1ii1SeHieeh0HHfPeL2fMXK6z0s8ecKs9frCuLJvndBg==}

  urlpattern-polyfill@10.1.0:
    resolution: {integrity: sha512-IGjKp/o0NL3Bso1PymYURCJxMPNAf/ILOpendP9f5B6e1rTJgdgiOvgfoT8VxCAdY+Wisb9uhGaJJf3yZ2V9nw==}

  use-callback-ref@1.3.3:
    resolution: {integrity: sha512-jQL3lRnocaFtu3V00JToYz/4QkNWswxijDaCVNZRiRTO3HQDLsdu1ZtmIUvV4yPp+rvWm5j0y0TG/S61cuijTg==}
    engines: {node: '>=10'}
    peerDependencies:
      '@types/react': '*'
      react: ^16.8.0 || ^17.0.0 || ^18.0.0 || ^19.0.0 || ^19.0.0-rc
    peerDependenciesMeta:
      '@types/react':
        optional: true

  use-debounce@10.0.4:
    resolution: {integrity: sha512-6Cf7Yr7Wk7Kdv77nnJMf6de4HuDE4dTxKij+RqE9rufDsI6zsbjyAxcH5y2ueJCQAnfgKbzXbZHYlkFwmBlWkw==}
    engines: {node: '>= 16.0.0'}
    peerDependencies:
      react: '*'

  use-sidecar@1.1.3:
    resolution: {integrity: sha512-Fedw0aZvkhynoPYlA5WXrMCAMm+nSWdZt6lzJQ7Ok8S6Q+VsHmHpRWndVRJ8Be0ZbkfPc5LRYH+5XrzXcEeLRQ==}
    engines: {node: '>=10'}
    peerDependencies:
      '@types/react': '*'
      react: ^16.8.0 || ^17.0.0 || ^18.0.0 || ^19.0.0 || ^19.0.0-rc
    peerDependenciesMeta:
      '@types/react':
        optional: true

  util-deprecate@1.0.2:
    resolution: {integrity: sha512-EPD5q1uXyFxJpCrLnCc1nHnq3gOa6DZBocAIiI2TaSCA7VCJ1UJDMagCzIkXNsUYfD1daK//LTEQ8xiIbrHtcw==}

  uuid@10.0.0:
    resolution: {integrity: sha512-8XkAphELsDnEGrDxUOHB3RGvXz6TeuYSGEZBOjtTtPm2lwhGBjLgOzLHB63IUWfBpNucQjND6d3AOudO+H3RWQ==}
    hasBin: true

  uuid@11.1.0:
    resolution: {integrity: sha512-0/A9rDy9P7cJ+8w1c9WD9V//9Wj15Ce2MPz8Ri6032usz+NfePxx5AcN3bN+r6ZL6jEo066/yNYB3tn4pQEx+A==}
    hasBin: true

  valibot@0.42.1:
    resolution: {integrity: sha512-3keXV29Ar5b//Hqi4MbSdV7lfVp6zuYLZuA9V1PvQUsXqogr+u5lvLPLk3A4f74VUXDnf/JfWMN6sB+koJ/FFw==}
    peerDependencies:
      typescript: '>=5'
    peerDependenciesMeta:
      typescript:
        optional: true

  valibot@1.1.0:
    resolution: {integrity: sha512-Nk8lX30Qhu+9txPYTwM0cFlWLdPFsFr6LblzqIySfbZph9+BFsAHsNvHOymEviUepeIW6KFHzpX8TKhbptBXXw==}
    peerDependencies:
      typescript: '>=5'
    peerDependenciesMeta:
      typescript:
        optional: true

  validator@13.15.20:
    resolution: {integrity: sha512-KxPOq3V2LmfQPP4eqf3Mq/zrT0Dqp2Vmx2Bn285LwVahLc+CsxOM0crBHczm8ijlcjZ0Q5Xd6LW3z3odTPnlrw==}
    engines: {node: '>= 0.10'}

  vary@1.1.2:
    resolution: {integrity: sha512-BNGbWLfd0eUPabhkXUVm0j8uuvREyTh5ovRa/dyow/BqAbZJyC+5fU+IzQOzmAKzYqYRAISoRhdQr3eIZ/PXqg==}
    engines: {node: '>= 0.8'}

  vaul-svelte@1.0.0-next.7:
    resolution: {integrity: sha512-7zN7Bi3dFQixvvbUJY9uGDe7Ws/dGZeBQR2pXdXmzQiakjrxBvWo0QrmsX3HK+VH+SZOltz378cmgmCS9f9rSg==}
    engines: {node: '>=18', pnpm: '>=8.7.0'}
    peerDependencies:
      svelte: ^5.0.0

  vite-plugin-devtools-json@1.0.0:
    resolution: {integrity: sha512-MobvwqX76Vqt/O4AbnNMNWoXWGrKUqZbphCUle/J2KXH82yKQiunOeKnz/nqEPosPsoWWPP9FtNuPBSYpiiwkw==}
    peerDependencies:
      vite: ^5.0.0 || ^6.0.0 || ^7.0.0

  vite@7.2.0:
    resolution: {integrity: sha512-C/Naxf8H0pBx1PA4BdpT+c/5wdqI9ILMdwjSMILw7tVIh3JsxzZqdeTLmmdaoh5MYUEOyBnM9K3o0DzoZ/fe+w==}
    engines: {node: ^20.19.0 || >=22.12.0}
    hasBin: true
    peerDependencies:
      '@types/node': ^20.19.0 || >=22.12.0
      jiti: '>=1.21.0'
      less: ^4.0.0
      lightningcss: ^1.21.0
      sass: ^1.70.0
      sass-embedded: ^1.70.0
      stylus: '>=0.54.8'
      sugarss: ^5.0.0
      terser: ^5.16.0
      tsx: ^4.8.1
      yaml: ^2.4.2
    peerDependenciesMeta:
      '@types/node':
        optional: true
      jiti:
        optional: true
      less:
        optional: true
      lightningcss:
        optional: true
      sass:
        optional: true
      sass-embedded:
        optional: true
      stylus:
        optional: true
      sugarss:
        optional: true
      terser:
        optional: true
      tsx:
        optional: true
      yaml:
        optional: true

  vitefu@1.1.1:
    resolution: {integrity: sha512-B/Fegf3i8zh0yFbpzZ21amWzHmuNlLlmJT6n7bu5e+pCHUKQIfXSYokrqOBGEMMe9UG2sostKQF9mml/vYaWJQ==}
    peerDependencies:
      vite: ^3.0.0 || ^4.0.0 || ^5.0.0 || ^6.0.0 || ^7.0.0-beta.0
    peerDependenciesMeta:
      vite:
        optional: true

  w3c-keyname@2.2.8:
    resolution: {integrity: sha512-dpojBhNsCNN7T82Tm7k26A6G9ML3NkhDsnw9n/eoxSRlVBB4CEtIQ/KTCLI2Fwf3ataSXRhYFkQi3SlnFwPvPQ==}

  w3c-xmlserializer@5.0.0:
    resolution: {integrity: sha512-o8qghlI8NZHU1lLPrpi2+Uq7abh4GGPpYANlalzWxyWteJOCsr/P+oPBA49TOLu5FTZO4d3F9MnWJfiMo4BkmA==}
    engines: {node: '>=18'}

  watchpack@2.4.4:
    resolution: {integrity: sha512-c5EGNOiyxxV5qmTtAB7rbiXxi1ooX1pQKMLX/MIabJjRA0SJBQOjKF+KSVfHkr9U1cADPon0mRiVe/riyaiDUA==}
    engines: {node: '>=10.13.0'}

  wcwidth@1.0.1:
    resolution: {integrity: sha512-XHPEwS0q6TaxcvG85+8EYkbiCux2XtWG2mkc47Ng2A77BQu9+DqIOJldST4HgPkuea7dvKSj5VgX3P1d4rW8Tg==}

  webidl-conversions@8.0.0:
    resolution: {integrity: sha512-n4W4YFyz5JzOfQeA8oN7dUYpR+MBP3PIUsn2jLjWXwK5ASUzt0Jc/A5sAUZoCYFJRGF0FBKJ+1JjN43rNdsQzA==}
    engines: {node: '>=20'}

  webpack-sources@3.3.3:
    resolution: {integrity: sha512-yd1RBzSGanHkitROoPFd6qsrxt+oFhg/129YzheDGqeustzX0vTZJZsSsQjVQC4yzBQ56K55XU8gaNCtIzOnTg==}
    engines: {node: '>=10.13.0'}

  webpack-virtual-modules@0.6.2:
    resolution: {integrity: sha512-66/V2i5hQanC51vBQKPH4aI8NMAcBW59FVBs+rC7eGHupMyfn34q7rZIE+ETlJ+XTevqfUhVVBgSUNSW2flEUQ==}

  webpack@5.102.1:
    resolution: {integrity: sha512-7h/weGm9d/ywQ6qzJ+Xy+r9n/3qgp/thalBbpOi5i223dPXKi04IBtqPN9nTd+jBc7QKfvDbaBnFipYp4sJAUQ==}
    engines: {node: '>=10.13.0'}
    hasBin: true
    peerDependencies:
      webpack-cli: '*'
    peerDependenciesMeta:
      webpack-cli:
        optional: true

  whatwg-encoding@3.1.1:
    resolution: {integrity: sha512-6qN4hJdMwfYBtE3YBTTHhoeuUrDBPZmbQaxWAqSALV/MeEnR5z1xd8UKud2RAkFoPkmB+hli1TZSnyi84xz1vQ==}
    engines: {node: '>=18'}

  whatwg-mimetype@4.0.0:
    resolution: {integrity: sha512-QaKxh0eNIi2mE9p2vEdzfagOKHCcj1pJ56EEHGQOVxp8r9/iszLUUV7v89x9O1p/T+NlTM5W7jW6+cz4Fq1YVg==}
    engines: {node: '>=18'}

  whatwg-url@15.1.0:
    resolution: {integrity: sha512-2ytDk0kiEj/yu90JOAp44PVPUkO9+jVhyf+SybKlRHSDlvOOZhdPIrr7xTH64l4WixO2cP+wQIcgujkGBPPz6g==}
    engines: {node: '>=20'}

  which@2.0.2:
    resolution: {integrity: sha512-BLI3Tl1TW3Pvl70l3yq3Y64i+awpwXqsGBYWkkqMtnbXgrMD+yj7rhW0kuEDxzJaYXGjEW5ogapKNMEKNMjibA==}
    engines: {node: '>= 8'}
    hasBin: true

  word-wrap@1.2.5:
    resolution: {integrity: sha512-BN22B5eaMMI9UMtjrGd5g5eCYPpCPDUy0FJXbYsaT5zYxjFOckS53SQDE3pWkVoWpHXVb3BrYcEN4Twa55B5cA==}
    engines: {node: '>=0.10.0'}

  wrap-ansi@7.0.0:
    resolution: {integrity: sha512-YVGIj2kamLSTxw6NsZjoBxfSwsn0ycdesmc4p+Q21c5zPuZ1pl+NfxVdxPtdHvmNVOQ6XSYG4AUtyt/Fi7D16Q==}
    engines: {node: '>=10'}

  wrap-ansi@8.1.0:
    resolution: {integrity: sha512-si7QWI6zUMq56bESFvagtmzMdGOtoxfR+Sez11Mobfc7tm+VkUckk9bW2UeffTGVUbOksxmSw0AA2gs8g71NCQ==}
    engines: {node: '>=12'}

  ws@8.17.1:
    resolution: {integrity: sha512-6XQFvXTkbfUOZOKKILFG1PDK2NDQs4azKQl26T0YS5CxqWLgXajbPZ+h4gZekJyRqFU8pvnbAbbs/3TgRPy+GQ==}
    engines: {node: '>=10.0.0'}
    peerDependencies:
      bufferutil: ^4.0.1
      utf-8-validate: '>=5.0.2'
    peerDependenciesMeta:
      bufferutil:
        optional: true
      utf-8-validate:
        optional: true

  ws@8.18.3:
    resolution: {integrity: sha512-PEIGCY5tSlUt50cqyMXfCzX+oOPqN0vuGqWzbcJ2xvnkzkq46oOpz7dQaTDBdfICb4N14+GARUDw2XV2N4tvzg==}
    engines: {node: '>=10.0.0'}
    peerDependencies:
      bufferutil: ^4.0.1
      utf-8-validate: '>=5.0.2'
    peerDependenciesMeta:
      bufferutil:
        optional: true
      utf-8-validate:
        optional: true

  xml-name-validator@5.0.0:
    resolution: {integrity: sha512-EvGK8EJ3DhaHfbRlETOWAS5pO9MZITeauHKJyb8wyajUfQUenkIg2MvLDTZ4T/TgIcm3HU0TFBgWWboAZ30UHg==}
    engines: {node: '>=18'}

  xmlchars@2.2.0:
    resolution: {integrity: sha512-JZnDKK8B0RCDw84FNdDAIpZK+JuJw+s7Lz8nksI7SIuU3UXJJslUthsi+uWBUYOwPFwW7W7PRLRfUKpxjtjFCw==}

  xmlhttprequest-ssl@2.1.2:
    resolution: {integrity: sha512-TEU+nJVUUnA4CYJFLvK5X9AOeH4KvDvhIfm0vV1GaQRtchnG0hgK5p8hw/xjv8cunWYCsiPCSDzObPyhEwq3KQ==}
    engines: {node: '>=0.4.0'}

  yallist@3.1.1:
    resolution: {integrity: sha512-a4UGQaWPH59mOXUYnAG2ewncQS4i4F43Tv3JoAM+s2VDAmS9NsK8GpDMLrCHPksFT7h3K6TOoUNn2pb7RoXx4g==}

  yaml@1.10.2:
    resolution: {integrity: sha512-r3vXyErRCYJ7wg28yvBY5VSoAF8ZvlcW9/BwUzEtUsjvX/DKs24dIkuwjtuprwJJHsbyUbLApepYTR1BN4uHrg==}
    engines: {node: '>= 6'}

  yaml@2.8.1:
    resolution: {integrity: sha512-lcYcMxX2PO9XMGvAJkJ3OsNMw+/7FKes7/hgerGUYWIoWu5j/+YQqcZr5JnPZWzOsEBgMbSbiSTn/dv/69Mkpw==}
    engines: {node: '>= 14.6'}
    hasBin: true

  yocto-queue@0.1.0:
    resolution: {integrity: sha512-rVksvsnNCdJ/ohGc6xgPwyN8eheCxsiLM8mxuE/t/mOVqJewPuO1miLpTHQiRgTKCLexL4MeAFVagts7HmNZ2Q==}
    engines: {node: '>=10'}

  yoctocolors@2.1.2:
    resolution: {integrity: sha512-CzhO+pFNo8ajLM2d2IW/R93ipy99LWjtwblvC1RsoSUMZgyLbYFr221TnSNT7GjGdYui6P459mw9JH/g/zW2ug==}
    engines: {node: '>=18'}

  yup@1.7.1:
    resolution: {integrity: sha512-GKHFX2nXul2/4Dtfxhozv701jLQHdf6J34YDh2cEkpqoo8le5Mg6/LrdseVLrFarmFygZTlfIhHx/QKfb/QWXw==}

  zimmerframe@1.1.4:
    resolution: {integrity: sha512-B58NGBEoc8Y9MWWCQGl/gq9xBCe4IiKM0a2x7GZdQKOW5Exr8S1W24J6OgM1njK8xCRGvAJIL/MxXHf6SkmQKQ==}

  zod@3.24.3:
    resolution: {integrity: sha512-HhY1oqzWCQWuUqvBFnsyrtZRhyPeR7SUGv+C4+MsisMuVfSPx8HpwWqH8tRahSlt6M3PiFAcoeFhZAqIXTxoSg==}

  zod@4.1.12:
    resolution: {integrity: sha512-JInaHOamG8pt5+Ey8kGmdcAcg3OL9reK8ltczgHTAwNhMys/6ThXHityHxVV2p3fkw/c+MAvBHFVYHFZDmjMCQ==}

snapshots:

  '@acemir/cssom@0.9.19': {}

  '@alloc/quick-lru@5.2.0': {}

  '@ampproject/remapping@2.3.0':
    dependencies:
      '@jridgewell/gen-mapping': 0.3.13
      '@jridgewell/trace-mapping': 0.3.31

  '@ark/schema@0.53.0':
    dependencies:
      '@ark/util': 0.53.0
    optional: true

  '@ark/util@0.53.0':
    optional: true

  '@asamuzakjp/css-color@4.0.5':
    dependencies:
      '@csstools/css-calc': 2.1.4(@csstools/css-parser-algorithms@3.0.5(@csstools/css-tokenizer@3.0.4))(@csstools/css-tokenizer@3.0.4)
      '@csstools/css-color-parser': 3.1.0(@csstools/css-parser-algorithms@3.0.5(@csstools/css-tokenizer@3.0.4))(@csstools/css-tokenizer@3.0.4)
      '@csstools/css-parser-algorithms': 3.0.5(@csstools/css-tokenizer@3.0.4)
      '@csstools/css-tokenizer': 3.0.4
      lru-cache: 11.2.2

  '@asamuzakjp/dom-selector@6.7.4':
    dependencies:
      '@asamuzakjp/nwsapi': 2.3.9
      bidi-js: 1.0.3
      css-tree: 3.1.0
      is-potential-custom-element-name: 1.0.1
      lru-cache: 11.2.2

  '@asamuzakjp/nwsapi@2.3.9': {}

  '@babel/code-frame@7.27.1':
    dependencies:
      '@babel/helper-validator-identifier': 7.28.5
      js-tokens: 4.0.0
      picocolors: 1.1.1

  '@babel/compat-data@7.28.5': {}

  '@babel/core@7.26.10':
    dependencies:
      '@ampproject/remapping': 2.3.0
      '@babel/code-frame': 7.27.1
      '@babel/generator': 7.28.5
      '@babel/helper-compilation-targets': 7.27.2
      '@babel/helper-module-transforms': 7.28.3(@babel/core@7.26.10)
      '@babel/helpers': 7.28.4
      '@babel/parser': 7.28.5
      '@babel/template': 7.27.2
      '@babel/traverse': 7.28.5
      '@babel/types': 7.28.5
      convert-source-map: 2.0.0
      debug: 4.4.3
      gensync: 1.0.0-beta.2
      json5: 2.2.3
      semver: 6.3.1
    transitivePeerDependencies:
      - supports-color

  '@babel/generator@7.28.5':
    dependencies:
      '@babel/parser': 7.28.5
      '@babel/types': 7.28.5
      '@jridgewell/gen-mapping': 0.3.13
      '@jridgewell/trace-mapping': 0.3.31
      jsesc: 3.1.0

  '@babel/helper-compilation-targets@7.27.2':
    dependencies:
      '@babel/compat-data': 7.28.5
      '@babel/helper-validator-option': 7.27.1
      browserslist: 4.27.0
      lru-cache: 5.1.1
      semver: 6.3.1

  '@babel/helper-globals@7.28.0': {}

  '@babel/helper-module-imports@7.27.1':
    dependencies:
      '@babel/traverse': 7.28.5
      '@babel/types': 7.28.5
    transitivePeerDependencies:
      - supports-color

  '@babel/helper-module-transforms@7.28.3(@babel/core@7.26.10)':
    dependencies:
      '@babel/core': 7.26.10
      '@babel/helper-module-imports': 7.27.1
      '@babel/helper-validator-identifier': 7.28.5
      '@babel/traverse': 7.28.5
    transitivePeerDependencies:
      - supports-color

  '@babel/helper-string-parser@7.27.1': {}

  '@babel/helper-validator-identifier@7.28.5': {}

  '@babel/helper-validator-option@7.27.1': {}

  '@babel/helpers@7.28.4':
    dependencies:
      '@babel/template': 7.27.2
      '@babel/types': 7.28.5

  '@babel/parser@7.27.0':
    dependencies:
      '@babel/types': 7.28.5

  '@babel/parser@7.28.5':
    dependencies:
      '@babel/types': 7.28.5

  '@babel/runtime@7.28.4':
    optional: true

  '@babel/template@7.27.2':
    dependencies:
      '@babel/code-frame': 7.27.1
      '@babel/parser': 7.28.5
      '@babel/types': 7.28.5

  '@babel/traverse@7.27.0':
    dependencies:
      '@babel/code-frame': 7.27.1
      '@babel/generator': 7.28.5
      '@babel/parser': 7.28.5
      '@babel/template': 7.27.2
      '@babel/types': 7.28.5
      debug: 4.4.3
      globals: 11.12.0
    transitivePeerDependencies:
      - supports-color

  '@babel/traverse@7.28.5':
    dependencies:
      '@babel/code-frame': 7.27.1
      '@babel/generator': 7.28.5
      '@babel/helper-globals': 7.28.0
      '@babel/parser': 7.28.5
      '@babel/template': 7.27.2
      '@babel/types': 7.28.5
      debug: 4.4.3
    transitivePeerDependencies:
      - supports-color

  '@babel/types@7.28.5':
    dependencies:
      '@babel/helper-string-parser': 7.27.1
      '@babel/helper-validator-identifier': 7.28.5

  '@codemirror/autocomplete@6.19.0':
    dependencies:
      '@codemirror/language': 6.11.3
      '@codemirror/state': 6.5.2
      '@codemirror/view': 6.38.6
      '@lezer/common': 1.3.0

  '@codemirror/commands@6.10.0':
    dependencies:
      '@codemirror/language': 6.11.3
      '@codemirror/state': 6.5.2
      '@codemirror/view': 6.38.6
      '@lezer/common': 1.3.0

  '@codemirror/lang-yaml@6.1.2':
    dependencies:
      '@codemirror/autocomplete': 6.19.0
      '@codemirror/language': 6.11.3
      '@codemirror/state': 6.5.2
      '@lezer/common': 1.3.0
      '@lezer/highlight': 1.2.3
      '@lezer/lr': 1.4.2
      '@lezer/yaml': 1.0.3

  '@codemirror/language@6.11.3':
    dependencies:
      '@codemirror/state': 6.5.2
      '@codemirror/view': 6.38.6
      '@lezer/common': 1.3.0
      '@lezer/highlight': 1.2.3
      '@lezer/lr': 1.4.2
      style-mod: 4.1.2

  '@codemirror/legacy-modes@6.5.2':
    dependencies:
      '@codemirror/language': 6.11.3

  '@codemirror/lint@6.9.2':
    dependencies:
      '@codemirror/state': 6.5.2
      '@codemirror/view': 6.38.6
      crelt: 1.0.6

  '@codemirror/search@6.5.11':
    dependencies:
      '@codemirror/state': 6.5.2
      '@codemirror/view': 6.38.6
      crelt: 1.0.6

  '@codemirror/state@6.5.2':
    dependencies:
      '@marijn/find-cluster-break': 1.0.2

  '@codemirror/view@6.38.6':
    dependencies:
      '@codemirror/state': 6.5.2
      crelt: 1.0.6
      style-mod: 4.1.2
      w3c-keyname: 2.2.8

  '@csstools/color-helpers@5.1.0': {}

  '@csstools/css-calc@2.1.4(@csstools/css-parser-algorithms@3.0.5(@csstools/css-tokenizer@3.0.4))(@csstools/css-tokenizer@3.0.4)':
    dependencies:
      '@csstools/css-parser-algorithms': 3.0.5(@csstools/css-tokenizer@3.0.4)
      '@csstools/css-tokenizer': 3.0.4

  '@csstools/css-color-parser@3.1.0(@csstools/css-parser-algorithms@3.0.5(@csstools/css-tokenizer@3.0.4))(@csstools/css-tokenizer@3.0.4)':
    dependencies:
      '@csstools/color-helpers': 5.1.0
      '@csstools/css-calc': 2.1.4(@csstools/css-parser-algorithms@3.0.5(@csstools/css-tokenizer@3.0.4))(@csstools/css-tokenizer@3.0.4)
      '@csstools/css-parser-algorithms': 3.0.5(@csstools/css-tokenizer@3.0.4)
      '@csstools/css-tokenizer': 3.0.4

  '@csstools/css-parser-algorithms@3.0.5(@csstools/css-tokenizer@3.0.4)':
    dependencies:
      '@csstools/css-tokenizer': 3.0.4

  '@csstools/css-syntax-patches-for-csstree@1.0.15': {}

  '@csstools/css-tokenizer@3.0.4': {}

  '@emnapi/runtime@1.6.0':
    dependencies:
      tslib: 2.8.1
    optional: true

  '@esbuild/aix-ppc64@0.25.10':
    optional: true

  '@esbuild/aix-ppc64@0.25.11':
    optional: true

  '@esbuild/aix-ppc64@0.25.12':
    optional: true

  '@esbuild/android-arm64@0.25.10':
    optional: true

  '@esbuild/android-arm64@0.25.11':
    optional: true

  '@esbuild/android-arm64@0.25.12':
    optional: true

  '@esbuild/android-arm@0.25.10':
    optional: true

  '@esbuild/android-arm@0.25.11':
    optional: true

  '@esbuild/android-arm@0.25.12':
    optional: true

  '@esbuild/android-x64@0.25.10':
    optional: true

  '@esbuild/android-x64@0.25.11':
    optional: true

  '@esbuild/android-x64@0.25.12':
    optional: true

  '@esbuild/darwin-arm64@0.25.10':
    optional: true

  '@esbuild/darwin-arm64@0.25.11':
    optional: true

  '@esbuild/darwin-arm64@0.25.12':
    optional: true

  '@esbuild/darwin-x64@0.25.10':
    optional: true

  '@esbuild/darwin-x64@0.25.11':
    optional: true

  '@esbuild/darwin-x64@0.25.12':
    optional: true

  '@esbuild/freebsd-arm64@0.25.10':
    optional: true

  '@esbuild/freebsd-arm64@0.25.11':
    optional: true

  '@esbuild/freebsd-arm64@0.25.12':
    optional: true

  '@esbuild/freebsd-x64@0.25.10':
    optional: true

  '@esbuild/freebsd-x64@0.25.11':
    optional: true

  '@esbuild/freebsd-x64@0.25.12':
    optional: true

  '@esbuild/linux-arm64@0.25.10':
    optional: true

  '@esbuild/linux-arm64@0.25.11':
    optional: true

  '@esbuild/linux-arm64@0.25.12':
    optional: true

  '@esbuild/linux-arm@0.25.10':
    optional: true

  '@esbuild/linux-arm@0.25.11':
    optional: true

  '@esbuild/linux-arm@0.25.12':
    optional: true

  '@esbuild/linux-ia32@0.25.10':
    optional: true

  '@esbuild/linux-ia32@0.25.11':
    optional: true

  '@esbuild/linux-ia32@0.25.12':
    optional: true

  '@esbuild/linux-loong64@0.25.10':
    optional: true

  '@esbuild/linux-loong64@0.25.11':
    optional: true

  '@esbuild/linux-loong64@0.25.12':
    optional: true

  '@esbuild/linux-mips64el@0.25.10':
    optional: true

  '@esbuild/linux-mips64el@0.25.11':
    optional: true

  '@esbuild/linux-mips64el@0.25.12':
    optional: true

  '@esbuild/linux-ppc64@0.25.10':
    optional: true

  '@esbuild/linux-ppc64@0.25.11':
    optional: true

  '@esbuild/linux-ppc64@0.25.12':
    optional: true

  '@esbuild/linux-riscv64@0.25.10':
    optional: true

  '@esbuild/linux-riscv64@0.25.11':
    optional: true

  '@esbuild/linux-riscv64@0.25.12':
    optional: true

  '@esbuild/linux-s390x@0.25.10':
    optional: true

  '@esbuild/linux-s390x@0.25.11':
    optional: true

  '@esbuild/linux-s390x@0.25.12':
    optional: true

  '@esbuild/linux-x64@0.25.10':
    optional: true

  '@esbuild/linux-x64@0.25.11':
    optional: true

  '@esbuild/linux-x64@0.25.12':
    optional: true

  '@esbuild/netbsd-arm64@0.25.10':
    optional: true

  '@esbuild/netbsd-arm64@0.25.11':
    optional: true

  '@esbuild/netbsd-arm64@0.25.12':
    optional: true

  '@esbuild/netbsd-x64@0.25.10':
    optional: true

  '@esbuild/netbsd-x64@0.25.11':
    optional: true

  '@esbuild/netbsd-x64@0.25.12':
    optional: true

  '@esbuild/openbsd-arm64@0.25.10':
    optional: true

  '@esbuild/openbsd-arm64@0.25.11':
    optional: true

  '@esbuild/openbsd-arm64@0.25.12':
    optional: true

  '@esbuild/openbsd-x64@0.25.10':
    optional: true

  '@esbuild/openbsd-x64@0.25.11':
    optional: true

  '@esbuild/openbsd-x64@0.25.12':
    optional: true

  '@esbuild/openharmony-arm64@0.25.10':
    optional: true

  '@esbuild/openharmony-arm64@0.25.11':
    optional: true

  '@esbuild/openharmony-arm64@0.25.12':
    optional: true

  '@esbuild/sunos-x64@0.25.10':
    optional: true

  '@esbuild/sunos-x64@0.25.11':
    optional: true

  '@esbuild/sunos-x64@0.25.12':
    optional: true

  '@esbuild/win32-arm64@0.25.10':
    optional: true

  '@esbuild/win32-arm64@0.25.11':
    optional: true

  '@esbuild/win32-arm64@0.25.12':
    optional: true

  '@esbuild/win32-ia32@0.25.10':
    optional: true

  '@esbuild/win32-ia32@0.25.11':
    optional: true

  '@esbuild/win32-ia32@0.25.12':
    optional: true

  '@esbuild/win32-x64@0.25.10':
    optional: true

  '@esbuild/win32-x64@0.25.11':
    optional: true

  '@esbuild/win32-x64@0.25.12':
    optional: true

  '@eslint-community/eslint-utils@4.9.0(eslint@9.39.1(jiti@2.6.1))':
    dependencies:
      eslint: 9.39.1(jiti@2.6.1)
      eslint-visitor-keys: 3.4.3

  '@eslint-community/regexpp@4.12.2': {}

  '@eslint/compat@1.4.1(eslint@9.39.1(jiti@2.6.1))':
    dependencies:
      '@eslint/core': 0.17.0
    optionalDependencies:
      eslint: 9.39.1(jiti@2.6.1)

  '@eslint/config-array@0.21.1':
    dependencies:
      '@eslint/object-schema': 2.1.7
      debug: 4.4.3
      minimatch: 3.1.2
    transitivePeerDependencies:
      - supports-color

  '@eslint/config-helpers@0.4.2':
    dependencies:
      '@eslint/core': 0.17.0

  '@eslint/core@0.17.0':
    dependencies:
      '@types/json-schema': 7.0.15

  '@eslint/eslintrc@3.3.1':
    dependencies:
      ajv: 6.12.6
      debug: 4.4.3
      espree: 10.4.0
      globals: 14.0.0
      ignore: 5.3.2
      import-fresh: 3.3.1
      js-yaml: 4.1.0
      minimatch: 3.1.2
      strip-json-comments: 3.1.1
    transitivePeerDependencies:
      - supports-color

  '@eslint/js@9.39.1': {}

  '@eslint/object-schema@2.1.7': {}

  '@eslint/plugin-kit@0.4.1':
    dependencies:
      '@eslint/core': 0.17.0
      levn: 0.4.1

  '@exodus/schemasafe@1.3.0':
    optional: true

  '@finom/zod-to-json-schema@3.24.12(zod@4.1.12)':
    dependencies:
      zod: 4.1.12
    optional: true

  '@floating-ui/core@1.7.3':
    dependencies:
      '@floating-ui/utils': 0.2.10

  '@floating-ui/dom@1.7.4':
    dependencies:
      '@floating-ui/core': 1.7.3
      '@floating-ui/utils': 0.2.10

  '@floating-ui/react-dom@2.1.6(react-dom@19.0.0(react@19.0.0))(react@19.0.0)':
    dependencies:
      '@floating-ui/dom': 1.7.4
      react: 19.0.0
      react-dom: 19.0.0(react@19.0.0)

  '@floating-ui/utils@0.2.10': {}

  '@gcornut/valibot-json-schema@0.42.0(esbuild@0.25.12)(typescript@5.9.3)':
    dependencies:
      valibot: 0.42.1(typescript@5.9.3)
    optionalDependencies:
      '@types/json-schema': 7.0.15
      esbuild-runner: 2.2.2(esbuild@0.25.12)
    transitivePeerDependencies:
      - esbuild
      - typescript
    optional: true

  '@hapi/hoek@9.3.0':
    optional: true

  '@hapi/topo@5.1.0':
    dependencies:
      '@hapi/hoek': 9.3.0
    optional: true

  '@humanfs/core@0.19.1': {}

  '@humanfs/node@0.16.7':
    dependencies:
      '@humanfs/core': 0.19.1
      '@humanwhocodes/retry': 0.4.3

  '@humanwhocodes/module-importer@1.0.1': {}

  '@humanwhocodes/retry@0.4.3': {}

  '@img/colour@1.0.0': {}

  '@img/sharp-darwin-arm64@0.34.4':
    optionalDependencies:
      '@img/sharp-libvips-darwin-arm64': 1.2.3
    optional: true

  '@img/sharp-darwin-x64@0.34.4':
    optionalDependencies:
      '@img/sharp-libvips-darwin-x64': 1.2.3
    optional: true

  '@img/sharp-libvips-darwin-arm64@1.2.3':
    optional: true

  '@img/sharp-libvips-darwin-x64@1.2.3':
    optional: true

  '@img/sharp-libvips-linux-arm64@1.2.3':
    optional: true

  '@img/sharp-libvips-linux-arm@1.2.3':
    optional: true

  '@img/sharp-libvips-linux-ppc64@1.2.3':
    optional: true

  '@img/sharp-libvips-linux-s390x@1.2.3':
    optional: true

  '@img/sharp-libvips-linux-x64@1.2.3':
    optional: true

  '@img/sharp-libvips-linuxmusl-arm64@1.2.3':
    optional: true

  '@img/sharp-libvips-linuxmusl-x64@1.2.3':
    optional: true

  '@img/sharp-linux-arm64@0.34.4':
    optionalDependencies:
      '@img/sharp-libvips-linux-arm64': 1.2.3
    optional: true

  '@img/sharp-linux-arm@0.34.4':
    optionalDependencies:
      '@img/sharp-libvips-linux-arm': 1.2.3
    optional: true

  '@img/sharp-linux-ppc64@0.34.4':
    optionalDependencies:
      '@img/sharp-libvips-linux-ppc64': 1.2.3
    optional: true

  '@img/sharp-linux-s390x@0.34.4':
    optionalDependencies:
      '@img/sharp-libvips-linux-s390x': 1.2.3
    optional: true

  '@img/sharp-linux-x64@0.34.4':
    optionalDependencies:
      '@img/sharp-libvips-linux-x64': 1.2.3
    optional: true

  '@img/sharp-linuxmusl-arm64@0.34.4':
    optionalDependencies:
      '@img/sharp-libvips-linuxmusl-arm64': 1.2.3
    optional: true

  '@img/sharp-linuxmusl-x64@0.34.4':
    optionalDependencies:
      '@img/sharp-libvips-linuxmusl-x64': 1.2.3
    optional: true

  '@img/sharp-wasm32@0.34.4':
    dependencies:
      '@emnapi/runtime': 1.6.0
    optional: true

  '@img/sharp-win32-arm64@0.34.4':
    optional: true

  '@img/sharp-win32-ia32@0.34.4':
    optional: true

  '@img/sharp-win32-x64@0.34.4':
    optional: true

  '@inlang/paraglide-js@2.4.0':
    dependencies:
      '@inlang/recommend-sherlock': 0.2.1
      '@inlang/sdk': 2.4.9
      commander: 11.1.0
      consola: 3.4.0
      json5: 2.2.3
      unplugin: 2.3.10
      urlpattern-polyfill: 10.1.0
    transitivePeerDependencies:
      - babel-plugin-macros

  '@inlang/recommend-sherlock@0.2.1':
    dependencies:
      comment-json: 4.4.1

  '@inlang/sdk@2.4.9':
    dependencies:
      '@lix-js/sdk': 0.4.7
      '@sinclair/typebox': 0.31.28
      kysely: 0.27.6
      sqlite-wasm-kysely: 0.3.0(kysely@0.27.6)
      uuid: 10.0.0
    transitivePeerDependencies:
      - babel-plugin-macros

  '@internationalized/date@3.10.0':
    dependencies:
      '@swc/helpers': 0.5.17

  '@isaacs/balanced-match@4.0.1': {}

  '@isaacs/brace-expansion@5.0.0':
    dependencies:
      '@isaacs/balanced-match': 4.0.1

  '@isaacs/cliui@8.0.2':
    dependencies:
      string-width: 5.1.2
      string-width-cjs: string-width@4.2.3
      strip-ansi: 7.1.2
      strip-ansi-cjs: strip-ansi@6.0.1
      wrap-ansi: 8.1.0
      wrap-ansi-cjs: wrap-ansi@7.0.0

  '@jridgewell/gen-mapping@0.3.13':
    dependencies:
      '@jridgewell/sourcemap-codec': 1.5.5
      '@jridgewell/trace-mapping': 0.3.31

  '@jridgewell/remapping@2.3.5':
    dependencies:
      '@jridgewell/gen-mapping': 0.3.13
      '@jridgewell/trace-mapping': 0.3.31

  '@jridgewell/resolve-uri@3.1.2': {}

  '@jridgewell/source-map@0.3.11':
    dependencies:
      '@jridgewell/gen-mapping': 0.3.13
      '@jridgewell/trace-mapping': 0.3.31

  '@jridgewell/sourcemap-codec@1.5.5': {}

  '@jridgewell/trace-mapping@0.3.31':
    dependencies:
      '@jridgewell/resolve-uri': 3.1.2
      '@jridgewell/sourcemap-codec': 1.5.5

  '@lezer/common@1.3.0': {}

  '@lezer/highlight@1.2.3':
    dependencies:
      '@lezer/common': 1.3.0

  '@lezer/lr@1.4.2':
    dependencies:
      '@lezer/common': 1.3.0

  '@lezer/yaml@1.0.3':
    dependencies:
      '@lezer/common': 1.3.0
      '@lezer/highlight': 1.2.3
      '@lezer/lr': 1.4.2

  '@lix-js/sdk@0.4.7':
    dependencies:
      '@lix-js/server-protocol-schema': 0.1.1
      dedent: 1.5.1
      human-id: 4.1.2
      js-sha256: 0.11.1
      kysely: 0.27.6
      sqlite-wasm-kysely: 0.3.0(kysely@0.27.6)
      uuid: 10.0.0
    transitivePeerDependencies:
      - babel-plugin-macros

  '@lix-js/server-protocol-schema@0.1.1': {}

  '@lottiefiles/dotlottie-react@0.13.3(react@19.0.0)':
    dependencies:
      '@lottiefiles/dotlottie-web': 0.42.0
      react: 19.0.0

  '@lottiefiles/dotlottie-web@0.42.0': {}

<<<<<<< HEAD
  '@lucide/svelte@0.544.0(svelte@5.43.2)':
=======
  '@lucide/svelte@0.552.0(svelte@5.43.3)':
>>>>>>> da14795d
    dependencies:
      svelte: 5.43.3

  '@marijn/find-cluster-break@1.0.2': {}

  '@next/env@15.5.2': {}

  '@next/swc-darwin-arm64@15.5.2':
    optional: true

  '@next/swc-darwin-x64@15.5.2':
    optional: true

  '@next/swc-linux-arm64-gnu@15.5.2':
    optional: true

  '@next/swc-linux-arm64-musl@15.5.2':
    optional: true

  '@next/swc-linux-x64-gnu@15.5.2':
    optional: true

  '@next/swc-linux-x64-musl@15.5.2':
    optional: true

  '@next/swc-win32-arm64-msvc@15.5.2':
    optional: true

  '@next/swc-win32-x64-msvc@15.5.2':
    optional: true

  '@nodelib/fs.scandir@2.1.5':
    dependencies:
      '@nodelib/fs.stat': 2.0.5
      run-parallel: 1.2.0

  '@nodelib/fs.stat@2.0.5': {}

  '@nodelib/fs.walk@1.2.8':
    dependencies:
      '@nodelib/fs.scandir': 2.1.5
      fastq: 1.19.1

  '@pkgjs/parseargs@0.11.0':
    optional: true

  '@playwright/test@1.56.1':
    dependencies:
      playwright: 1.56.1

  '@polka/url@1.0.0-next.29': {}

  '@poppinss/macroable@1.1.0':
    optional: true

  '@radix-ui/colors@3.0.0': {}

  '@radix-ui/primitive@1.1.3': {}

  '@radix-ui/react-arrow@1.1.7(@types/react-dom@19.0.4(@types/react@19.0.10))(@types/react@19.0.10)(react-dom@19.0.0(react@19.0.0))(react@19.0.0)':
    dependencies:
      '@radix-ui/react-primitive': 2.1.3(@types/react-dom@19.0.4(@types/react@19.0.10))(@types/react@19.0.10)(react-dom@19.0.0(react@19.0.0))(react@19.0.0)
      react: 19.0.0
      react-dom: 19.0.0(react@19.0.0)
    optionalDependencies:
      '@types/react': 19.0.10
      '@types/react-dom': 19.0.4(@types/react@19.0.10)

  '@radix-ui/react-collapsible@1.1.12(@types/react-dom@19.0.4(@types/react@19.0.10))(@types/react@19.0.10)(react-dom@19.0.0(react@19.0.0))(react@19.0.0)':
    dependencies:
      '@radix-ui/primitive': 1.1.3
      '@radix-ui/react-compose-refs': 1.1.2(@types/react@19.0.10)(react@19.0.0)
      '@radix-ui/react-context': 1.1.2(@types/react@19.0.10)(react@19.0.0)
      '@radix-ui/react-id': 1.1.1(@types/react@19.0.10)(react@19.0.0)
      '@radix-ui/react-presence': 1.1.5(@types/react-dom@19.0.4(@types/react@19.0.10))(@types/react@19.0.10)(react-dom@19.0.0(react@19.0.0))(react@19.0.0)
      '@radix-ui/react-primitive': 2.1.3(@types/react-dom@19.0.4(@types/react@19.0.10))(@types/react@19.0.10)(react-dom@19.0.0(react@19.0.0))(react@19.0.0)
      '@radix-ui/react-use-controllable-state': 1.2.2(@types/react@19.0.10)(react@19.0.0)
      '@radix-ui/react-use-layout-effect': 1.1.1(@types/react@19.0.10)(react@19.0.0)
      react: 19.0.0
      react-dom: 19.0.0(react@19.0.0)
    optionalDependencies:
      '@types/react': 19.0.10
      '@types/react-dom': 19.0.4(@types/react@19.0.10)

  '@radix-ui/react-collection@1.1.7(@types/react-dom@19.0.4(@types/react@19.0.10))(@types/react@19.0.10)(react-dom@19.0.0(react@19.0.0))(react@19.0.0)':
    dependencies:
      '@radix-ui/react-compose-refs': 1.1.2(@types/react@19.0.10)(react@19.0.0)
      '@radix-ui/react-context': 1.1.2(@types/react@19.0.10)(react@19.0.0)
      '@radix-ui/react-primitive': 2.1.3(@types/react-dom@19.0.4(@types/react@19.0.10))(@types/react@19.0.10)(react-dom@19.0.0(react@19.0.0))(react@19.0.0)
      '@radix-ui/react-slot': 1.2.3(@types/react@19.0.10)(react@19.0.0)
      react: 19.0.0
      react-dom: 19.0.0(react@19.0.0)
    optionalDependencies:
      '@types/react': 19.0.10
      '@types/react-dom': 19.0.4(@types/react@19.0.10)

  '@radix-ui/react-compose-refs@1.1.2(@types/react@19.0.10)(react@19.0.0)':
    dependencies:
      react: 19.0.0
    optionalDependencies:
      '@types/react': 19.0.10

  '@radix-ui/react-context@1.1.2(@types/react@19.0.10)(react@19.0.0)':
    dependencies:
      react: 19.0.0
    optionalDependencies:
      '@types/react': 19.0.10

  '@radix-ui/react-direction@1.1.1(@types/react@19.0.10)(react@19.0.0)':
    dependencies:
      react: 19.0.0
    optionalDependencies:
      '@types/react': 19.0.10

  '@radix-ui/react-dismissable-layer@1.1.11(@types/react-dom@19.0.4(@types/react@19.0.10))(@types/react@19.0.10)(react-dom@19.0.0(react@19.0.0))(react@19.0.0)':
    dependencies:
      '@radix-ui/primitive': 1.1.3
      '@radix-ui/react-compose-refs': 1.1.2(@types/react@19.0.10)(react@19.0.0)
      '@radix-ui/react-primitive': 2.1.3(@types/react-dom@19.0.4(@types/react@19.0.10))(@types/react@19.0.10)(react-dom@19.0.0(react@19.0.0))(react@19.0.0)
      '@radix-ui/react-use-callback-ref': 1.1.1(@types/react@19.0.10)(react@19.0.0)
      '@radix-ui/react-use-escape-keydown': 1.1.1(@types/react@19.0.10)(react@19.0.0)
      react: 19.0.0
      react-dom: 19.0.0(react@19.0.0)
    optionalDependencies:
      '@types/react': 19.0.10
      '@types/react-dom': 19.0.4(@types/react@19.0.10)

  '@radix-ui/react-dropdown-menu@2.1.16(@types/react-dom@19.0.4(@types/react@19.0.10))(@types/react@19.0.10)(react-dom@19.0.0(react@19.0.0))(react@19.0.0)':
    dependencies:
      '@radix-ui/primitive': 1.1.3
      '@radix-ui/react-compose-refs': 1.1.2(@types/react@19.0.10)(react@19.0.0)
      '@radix-ui/react-context': 1.1.2(@types/react@19.0.10)(react@19.0.0)
      '@radix-ui/react-id': 1.1.1(@types/react@19.0.10)(react@19.0.0)
      '@radix-ui/react-menu': 2.1.16(@types/react-dom@19.0.4(@types/react@19.0.10))(@types/react@19.0.10)(react-dom@19.0.0(react@19.0.0))(react@19.0.0)
      '@radix-ui/react-primitive': 2.1.3(@types/react-dom@19.0.4(@types/react@19.0.10))(@types/react@19.0.10)(react-dom@19.0.0(react@19.0.0))(react@19.0.0)
      '@radix-ui/react-use-controllable-state': 1.2.2(@types/react@19.0.10)(react@19.0.0)
      react: 19.0.0
      react-dom: 19.0.0(react@19.0.0)
    optionalDependencies:
      '@types/react': 19.0.10
      '@types/react-dom': 19.0.4(@types/react@19.0.10)

  '@radix-ui/react-focus-guards@1.1.3(@types/react@19.0.10)(react@19.0.0)':
    dependencies:
      react: 19.0.0
    optionalDependencies:
      '@types/react': 19.0.10

  '@radix-ui/react-focus-scope@1.1.7(@types/react-dom@19.0.4(@types/react@19.0.10))(@types/react@19.0.10)(react-dom@19.0.0(react@19.0.0))(react@19.0.0)':
    dependencies:
      '@radix-ui/react-compose-refs': 1.1.2(@types/react@19.0.10)(react@19.0.0)
      '@radix-ui/react-primitive': 2.1.3(@types/react-dom@19.0.4(@types/react@19.0.10))(@types/react@19.0.10)(react-dom@19.0.0(react@19.0.0))(react@19.0.0)
      '@radix-ui/react-use-callback-ref': 1.1.1(@types/react@19.0.10)(react@19.0.0)
      react: 19.0.0
      react-dom: 19.0.0(react@19.0.0)
    optionalDependencies:
      '@types/react': 19.0.10
      '@types/react-dom': 19.0.4(@types/react@19.0.10)

  '@radix-ui/react-id@1.1.1(@types/react@19.0.10)(react@19.0.0)':
    dependencies:
      '@radix-ui/react-use-layout-effect': 1.1.1(@types/react@19.0.10)(react@19.0.0)
      react: 19.0.0
    optionalDependencies:
      '@types/react': 19.0.10

  '@radix-ui/react-menu@2.1.16(@types/react-dom@19.0.4(@types/react@19.0.10))(@types/react@19.0.10)(react-dom@19.0.0(react@19.0.0))(react@19.0.0)':
    dependencies:
      '@radix-ui/primitive': 1.1.3
      '@radix-ui/react-collection': 1.1.7(@types/react-dom@19.0.4(@types/react@19.0.10))(@types/react@19.0.10)(react-dom@19.0.0(react@19.0.0))(react@19.0.0)
      '@radix-ui/react-compose-refs': 1.1.2(@types/react@19.0.10)(react@19.0.0)
      '@radix-ui/react-context': 1.1.2(@types/react@19.0.10)(react@19.0.0)
      '@radix-ui/react-direction': 1.1.1(@types/react@19.0.10)(react@19.0.0)
      '@radix-ui/react-dismissable-layer': 1.1.11(@types/react-dom@19.0.4(@types/react@19.0.10))(@types/react@19.0.10)(react-dom@19.0.0(react@19.0.0))(react@19.0.0)
      '@radix-ui/react-focus-guards': 1.1.3(@types/react@19.0.10)(react@19.0.0)
      '@radix-ui/react-focus-scope': 1.1.7(@types/react-dom@19.0.4(@types/react@19.0.10))(@types/react@19.0.10)(react-dom@19.0.0(react@19.0.0))(react@19.0.0)
      '@radix-ui/react-id': 1.1.1(@types/react@19.0.10)(react@19.0.0)
      '@radix-ui/react-popper': 1.2.8(@types/react-dom@19.0.4(@types/react@19.0.10))(@types/react@19.0.10)(react-dom@19.0.0(react@19.0.0))(react@19.0.0)
      '@radix-ui/react-portal': 1.1.9(@types/react-dom@19.0.4(@types/react@19.0.10))(@types/react@19.0.10)(react-dom@19.0.0(react@19.0.0))(react@19.0.0)
      '@radix-ui/react-presence': 1.1.5(@types/react-dom@19.0.4(@types/react@19.0.10))(@types/react@19.0.10)(react-dom@19.0.0(react@19.0.0))(react@19.0.0)
      '@radix-ui/react-primitive': 2.1.3(@types/react-dom@19.0.4(@types/react@19.0.10))(@types/react@19.0.10)(react-dom@19.0.0(react@19.0.0))(react@19.0.0)
      '@radix-ui/react-roving-focus': 1.1.11(@types/react-dom@19.0.4(@types/react@19.0.10))(@types/react@19.0.10)(react-dom@19.0.0(react@19.0.0))(react@19.0.0)
      '@radix-ui/react-slot': 1.2.3(@types/react@19.0.10)(react@19.0.0)
      '@radix-ui/react-use-callback-ref': 1.1.1(@types/react@19.0.10)(react@19.0.0)
      aria-hidden: 1.2.6
      react: 19.0.0
      react-dom: 19.0.0(react@19.0.0)
      react-remove-scroll: 2.7.1(@types/react@19.0.10)(react@19.0.0)
    optionalDependencies:
      '@types/react': 19.0.10
      '@types/react-dom': 19.0.4(@types/react@19.0.10)

  '@radix-ui/react-popover@1.1.15(@types/react-dom@19.0.4(@types/react@19.0.10))(@types/react@19.0.10)(react-dom@19.0.0(react@19.0.0))(react@19.0.0)':
    dependencies:
      '@radix-ui/primitive': 1.1.3
      '@radix-ui/react-compose-refs': 1.1.2(@types/react@19.0.10)(react@19.0.0)
      '@radix-ui/react-context': 1.1.2(@types/react@19.0.10)(react@19.0.0)
      '@radix-ui/react-dismissable-layer': 1.1.11(@types/react-dom@19.0.4(@types/react@19.0.10))(@types/react@19.0.10)(react-dom@19.0.0(react@19.0.0))(react@19.0.0)
      '@radix-ui/react-focus-guards': 1.1.3(@types/react@19.0.10)(react@19.0.0)
      '@radix-ui/react-focus-scope': 1.1.7(@types/react-dom@19.0.4(@types/react@19.0.10))(@types/react@19.0.10)(react-dom@19.0.0(react@19.0.0))(react@19.0.0)
      '@radix-ui/react-id': 1.1.1(@types/react@19.0.10)(react@19.0.0)
      '@radix-ui/react-popper': 1.2.8(@types/react-dom@19.0.4(@types/react@19.0.10))(@types/react@19.0.10)(react-dom@19.0.0(react@19.0.0))(react@19.0.0)
      '@radix-ui/react-portal': 1.1.9(@types/react-dom@19.0.4(@types/react@19.0.10))(@types/react@19.0.10)(react-dom@19.0.0(react@19.0.0))(react@19.0.0)
      '@radix-ui/react-presence': 1.1.5(@types/react-dom@19.0.4(@types/react@19.0.10))(@types/react@19.0.10)(react-dom@19.0.0(react@19.0.0))(react@19.0.0)
      '@radix-ui/react-primitive': 2.1.3(@types/react-dom@19.0.4(@types/react@19.0.10))(@types/react@19.0.10)(react-dom@19.0.0(react@19.0.0))(react@19.0.0)
      '@radix-ui/react-slot': 1.2.3(@types/react@19.0.10)(react@19.0.0)
      '@radix-ui/react-use-controllable-state': 1.2.2(@types/react@19.0.10)(react@19.0.0)
      aria-hidden: 1.2.6
      react: 19.0.0
      react-dom: 19.0.0(react@19.0.0)
      react-remove-scroll: 2.7.1(@types/react@19.0.10)(react@19.0.0)
    optionalDependencies:
      '@types/react': 19.0.10
      '@types/react-dom': 19.0.4(@types/react@19.0.10)

  '@radix-ui/react-popper@1.2.8(@types/react-dom@19.0.4(@types/react@19.0.10))(@types/react@19.0.10)(react-dom@19.0.0(react@19.0.0))(react@19.0.0)':
    dependencies:
      '@floating-ui/react-dom': 2.1.6(react-dom@19.0.0(react@19.0.0))(react@19.0.0)
      '@radix-ui/react-arrow': 1.1.7(@types/react-dom@19.0.4(@types/react@19.0.10))(@types/react@19.0.10)(react-dom@19.0.0(react@19.0.0))(react@19.0.0)
      '@radix-ui/react-compose-refs': 1.1.2(@types/react@19.0.10)(react@19.0.0)
      '@radix-ui/react-context': 1.1.2(@types/react@19.0.10)(react@19.0.0)
      '@radix-ui/react-primitive': 2.1.3(@types/react-dom@19.0.4(@types/react@19.0.10))(@types/react@19.0.10)(react-dom@19.0.0(react@19.0.0))(react@19.0.0)
      '@radix-ui/react-use-callback-ref': 1.1.1(@types/react@19.0.10)(react@19.0.0)
      '@radix-ui/react-use-layout-effect': 1.1.1(@types/react@19.0.10)(react@19.0.0)
      '@radix-ui/react-use-rect': 1.1.1(@types/react@19.0.10)(react@19.0.0)
      '@radix-ui/react-use-size': 1.1.1(@types/react@19.0.10)(react@19.0.0)
      '@radix-ui/rect': 1.1.1
      react: 19.0.0
      react-dom: 19.0.0(react@19.0.0)
    optionalDependencies:
      '@types/react': 19.0.10
      '@types/react-dom': 19.0.4(@types/react@19.0.10)

  '@radix-ui/react-portal@1.1.9(@types/react-dom@19.0.4(@types/react@19.0.10))(@types/react@19.0.10)(react-dom@19.0.0(react@19.0.0))(react@19.0.0)':
    dependencies:
      '@radix-ui/react-primitive': 2.1.3(@types/react-dom@19.0.4(@types/react@19.0.10))(@types/react@19.0.10)(react-dom@19.0.0(react@19.0.0))(react@19.0.0)
      '@radix-ui/react-use-layout-effect': 1.1.1(@types/react@19.0.10)(react@19.0.0)
      react: 19.0.0
      react-dom: 19.0.0(react@19.0.0)
    optionalDependencies:
      '@types/react': 19.0.10
      '@types/react-dom': 19.0.4(@types/react@19.0.10)

  '@radix-ui/react-presence@1.1.5(@types/react-dom@19.0.4(@types/react@19.0.10))(@types/react@19.0.10)(react-dom@19.0.0(react@19.0.0))(react@19.0.0)':
    dependencies:
      '@radix-ui/react-compose-refs': 1.1.2(@types/react@19.0.10)(react@19.0.0)
      '@radix-ui/react-use-layout-effect': 1.1.1(@types/react@19.0.10)(react@19.0.0)
      react: 19.0.0
      react-dom: 19.0.0(react@19.0.0)
    optionalDependencies:
      '@types/react': 19.0.10
      '@types/react-dom': 19.0.4(@types/react@19.0.10)

  '@radix-ui/react-primitive@2.1.3(@types/react-dom@19.0.4(@types/react@19.0.10))(@types/react@19.0.10)(react-dom@19.0.0(react@19.0.0))(react@19.0.0)':
    dependencies:
      '@radix-ui/react-slot': 1.2.3(@types/react@19.0.10)(react@19.0.0)
      react: 19.0.0
      react-dom: 19.0.0(react@19.0.0)
    optionalDependencies:
      '@types/react': 19.0.10
      '@types/react-dom': 19.0.4(@types/react@19.0.10)

  '@radix-ui/react-roving-focus@1.1.11(@types/react-dom@19.0.4(@types/react@19.0.10))(@types/react@19.0.10)(react-dom@19.0.0(react@19.0.0))(react@19.0.0)':
    dependencies:
      '@radix-ui/primitive': 1.1.3
      '@radix-ui/react-collection': 1.1.7(@types/react-dom@19.0.4(@types/react@19.0.10))(@types/react@19.0.10)(react-dom@19.0.0(react@19.0.0))(react@19.0.0)
      '@radix-ui/react-compose-refs': 1.1.2(@types/react@19.0.10)(react@19.0.0)
      '@radix-ui/react-context': 1.1.2(@types/react@19.0.10)(react@19.0.0)
      '@radix-ui/react-direction': 1.1.1(@types/react@19.0.10)(react@19.0.0)
      '@radix-ui/react-id': 1.1.1(@types/react@19.0.10)(react@19.0.0)
      '@radix-ui/react-primitive': 2.1.3(@types/react-dom@19.0.4(@types/react@19.0.10))(@types/react@19.0.10)(react-dom@19.0.0(react@19.0.0))(react@19.0.0)
      '@radix-ui/react-use-callback-ref': 1.1.1(@types/react@19.0.10)(react@19.0.0)
      '@radix-ui/react-use-controllable-state': 1.2.2(@types/react@19.0.10)(react@19.0.0)
      react: 19.0.0
      react-dom: 19.0.0(react@19.0.0)
    optionalDependencies:
      '@types/react': 19.0.10
      '@types/react-dom': 19.0.4(@types/react@19.0.10)

  '@radix-ui/react-slot@1.2.3(@types/react@19.0.10)(react@19.0.0)':
    dependencies:
      '@radix-ui/react-compose-refs': 1.1.2(@types/react@19.0.10)(react@19.0.0)
      react: 19.0.0
    optionalDependencies:
      '@types/react': 19.0.10

  '@radix-ui/react-tabs@1.1.13(@types/react-dom@19.0.4(@types/react@19.0.10))(@types/react@19.0.10)(react-dom@19.0.0(react@19.0.0))(react@19.0.0)':
    dependencies:
      '@radix-ui/primitive': 1.1.3
      '@radix-ui/react-context': 1.1.2(@types/react@19.0.10)(react@19.0.0)
      '@radix-ui/react-direction': 1.1.1(@types/react@19.0.10)(react@19.0.0)
      '@radix-ui/react-id': 1.1.1(@types/react@19.0.10)(react@19.0.0)
      '@radix-ui/react-presence': 1.1.5(@types/react-dom@19.0.4(@types/react@19.0.10))(@types/react@19.0.10)(react-dom@19.0.0(react@19.0.0))(react@19.0.0)
      '@radix-ui/react-primitive': 2.1.3(@types/react-dom@19.0.4(@types/react@19.0.10))(@types/react@19.0.10)(react-dom@19.0.0(react@19.0.0))(react@19.0.0)
      '@radix-ui/react-roving-focus': 1.1.11(@types/react-dom@19.0.4(@types/react@19.0.10))(@types/react@19.0.10)(react-dom@19.0.0(react@19.0.0))(react@19.0.0)
      '@radix-ui/react-use-controllable-state': 1.2.2(@types/react@19.0.10)(react@19.0.0)
      react: 19.0.0
      react-dom: 19.0.0(react@19.0.0)
    optionalDependencies:
      '@types/react': 19.0.10
      '@types/react-dom': 19.0.4(@types/react@19.0.10)

  '@radix-ui/react-toggle-group@1.1.11(@types/react-dom@19.0.4(@types/react@19.0.10))(@types/react@19.0.10)(react-dom@19.0.0(react@19.0.0))(react@19.0.0)':
    dependencies:
      '@radix-ui/primitive': 1.1.3
      '@radix-ui/react-context': 1.1.2(@types/react@19.0.10)(react@19.0.0)
      '@radix-ui/react-direction': 1.1.1(@types/react@19.0.10)(react@19.0.0)
      '@radix-ui/react-primitive': 2.1.3(@types/react-dom@19.0.4(@types/react@19.0.10))(@types/react@19.0.10)(react-dom@19.0.0(react@19.0.0))(react@19.0.0)
      '@radix-ui/react-roving-focus': 1.1.11(@types/react-dom@19.0.4(@types/react@19.0.10))(@types/react@19.0.10)(react-dom@19.0.0(react@19.0.0))(react@19.0.0)
      '@radix-ui/react-toggle': 1.1.10(@types/react-dom@19.0.4(@types/react@19.0.10))(@types/react@19.0.10)(react-dom@19.0.0(react@19.0.0))(react@19.0.0)
      '@radix-ui/react-use-controllable-state': 1.2.2(@types/react@19.0.10)(react@19.0.0)
      react: 19.0.0
      react-dom: 19.0.0(react@19.0.0)
    optionalDependencies:
      '@types/react': 19.0.10
      '@types/react-dom': 19.0.4(@types/react@19.0.10)

  '@radix-ui/react-toggle@1.1.10(@types/react-dom@19.0.4(@types/react@19.0.10))(@types/react@19.0.10)(react-dom@19.0.0(react@19.0.0))(react@19.0.0)':
    dependencies:
      '@radix-ui/primitive': 1.1.3
      '@radix-ui/react-primitive': 2.1.3(@types/react-dom@19.0.4(@types/react@19.0.10))(@types/react@19.0.10)(react-dom@19.0.0(react@19.0.0))(react@19.0.0)
      '@radix-ui/react-use-controllable-state': 1.2.2(@types/react@19.0.10)(react@19.0.0)
      react: 19.0.0
      react-dom: 19.0.0(react@19.0.0)
    optionalDependencies:
      '@types/react': 19.0.10
      '@types/react-dom': 19.0.4(@types/react@19.0.10)

  '@radix-ui/react-tooltip@1.2.8(@types/react-dom@19.0.4(@types/react@19.0.10))(@types/react@19.0.10)(react-dom@19.0.0(react@19.0.0))(react@19.0.0)':
    dependencies:
      '@radix-ui/primitive': 1.1.3
      '@radix-ui/react-compose-refs': 1.1.2(@types/react@19.0.10)(react@19.0.0)
      '@radix-ui/react-context': 1.1.2(@types/react@19.0.10)(react@19.0.0)
      '@radix-ui/react-dismissable-layer': 1.1.11(@types/react-dom@19.0.4(@types/react@19.0.10))(@types/react@19.0.10)(react-dom@19.0.0(react@19.0.0))(react@19.0.0)
      '@radix-ui/react-id': 1.1.1(@types/react@19.0.10)(react@19.0.0)
      '@radix-ui/react-popper': 1.2.8(@types/react-dom@19.0.4(@types/react@19.0.10))(@types/react@19.0.10)(react-dom@19.0.0(react@19.0.0))(react@19.0.0)
      '@radix-ui/react-portal': 1.1.9(@types/react-dom@19.0.4(@types/react@19.0.10))(@types/react@19.0.10)(react-dom@19.0.0(react@19.0.0))(react@19.0.0)
      '@radix-ui/react-presence': 1.1.5(@types/react-dom@19.0.4(@types/react@19.0.10))(@types/react@19.0.10)(react-dom@19.0.0(react@19.0.0))(react@19.0.0)
      '@radix-ui/react-primitive': 2.1.3(@types/react-dom@19.0.4(@types/react@19.0.10))(@types/react@19.0.10)(react-dom@19.0.0(react@19.0.0))(react@19.0.0)
      '@radix-ui/react-slot': 1.2.3(@types/react@19.0.10)(react@19.0.0)
      '@radix-ui/react-use-controllable-state': 1.2.2(@types/react@19.0.10)(react@19.0.0)
      '@radix-ui/react-visually-hidden': 1.2.3(@types/react-dom@19.0.4(@types/react@19.0.10))(@types/react@19.0.10)(react-dom@19.0.0(react@19.0.0))(react@19.0.0)
      react: 19.0.0
      react-dom: 19.0.0(react@19.0.0)
    optionalDependencies:
      '@types/react': 19.0.10
      '@types/react-dom': 19.0.4(@types/react@19.0.10)

  '@radix-ui/react-use-callback-ref@1.1.1(@types/react@19.0.10)(react@19.0.0)':
    dependencies:
      react: 19.0.0
    optionalDependencies:
      '@types/react': 19.0.10

  '@radix-ui/react-use-controllable-state@1.2.2(@types/react@19.0.10)(react@19.0.0)':
    dependencies:
      '@radix-ui/react-use-effect-event': 0.0.2(@types/react@19.0.10)(react@19.0.0)
      '@radix-ui/react-use-layout-effect': 1.1.1(@types/react@19.0.10)(react@19.0.0)
      react: 19.0.0
    optionalDependencies:
      '@types/react': 19.0.10

  '@radix-ui/react-use-effect-event@0.0.2(@types/react@19.0.10)(react@19.0.0)':
    dependencies:
      '@radix-ui/react-use-layout-effect': 1.1.1(@types/react@19.0.10)(react@19.0.0)
      react: 19.0.0
    optionalDependencies:
      '@types/react': 19.0.10

  '@radix-ui/react-use-escape-keydown@1.1.1(@types/react@19.0.10)(react@19.0.0)':
    dependencies:
      '@radix-ui/react-use-callback-ref': 1.1.1(@types/react@19.0.10)(react@19.0.0)
      react: 19.0.0
    optionalDependencies:
      '@types/react': 19.0.10

  '@radix-ui/react-use-layout-effect@1.1.1(@types/react@19.0.10)(react@19.0.0)':
    dependencies:
      react: 19.0.0
    optionalDependencies:
      '@types/react': 19.0.10

  '@radix-ui/react-use-rect@1.1.1(@types/react@19.0.10)(react@19.0.0)':
    dependencies:
      '@radix-ui/rect': 1.1.1
      react: 19.0.0
    optionalDependencies:
      '@types/react': 19.0.10

  '@radix-ui/react-use-size@1.1.1(@types/react@19.0.10)(react@19.0.0)':
    dependencies:
      '@radix-ui/react-use-layout-effect': 1.1.1(@types/react@19.0.10)(react@19.0.0)
      react: 19.0.0
    optionalDependencies:
      '@types/react': 19.0.10

  '@radix-ui/react-visually-hidden@1.2.3(@types/react-dom@19.0.4(@types/react@19.0.10))(@types/react@19.0.10)(react-dom@19.0.0(react@19.0.0))(react@19.0.0)':
    dependencies:
      '@radix-ui/react-primitive': 2.1.3(@types/react-dom@19.0.4(@types/react@19.0.10))(@types/react@19.0.10)(react-dom@19.0.0(react@19.0.0))(react@19.0.0)
      react: 19.0.0
      react-dom: 19.0.0(react@19.0.0)
    optionalDependencies:
      '@types/react': 19.0.10
      '@types/react-dom': 19.0.4(@types/react@19.0.10)

  '@radix-ui/rect@1.1.1': {}

  '@react-email/body@0.1.0(react@19.2.0)':
    dependencies:
      react: 19.2.0

  '@react-email/button@0.2.0(react@19.2.0)':
    dependencies:
      react: 19.2.0

  '@react-email/code-block@0.1.0(react@19.2.0)':
    dependencies:
      prismjs: 1.30.0
      react: 19.2.0

  '@react-email/code-inline@0.0.5(react@19.2.0)':
    dependencies:
      react: 19.2.0

  '@react-email/column@0.0.13(react@19.2.0)':
    dependencies:
      react: 19.2.0

  '@react-email/components@0.5.7(react-dom@19.2.0(react@19.2.0))(react@19.2.0)':
    dependencies:
      '@react-email/body': 0.1.0(react@19.2.0)
      '@react-email/button': 0.2.0(react@19.2.0)
      '@react-email/code-block': 0.1.0(react@19.2.0)
      '@react-email/code-inline': 0.0.5(react@19.2.0)
      '@react-email/column': 0.0.13(react@19.2.0)
      '@react-email/container': 0.0.15(react@19.2.0)
      '@react-email/font': 0.0.9(react@19.2.0)
      '@react-email/head': 0.0.12(react@19.2.0)
      '@react-email/heading': 0.0.15(react@19.2.0)
      '@react-email/hr': 0.0.11(react@19.2.0)
      '@react-email/html': 0.0.11(react@19.2.0)
      '@react-email/img': 0.0.11(react@19.2.0)
      '@react-email/link': 0.0.12(react@19.2.0)
      '@react-email/markdown': 0.0.16(react@19.2.0)
      '@react-email/preview': 0.0.13(react@19.2.0)
      '@react-email/render': 1.4.0(react-dom@19.2.0(react@19.2.0))(react@19.2.0)
      '@react-email/row': 0.0.12(react@19.2.0)
      '@react-email/section': 0.0.16(react@19.2.0)
      '@react-email/tailwind': 1.2.2(react@19.2.0)
      '@react-email/text': 0.1.5(react@19.2.0)
      react: 19.2.0
    transitivePeerDependencies:
      - react-dom

  '@react-email/container@0.0.15(react@19.2.0)':
    dependencies:
      react: 19.2.0

  '@react-email/font@0.0.9(react@19.2.0)':
    dependencies:
      react: 19.2.0

  '@react-email/head@0.0.12(react@19.2.0)':
    dependencies:
      react: 19.2.0

  '@react-email/heading@0.0.15(react@19.2.0)':
    dependencies:
      react: 19.2.0

  '@react-email/hr@0.0.11(react@19.2.0)':
    dependencies:
      react: 19.2.0

  '@react-email/html@0.0.11(react@19.2.0)':
    dependencies:
      react: 19.2.0

  '@react-email/img@0.0.11(react@19.2.0)':
    dependencies:
      react: 19.2.0

  '@react-email/link@0.0.12(react@19.2.0)':
    dependencies:
      react: 19.2.0

  '@react-email/markdown@0.0.16(react@19.2.0)':
    dependencies:
      marked: 15.0.12
      react: 19.2.0

  '@react-email/preview-server@4.3.2(@playwright/test@1.56.1)(postcss@8.5.6)':
    dependencies:
      '@babel/core': 7.26.10
      '@babel/parser': 7.27.0
      '@babel/traverse': 7.27.0
      '@lottiefiles/dotlottie-react': 0.13.3(react@19.0.0)
      '@radix-ui/colors': 3.0.0
      '@radix-ui/react-collapsible': 1.1.12(@types/react-dom@19.0.4(@types/react@19.0.10))(@types/react@19.0.10)(react-dom@19.0.0(react@19.0.0))(react@19.0.0)
      '@radix-ui/react-dropdown-menu': 2.1.16(@types/react-dom@19.0.4(@types/react@19.0.10))(@types/react@19.0.10)(react-dom@19.0.0(react@19.0.0))(react@19.0.0)
      '@radix-ui/react-popover': 1.1.15(@types/react-dom@19.0.4(@types/react@19.0.10))(@types/react@19.0.10)(react-dom@19.0.0(react@19.0.0))(react@19.0.0)
      '@radix-ui/react-slot': 1.2.3(@types/react@19.0.10)(react@19.0.0)
      '@radix-ui/react-tabs': 1.1.13(@types/react-dom@19.0.4(@types/react@19.0.10))(@types/react@19.0.10)(react-dom@19.0.0(react@19.0.0))(react@19.0.0)
      '@radix-ui/react-toggle-group': 1.1.11(@types/react-dom@19.0.4(@types/react@19.0.10))(@types/react@19.0.10)(react-dom@19.0.0(react@19.0.0))(react@19.0.0)
      '@radix-ui/react-tooltip': 1.2.8(@types/react-dom@19.0.4(@types/react@19.0.10))(@types/react@19.0.10)(react-dom@19.0.0(react@19.0.0))(react@19.0.0)
      '@types/node': 22.14.1
      '@types/normalize-path': 3.0.2
      '@types/react': 19.0.10
      '@types/react-dom': 19.0.4(@types/react@19.0.10)
      '@types/webpack': 5.28.5(esbuild@0.25.10)
      autoprefixer: 10.4.21(postcss@8.5.6)
      clsx: 2.1.1
      esbuild: 0.25.10
      framer-motion: 12.23.22(react-dom@19.0.0(react@19.0.0))(react@19.0.0)
      json5: 2.2.3
      log-symbols: 4.1.0
      module-punycode: punycode@2.3.1
      next: 15.5.2(@babel/core@7.26.10)(@playwright/test@1.56.1)(react-dom@19.0.0(react@19.0.0))(react@19.0.0)
      node-html-parser: 7.0.1
      ora: 5.4.1
      pretty-bytes: 6.1.1
      prism-react-renderer: 2.4.1(react@19.0.0)
      react: 19.0.0
      react-dom: 19.0.0(react@19.0.0)
      sharp: 0.34.4
      socket.io-client: 4.8.1
      sonner: 2.0.3(react-dom@19.0.0(react@19.0.0))(react@19.0.0)
      source-map-js: 1.2.1
      spamc: 0.0.5
      stacktrace-parser: 0.1.11
      tailwind-merge: 3.2.0
      tailwindcss: 3.4.0
      use-debounce: 10.0.4(react@19.0.0)
      zod: 3.24.3
    transitivePeerDependencies:
      - '@emotion/is-prop-valid'
      - '@opentelemetry/api'
      - '@playwright/test'
      - '@swc/core'
      - babel-plugin-macros
      - babel-plugin-react-compiler
      - bufferutil
      - postcss
      - sass
      - supports-color
      - ts-node
      - uglify-js
      - utf-8-validate
      - webpack-cli

  '@react-email/preview@0.0.13(react@19.2.0)':
    dependencies:
      react: 19.2.0

  '@react-email/render@1.4.0(react-dom@19.2.0(react@19.2.0))(react@19.2.0)':
    dependencies:
      html-to-text: 9.0.5
      prettier: 3.6.2
      react: 19.2.0
      react-dom: 19.2.0(react@19.2.0)
      react-promise-suspense: 0.3.4

  '@react-email/row@0.0.12(react@19.2.0)':
    dependencies:
      react: 19.2.0

  '@react-email/section@0.0.16(react@19.2.0)':
    dependencies:
      react: 19.2.0

  '@react-email/tailwind@1.2.2(react@19.2.0)':
    dependencies:
      react: 19.2.0

  '@react-email/text@0.1.5(react@19.2.0)':
    dependencies:
      react: 19.2.0

  '@rollup/rollup-android-arm-eabi@4.52.5':
    optional: true

  '@rollup/rollup-android-arm64@4.52.5':
    optional: true

  '@rollup/rollup-darwin-arm64@4.52.5':
    optional: true

  '@rollup/rollup-darwin-x64@4.52.5':
    optional: true

  '@rollup/rollup-freebsd-arm64@4.52.5':
    optional: true

  '@rollup/rollup-freebsd-x64@4.52.5':
    optional: true

  '@rollup/rollup-linux-arm-gnueabihf@4.52.5':
    optional: true

  '@rollup/rollup-linux-arm-musleabihf@4.52.5':
    optional: true

  '@rollup/rollup-linux-arm64-gnu@4.52.5':
    optional: true

  '@rollup/rollup-linux-arm64-musl@4.52.5':
    optional: true

  '@rollup/rollup-linux-loong64-gnu@4.52.5':
    optional: true

  '@rollup/rollup-linux-ppc64-gnu@4.52.5':
    optional: true

  '@rollup/rollup-linux-riscv64-gnu@4.52.5':
    optional: true

  '@rollup/rollup-linux-riscv64-musl@4.52.5':
    optional: true

  '@rollup/rollup-linux-s390x-gnu@4.52.5':
    optional: true

  '@rollup/rollup-linux-x64-gnu@4.52.5':
    optional: true

  '@rollup/rollup-linux-x64-musl@4.52.5':
    optional: true

  '@rollup/rollup-openharmony-arm64@4.52.5':
    optional: true

  '@rollup/rollup-win32-arm64-msvc@4.52.5':
    optional: true

  '@rollup/rollup-win32-ia32-msvc@4.52.5':
    optional: true

  '@rollup/rollup-win32-x64-gnu@4.52.5':
    optional: true

  '@rollup/rollup-win32-x64-msvc@4.52.5':
    optional: true

  '@selderee/plugin-htmlparser2@0.11.0':
    dependencies:
      domhandler: 5.0.3
      selderee: 0.11.0

  '@sideway/address@4.1.5':
    dependencies:
      '@hapi/hoek': 9.3.0
    optional: true

  '@sideway/formula@3.0.1':
    optional: true

  '@sideway/pinpoint@2.0.0':
    optional: true

  '@sinclair/typebox@0.31.28': {}

  '@socket.io/component-emitter@3.1.2': {}

  '@sqlite.org/sqlite-wasm@3.48.0-build4': {}

  '@standard-schema/spec@1.0.0': {}

  '@sveltejs/acorn-typescript@1.0.6(acorn@8.15.0)':
    dependencies:
      acorn: 8.15.0

  '@sveltejs/adapter-static@3.0.10(@sveltejs/kit@2.48.4(@sveltejs/vite-plugin-svelte@6.2.1(svelte@5.43.3)(vite@7.2.0(@types/node@24.10.0)(jiti@2.6.1)(lightningcss@1.30.2)(terser@5.44.0)(tsx@4.20.6)(yaml@2.8.1)))(svelte@5.43.3)(vite@7.2.0(@types/node@24.10.0)(jiti@2.6.1)(lightningcss@1.30.2)(terser@5.44.0)(tsx@4.20.6)(yaml@2.8.1)))':
    dependencies:
      '@sveltejs/kit': 2.48.4(@sveltejs/vite-plugin-svelte@6.2.1(svelte@5.43.3)(vite@7.2.0(@types/node@24.10.0)(jiti@2.6.1)(lightningcss@1.30.2)(terser@5.44.0)(tsx@4.20.6)(yaml@2.8.1)))(svelte@5.43.3)(vite@7.2.0(@types/node@24.10.0)(jiti@2.6.1)(lightningcss@1.30.2)(terser@5.44.0)(tsx@4.20.6)(yaml@2.8.1))

  '@sveltejs/kit@2.48.4(@sveltejs/vite-plugin-svelte@6.2.1(svelte@5.43.3)(vite@7.2.0(@types/node@24.10.0)(jiti@2.6.1)(lightningcss@1.30.2)(terser@5.44.0)(tsx@4.20.6)(yaml@2.8.1)))(svelte@5.43.3)(vite@7.2.0(@types/node@24.10.0)(jiti@2.6.1)(lightningcss@1.30.2)(terser@5.44.0)(tsx@4.20.6)(yaml@2.8.1))':
    dependencies:
      '@standard-schema/spec': 1.0.0
      '@sveltejs/acorn-typescript': 1.0.6(acorn@8.15.0)
      '@sveltejs/vite-plugin-svelte': 6.2.1(svelte@5.43.3)(vite@7.2.0(@types/node@24.10.0)(jiti@2.6.1)(lightningcss@1.30.2)(terser@5.44.0)(tsx@4.20.6)(yaml@2.8.1))
      '@types/cookie': 0.6.0
      acorn: 8.15.0
      cookie: 0.6.0
      devalue: 5.4.2
      esm-env: 1.2.2
      kleur: 4.1.5
      magic-string: 0.30.21
      mrmime: 2.0.1
      sade: 1.8.1
      set-cookie-parser: 2.7.2
      sirv: 3.0.2
      svelte: 5.43.3
      vite: 7.2.0(@types/node@24.10.0)(jiti@2.6.1)(lightningcss@1.30.2)(terser@5.44.0)(tsx@4.20.6)(yaml@2.8.1)

  '@sveltejs/vite-plugin-svelte-inspector@5.0.1(@sveltejs/vite-plugin-svelte@6.2.1(svelte@5.43.3)(vite@7.2.0(@types/node@24.10.0)(jiti@2.6.1)(lightningcss@1.30.2)(terser@5.44.0)(tsx@4.20.6)(yaml@2.8.1)))(svelte@5.43.3)(vite@7.2.0(@types/node@24.10.0)(jiti@2.6.1)(lightningcss@1.30.2)(terser@5.44.0)(tsx@4.20.6)(yaml@2.8.1))':
    dependencies:
      '@sveltejs/vite-plugin-svelte': 6.2.1(svelte@5.43.3)(vite@7.2.0(@types/node@24.10.0)(jiti@2.6.1)(lightningcss@1.30.2)(terser@5.44.0)(tsx@4.20.6)(yaml@2.8.1))
      debug: 4.4.3
      svelte: 5.43.3
      vite: 7.2.0(@types/node@24.10.0)(jiti@2.6.1)(lightningcss@1.30.2)(terser@5.44.0)(tsx@4.20.6)(yaml@2.8.1)
    transitivePeerDependencies:
      - supports-color

  '@sveltejs/vite-plugin-svelte@6.2.1(svelte@5.43.3)(vite@7.2.0(@types/node@24.10.0)(jiti@2.6.1)(lightningcss@1.30.2)(terser@5.44.0)(tsx@4.20.6)(yaml@2.8.1))':
    dependencies:
      '@sveltejs/vite-plugin-svelte-inspector': 5.0.1(@sveltejs/vite-plugin-svelte@6.2.1(svelte@5.43.3)(vite@7.2.0(@types/node@24.10.0)(jiti@2.6.1)(lightningcss@1.30.2)(terser@5.44.0)(tsx@4.20.6)(yaml@2.8.1)))(svelte@5.43.3)(vite@7.2.0(@types/node@24.10.0)(jiti@2.6.1)(lightningcss@1.30.2)(terser@5.44.0)(tsx@4.20.6)(yaml@2.8.1))
      debug: 4.4.3
      deepmerge: 4.3.1
      magic-string: 0.30.19
      svelte: 5.43.3
      vite: 7.2.0(@types/node@24.10.0)(jiti@2.6.1)(lightningcss@1.30.2)(terser@5.44.0)(tsx@4.20.6)(yaml@2.8.1)
      vitefu: 1.1.1(vite@7.2.0(@types/node@24.10.0)(jiti@2.6.1)(lightningcss@1.30.2)(terser@5.44.0)(tsx@4.20.6)(yaml@2.8.1))
    transitivePeerDependencies:
      - supports-color

  '@swc/helpers@0.5.15':
    dependencies:
      tslib: 2.8.1

  '@swc/helpers@0.5.17':
    dependencies:
      tslib: 2.8.1

  '@tailwindcss/node@4.1.16':
    dependencies:
      '@jridgewell/remapping': 2.3.5
      enhanced-resolve: 5.18.3
      jiti: 2.6.1
      lightningcss: 1.30.2
      magic-string: 0.30.21
      source-map-js: 1.2.1
      tailwindcss: 4.1.16

  '@tailwindcss/oxide-android-arm64@4.1.16':
    optional: true

  '@tailwindcss/oxide-darwin-arm64@4.1.16':
    optional: true

  '@tailwindcss/oxide-darwin-x64@4.1.16':
    optional: true

  '@tailwindcss/oxide-freebsd-x64@4.1.16':
    optional: true

  '@tailwindcss/oxide-linux-arm-gnueabihf@4.1.16':
    optional: true

  '@tailwindcss/oxide-linux-arm64-gnu@4.1.16':
    optional: true

  '@tailwindcss/oxide-linux-arm64-musl@4.1.16':
    optional: true

  '@tailwindcss/oxide-linux-x64-gnu@4.1.16':
    optional: true

  '@tailwindcss/oxide-linux-x64-musl@4.1.16':
    optional: true

  '@tailwindcss/oxide-wasm32-wasi@4.1.16':
    optional: true

  '@tailwindcss/oxide-win32-arm64-msvc@4.1.16':
    optional: true

  '@tailwindcss/oxide-win32-x64-msvc@4.1.16':
    optional: true

  '@tailwindcss/oxide@4.1.16':
    optionalDependencies:
      '@tailwindcss/oxide-android-arm64': 4.1.16
      '@tailwindcss/oxide-darwin-arm64': 4.1.16
      '@tailwindcss/oxide-darwin-x64': 4.1.16
      '@tailwindcss/oxide-freebsd-x64': 4.1.16
      '@tailwindcss/oxide-linux-arm-gnueabihf': 4.1.16
      '@tailwindcss/oxide-linux-arm64-gnu': 4.1.16
      '@tailwindcss/oxide-linux-arm64-musl': 4.1.16
      '@tailwindcss/oxide-linux-x64-gnu': 4.1.16
      '@tailwindcss/oxide-linux-x64-musl': 4.1.16
      '@tailwindcss/oxide-wasm32-wasi': 4.1.16
      '@tailwindcss/oxide-win32-arm64-msvc': 4.1.16
      '@tailwindcss/oxide-win32-x64-msvc': 4.1.16

  '@tailwindcss/vite@4.1.16(vite@7.2.0(@types/node@24.10.0)(jiti@2.6.1)(lightningcss@1.30.2)(terser@5.44.0)(tsx@4.20.6)(yaml@2.8.1))':
    dependencies:
      '@tailwindcss/node': 4.1.16
      '@tailwindcss/oxide': 4.1.16
      tailwindcss: 4.1.16
      vite: 7.2.0(@types/node@24.10.0)(jiti@2.6.1)(lightningcss@1.30.2)(terser@5.44.0)(tsx@4.20.6)(yaml@2.8.1)

  '@tanstack/table-core@8.21.3': {}

  '@types/bytes@3.1.5': {}

  '@types/cookie@0.6.0': {}

  '@types/cors@2.8.19':
    dependencies:
      '@types/node': 24.10.0

  '@types/docker-modem@3.0.6':
    dependencies:
      '@types/node': 24.10.0
      '@types/ssh2': 1.15.5

  '@types/dockerode@3.3.45':
    dependencies:
      '@types/docker-modem': 3.0.6
      '@types/node': 24.10.0
      '@types/ssh2': 1.15.5

  '@types/eslint-scope@3.7.7':
    dependencies:
      '@types/eslint': 9.6.1
      '@types/estree': 1.0.8

  '@types/eslint@9.6.1':
    dependencies:
      '@types/estree': 1.0.8
      '@types/json-schema': 7.0.15

  '@types/estree@1.0.8': {}

  '@types/js-yaml@4.0.9': {}

  '@types/json-schema@7.0.15': {}

  '@types/node@18.19.130':
    dependencies:
      undici-types: 5.26.5

  '@types/node@22.14.1':
    dependencies:
      undici-types: 6.21.0

  '@types/node@24.10.0':
    dependencies:
      undici-types: 7.16.0

  '@types/normalize-path@3.0.2': {}

  '@types/prismjs@1.26.5': {}

  '@types/react-dom@19.0.4(@types/react@19.0.10)':
    dependencies:
      '@types/react': 19.0.10

  '@types/react-dom@19.2.2(@types/react@19.2.2)':
    dependencies:
      '@types/react': 19.2.2

  '@types/react@19.0.10':
    dependencies:
      csstype: 3.1.3

  '@types/react@19.2.2':
    dependencies:
      csstype: 3.1.3

  '@types/ssh2@1.15.5':
    dependencies:
      '@types/node': 18.19.130

  '@types/trusted-types@2.0.7':
    optional: true

  '@types/validator@13.15.4':
    optional: true

  '@types/webpack@5.28.5(esbuild@0.25.10)':
    dependencies:
      '@types/node': 24.10.0
      tapable: 2.3.0
      webpack: 5.102.1(esbuild@0.25.10)
    transitivePeerDependencies:
      - '@swc/core'
      - esbuild
      - uglify-js
      - webpack-cli

  '@typeschema/class-validator@0.3.0(@types/json-schema@7.0.15)(class-validator@0.14.2)':
    dependencies:
      '@typeschema/core': 0.14.0(@types/json-schema@7.0.15)
    optionalDependencies:
      class-validator: 0.14.2
    transitivePeerDependencies:
      - '@types/json-schema'
    optional: true

  '@typeschema/core@0.14.0(@types/json-schema@7.0.15)':
    optionalDependencies:
      '@types/json-schema': 7.0.15
    optional: true

  '@typescript-eslint/eslint-plugin@8.46.3(@typescript-eslint/parser@8.46.3(eslint@9.39.1(jiti@2.6.1))(typescript@5.9.3))(eslint@9.39.1(jiti@2.6.1))(typescript@5.9.3)':
    dependencies:
      '@eslint-community/regexpp': 4.12.2
      '@typescript-eslint/parser': 8.46.3(eslint@9.39.1(jiti@2.6.1))(typescript@5.9.3)
      '@typescript-eslint/scope-manager': 8.46.3
      '@typescript-eslint/type-utils': 8.46.3(eslint@9.39.1(jiti@2.6.1))(typescript@5.9.3)
      '@typescript-eslint/utils': 8.46.3(eslint@9.39.1(jiti@2.6.1))(typescript@5.9.3)
      '@typescript-eslint/visitor-keys': 8.46.3
      eslint: 9.39.1(jiti@2.6.1)
      graphemer: 1.4.0
      ignore: 7.0.5
      natural-compare: 1.4.0
      ts-api-utils: 2.1.0(typescript@5.9.3)
      typescript: 5.9.3
    transitivePeerDependencies:
      - supports-color

  '@typescript-eslint/parser@8.46.3(eslint@9.39.1(jiti@2.6.1))(typescript@5.9.3)':
    dependencies:
      '@typescript-eslint/scope-manager': 8.46.3
      '@typescript-eslint/types': 8.46.3
      '@typescript-eslint/typescript-estree': 8.46.3(typescript@5.9.3)
      '@typescript-eslint/visitor-keys': 8.46.3
      debug: 4.4.3
      eslint: 9.39.1(jiti@2.6.1)
      typescript: 5.9.3
    transitivePeerDependencies:
      - supports-color

  '@typescript-eslint/project-service@8.46.3(typescript@5.9.3)':
    dependencies:
      '@typescript-eslint/tsconfig-utils': 8.46.3(typescript@5.9.3)
      '@typescript-eslint/types': 8.46.3
      debug: 4.4.3
      typescript: 5.9.3
    transitivePeerDependencies:
      - supports-color

  '@typescript-eslint/scope-manager@8.46.3':
    dependencies:
      '@typescript-eslint/types': 8.46.3
      '@typescript-eslint/visitor-keys': 8.46.3

  '@typescript-eslint/tsconfig-utils@8.46.3(typescript@5.9.3)':
    dependencies:
      typescript: 5.9.3

  '@typescript-eslint/type-utils@8.46.3(eslint@9.39.1(jiti@2.6.1))(typescript@5.9.3)':
    dependencies:
      '@typescript-eslint/types': 8.46.3
      '@typescript-eslint/typescript-estree': 8.46.3(typescript@5.9.3)
      '@typescript-eslint/utils': 8.46.3(eslint@9.39.1(jiti@2.6.1))(typescript@5.9.3)
      debug: 4.4.3
      eslint: 9.39.1(jiti@2.6.1)
      ts-api-utils: 2.1.0(typescript@5.9.3)
      typescript: 5.9.3
    transitivePeerDependencies:
      - supports-color

  '@typescript-eslint/types@8.46.3': {}

  '@typescript-eslint/typescript-estree@8.46.3(typescript@5.9.3)':
    dependencies:
      '@typescript-eslint/project-service': 8.46.3(typescript@5.9.3)
      '@typescript-eslint/tsconfig-utils': 8.46.3(typescript@5.9.3)
      '@typescript-eslint/types': 8.46.3
      '@typescript-eslint/visitor-keys': 8.46.3
      debug: 4.4.3
      fast-glob: 3.3.3
      is-glob: 4.0.3
      minimatch: 9.0.5
      semver: 7.7.3
      ts-api-utils: 2.1.0(typescript@5.9.3)
      typescript: 5.9.3
    transitivePeerDependencies:
      - supports-color

  '@typescript-eslint/utils@8.46.3(eslint@9.39.1(jiti@2.6.1))(typescript@5.9.3)':
    dependencies:
      '@eslint-community/eslint-utils': 4.9.0(eslint@9.39.1(jiti@2.6.1))
      '@typescript-eslint/scope-manager': 8.46.3
      '@typescript-eslint/types': 8.46.3
      '@typescript-eslint/typescript-estree': 8.46.3(typescript@5.9.3)
      eslint: 9.39.1(jiti@2.6.1)
      typescript: 5.9.3
    transitivePeerDependencies:
      - supports-color

  '@typescript-eslint/visitor-keys@8.46.3':
    dependencies:
      '@typescript-eslint/types': 8.46.3
      eslint-visitor-keys: 4.2.1

  '@uiw/codemirror-theme-github@4.25.3(@codemirror/language@6.11.3)(@codemirror/state@6.5.2)(@codemirror/view@6.38.6)':
    dependencies:
      '@uiw/codemirror-themes': 4.25.3(@codemirror/language@6.11.3)(@codemirror/state@6.5.2)(@codemirror/view@6.38.6)
    transitivePeerDependencies:
      - '@codemirror/language'
      - '@codemirror/state'
      - '@codemirror/view'

  '@uiw/codemirror-themes@4.25.3(@codemirror/language@6.11.3)(@codemirror/state@6.5.2)(@codemirror/view@6.38.6)':
    dependencies:
      '@codemirror/language': 6.11.3
      '@codemirror/state': 6.5.2
      '@codemirror/view': 6.38.6

  '@vinejs/compiler@3.0.0':
    optional: true

  '@vinejs/vine@3.0.1':
    dependencies:
      '@poppinss/macroable': 1.1.0
      '@types/validator': 13.15.4
      '@vinejs/compiler': 3.0.0
      camelcase: 8.0.0
      dayjs: 1.11.19
      dlv: 1.1.3
      normalize-url: 8.1.0
      validator: 13.15.20
    optional: true

  '@webassemblyjs/ast@1.14.1':
    dependencies:
      '@webassemblyjs/helper-numbers': 1.13.2
      '@webassemblyjs/helper-wasm-bytecode': 1.13.2

  '@webassemblyjs/floating-point-hex-parser@1.13.2': {}

  '@webassemblyjs/helper-api-error@1.13.2': {}

  '@webassemblyjs/helper-buffer@1.14.1': {}

  '@webassemblyjs/helper-numbers@1.13.2':
    dependencies:
      '@webassemblyjs/floating-point-hex-parser': 1.13.2
      '@webassemblyjs/helper-api-error': 1.13.2
      '@xtuc/long': 4.2.2

  '@webassemblyjs/helper-wasm-bytecode@1.13.2': {}

  '@webassemblyjs/helper-wasm-section@1.14.1':
    dependencies:
      '@webassemblyjs/ast': 1.14.1
      '@webassemblyjs/helper-buffer': 1.14.1
      '@webassemblyjs/helper-wasm-bytecode': 1.13.2
      '@webassemblyjs/wasm-gen': 1.14.1

  '@webassemblyjs/ieee754@1.13.2':
    dependencies:
      '@xtuc/ieee754': 1.2.0

  '@webassemblyjs/leb128@1.13.2':
    dependencies:
      '@xtuc/long': 4.2.2

  '@webassemblyjs/utf8@1.13.2': {}

  '@webassemblyjs/wasm-edit@1.14.1':
    dependencies:
      '@webassemblyjs/ast': 1.14.1
      '@webassemblyjs/helper-buffer': 1.14.1
      '@webassemblyjs/helper-wasm-bytecode': 1.13.2
      '@webassemblyjs/helper-wasm-section': 1.14.1
      '@webassemblyjs/wasm-gen': 1.14.1
      '@webassemblyjs/wasm-opt': 1.14.1
      '@webassemblyjs/wasm-parser': 1.14.1
      '@webassemblyjs/wast-printer': 1.14.1

  '@webassemblyjs/wasm-gen@1.14.1':
    dependencies:
      '@webassemblyjs/ast': 1.14.1
      '@webassemblyjs/helper-wasm-bytecode': 1.13.2
      '@webassemblyjs/ieee754': 1.13.2
      '@webassemblyjs/leb128': 1.13.2
      '@webassemblyjs/utf8': 1.13.2

  '@webassemblyjs/wasm-opt@1.14.1':
    dependencies:
      '@webassemblyjs/ast': 1.14.1
      '@webassemblyjs/helper-buffer': 1.14.1
      '@webassemblyjs/wasm-gen': 1.14.1
      '@webassemblyjs/wasm-parser': 1.14.1

  '@webassemblyjs/wasm-parser@1.14.1':
    dependencies:
      '@webassemblyjs/ast': 1.14.1
      '@webassemblyjs/helper-api-error': 1.13.2
      '@webassemblyjs/helper-wasm-bytecode': 1.13.2
      '@webassemblyjs/ieee754': 1.13.2
      '@webassemblyjs/leb128': 1.13.2
      '@webassemblyjs/utf8': 1.13.2

  '@webassemblyjs/wast-printer@1.14.1':
    dependencies:
      '@webassemblyjs/ast': 1.14.1
      '@xtuc/long': 4.2.2

  '@xterm/addon-fit@0.10.0(@xterm/xterm@5.5.0)':
    dependencies:
      '@xterm/xterm': 5.5.0

  '@xterm/xterm@5.5.0': {}

  '@xtuc/ieee754@1.2.0': {}

  '@xtuc/long@4.2.2': {}

  accepts@1.3.8:
    dependencies:
      mime-types: 2.1.35
      negotiator: 0.6.3

  acorn-import-phases@1.0.4(acorn@8.15.0):
    dependencies:
      acorn: 8.15.0

  acorn-jsx@5.3.2(acorn@8.15.0):
    dependencies:
      acorn: 8.15.0

  acorn@8.15.0: {}

  agent-base@7.1.4: {}

  ajv-formats@2.1.1(ajv@8.17.1):
    optionalDependencies:
      ajv: 8.17.1

  ajv-keywords@5.1.0(ajv@8.17.1):
    dependencies:
      ajv: 8.17.1
      fast-deep-equal: 3.1.3

  ajv@6.12.6:
    dependencies:
      fast-deep-equal: 3.1.3
      fast-json-stable-stringify: 2.1.0
      json-schema-traverse: 0.4.1
      uri-js: 4.4.1

  ajv@8.17.1:
    dependencies:
      fast-deep-equal: 3.1.3
      fast-uri: 3.1.0
      json-schema-traverse: 1.0.0
      require-from-string: 2.0.2

  ansi-regex@5.0.1: {}

  ansi-regex@6.2.2: {}

  ansi-styles@4.3.0:
    dependencies:
      color-convert: 2.0.1

  ansi-styles@6.2.3: {}

  ansi-to-html@0.7.2:
    dependencies:
      entities: 2.2.0

  any-promise@1.3.0: {}

  anymatch@3.1.3:
    dependencies:
      normalize-path: 3.0.0
      picomatch: 2.3.1

  arg@5.0.2: {}

  argparse@2.0.1: {}

  aria-hidden@1.2.6:
    dependencies:
      tslib: 2.8.1

  aria-query@5.3.2: {}

  arkregex@0.0.2:
    dependencies:
      '@ark/util': 0.53.0
    optional: true

  arktype@2.1.25:
    dependencies:
      '@ark/schema': 0.53.0
      '@ark/util': 0.53.0
      arkregex: 0.0.2
    optional: true

  array-timsort@1.0.3: {}

  asynckit@0.4.0: {}

  autoprefixer@10.4.21(postcss@8.5.6):
    dependencies:
      browserslist: 4.27.0
      caniuse-lite: 1.0.30001751
      fraction.js: 4.3.7
      normalize-range: 0.1.2
      picocolors: 1.1.1
      postcss: 8.5.6
      postcss-value-parser: 4.2.0

  axios@1.13.2:
    dependencies:
      follow-redirects: 1.15.11
      form-data: 4.0.4
      proxy-from-env: 1.1.0
    transitivePeerDependencies:
      - debug

  axobject-query@4.1.0: {}

  balanced-match@1.0.2: {}

  base64-js@1.5.1: {}

  base64id@2.0.0: {}

  baseline-browser-mapping@2.8.20: {}

  bidi-js@1.0.3:
    dependencies:
      require-from-string: 2.0.2

  binary-extensions@2.3.0: {}

  bits-ui@2.14.2(@internationalized/date@3.10.0)(@sveltejs/kit@2.48.4(@sveltejs/vite-plugin-svelte@6.2.1(svelte@5.43.3)(vite@7.2.0(@types/node@24.10.0)(jiti@2.6.1)(lightningcss@1.30.2)(terser@5.44.0)(tsx@4.20.6)(yaml@2.8.1)))(svelte@5.43.3)(vite@7.2.0(@types/node@24.10.0)(jiti@2.6.1)(lightningcss@1.30.2)(terser@5.44.0)(tsx@4.20.6)(yaml@2.8.1)))(svelte@5.43.3):
    dependencies:
      '@floating-ui/core': 1.7.3
      '@floating-ui/dom': 1.7.4
      '@internationalized/date': 3.10.0
      esm-env: 1.2.2
      runed: 0.35.1(@sveltejs/kit@2.48.4(@sveltejs/vite-plugin-svelte@6.2.1(svelte@5.43.3)(vite@7.2.0(@types/node@24.10.0)(jiti@2.6.1)(lightningcss@1.30.2)(terser@5.44.0)(tsx@4.20.6)(yaml@2.8.1)))(svelte@5.43.3)(vite@7.2.0(@types/node@24.10.0)(jiti@2.6.1)(lightningcss@1.30.2)(terser@5.44.0)(tsx@4.20.6)(yaml@2.8.1)))(svelte@5.43.3)
      svelte: 5.43.3
      svelte-toolbelt: 0.10.6(@sveltejs/kit@2.48.4(@sveltejs/vite-plugin-svelte@6.2.1(svelte@5.43.3)(vite@7.2.0(@types/node@24.10.0)(jiti@2.6.1)(lightningcss@1.30.2)(terser@5.44.0)(tsx@4.20.6)(yaml@2.8.1)))(svelte@5.43.3)(vite@7.2.0(@types/node@24.10.0)(jiti@2.6.1)(lightningcss@1.30.2)(terser@5.44.0)(tsx@4.20.6)(yaml@2.8.1)))(svelte@5.43.3)
      tabbable: 6.3.0
    transitivePeerDependencies:
      - '@sveltejs/kit'

  bl@4.1.0:
    dependencies:
      buffer: 5.7.1
      inherits: 2.0.4
      readable-stream: 3.6.2

  boolbase@1.0.0: {}

  brace-expansion@1.1.12:
    dependencies:
      balanced-match: 1.0.2
      concat-map: 0.0.1

  brace-expansion@2.0.2:
    dependencies:
      balanced-match: 1.0.2

  braces@3.0.3:
    dependencies:
      fill-range: 7.1.1

  browserslist@4.27.0:
    dependencies:
      baseline-browser-mapping: 2.8.20
      caniuse-lite: 1.0.30001751
      electron-to-chromium: 1.5.241
      node-releases: 2.0.26
      update-browserslist-db: 1.1.4(browserslist@4.27.0)

  buffer-from@1.1.2: {}

  buffer@5.7.1:
    dependencies:
      base64-js: 1.5.1
      ieee754: 1.2.1

  bytes@3.1.2: {}

  call-bind-apply-helpers@1.0.2:
    dependencies:
      es-errors: 1.3.0
      function-bind: 1.1.2

  callsites@3.1.0: {}

  camelcase-css@2.0.1: {}

  camelcase@8.0.0:
    optional: true

  caniuse-lite@1.0.30001751: {}

  chalk@4.1.2:
    dependencies:
      ansi-styles: 4.3.0
      supports-color: 7.2.0

  chalk@5.6.2: {}

  chokidar@3.6.0:
    dependencies:
      anymatch: 3.1.3
      braces: 3.0.3
      glob-parent: 5.1.2
      is-binary-path: 2.1.0
      is-glob: 4.0.3
      normalize-path: 3.0.0
      readdirp: 3.6.0
    optionalDependencies:
      fsevents: 2.3.3

  chokidar@4.0.3:
    dependencies:
      readdirp: 4.1.2

  chrome-trace-event@1.0.4: {}

  citty@0.1.6:
    dependencies:
      consola: 3.4.2

  class-validator@0.14.2:
    dependencies:
      '@types/validator': 13.15.4
      libphonenumber-js: 1.12.25
      validator: 13.15.20
    optional: true

  cli-cursor@3.1.0:
    dependencies:
      restore-cursor: 3.1.0

  cli-cursor@5.0.0:
    dependencies:
      restore-cursor: 5.1.0

  cli-spinners@2.9.2: {}

  client-only@0.0.1: {}

  clone@1.0.4: {}

  clsx@2.1.1: {}

  codemirror@6.0.2:
    dependencies:
      '@codemirror/autocomplete': 6.19.0
      '@codemirror/commands': 6.10.0
      '@codemirror/language': 6.11.3
      '@codemirror/lint': 6.9.2
      '@codemirror/search': 6.5.11
      '@codemirror/state': 6.5.2
      '@codemirror/view': 6.38.6

  color-convert@2.0.1:
    dependencies:
      color-name: 1.1.4

  color-name@1.1.4: {}

  combined-stream@1.0.8:
    dependencies:
      delayed-stream: 1.0.0

  commander@11.1.0: {}

  commander@13.1.0: {}

  commander@2.20.3: {}

  commander@4.1.1: {}

  comment-json@4.4.1:
    dependencies:
      array-timsort: 1.0.3
      core-util-is: 1.0.3
      esprima: 4.0.1

  concat-map@0.0.1: {}

  confbox@0.2.2: {}

  consola@3.4.0: {}

  consola@3.4.2: {}

  convert-source-map@2.0.0: {}

  cookie@0.6.0: {}

  cookie@0.7.2: {}

  core-util-is@1.0.3: {}

  cors@2.8.5:
    dependencies:
      object-assign: 4.1.1
      vary: 1.1.2

  crelt@1.0.6: {}

  cross-spawn@7.0.6:
    dependencies:
      path-key: 3.1.1
      shebang-command: 2.0.0
      which: 2.0.2

  css-select@5.2.2:
    dependencies:
      boolbase: 1.0.0
      css-what: 6.2.2
      domhandler: 5.0.3
      domutils: 3.2.2
      nth-check: 2.1.1

  css-tree@3.1.0:
    dependencies:
      mdn-data: 2.12.2
      source-map-js: 1.2.1

  css-what@6.2.2: {}

  cssesc@3.0.0: {}

  cssstyle@5.3.2:
    dependencies:
      '@asamuzakjp/css-color': 4.0.5
      '@csstools/css-syntax-patches-for-csstree': 1.0.15
      css-tree: 3.1.0

  csstype@3.1.3: {}

  data-urls@6.0.0:
    dependencies:
      whatwg-mimetype: 4.0.0
      whatwg-url: 15.1.0

  date-fns@4.1.0: {}

  dayjs@1.11.19:
    optional: true

  debounce@2.2.0: {}

  debug@4.3.7:
    dependencies:
      ms: 2.1.3

  debug@4.4.3:
    dependencies:
      ms: 2.1.3

  decimal.js@10.6.0: {}

  dedent@1.5.1: {}

  deep-is@0.1.4: {}

  deepmerge@4.3.1: {}

  defaults@1.0.4:
    dependencies:
      clone: 1.0.4

  delayed-stream@1.0.0: {}

  dequal@2.0.3: {}

  detect-libc@2.1.2: {}

  detect-node-es@1.1.0: {}

  devalue@5.4.2: {}

  didyoumean@1.2.2: {}

  dlv@1.1.3: {}

  dom-serializer@2.0.0:
    dependencies:
      domelementtype: 2.3.0
      domhandler: 5.0.3
      entities: 4.5.0

  domelementtype@2.3.0: {}

  domhandler@5.0.3:
    dependencies:
      domelementtype: 2.3.0

  dompurify@3.3.0:
    optionalDependencies:
      '@types/trusted-types': 2.0.7

  domutils@3.2.2:
    dependencies:
      dom-serializer: 2.0.0
      domelementtype: 2.3.0
      domhandler: 5.0.3

  dunder-proto@1.0.1:
    dependencies:
      call-bind-apply-helpers: 1.0.2
      es-errors: 1.3.0
      gopd: 1.2.0

  eastasianwidth@0.2.0: {}

  effect@3.19.0:
    dependencies:
      '@standard-schema/spec': 1.0.0
      fast-check: 3.23.2
    optional: true

  electron-to-chromium@1.5.241: {}

  emoji-regex@10.6.0: {}

  emoji-regex@8.0.0: {}

  emoji-regex@9.2.2: {}

  engine.io-client@6.6.3:
    dependencies:
      '@socket.io/component-emitter': 3.1.2
      debug: 4.3.7
      engine.io-parser: 5.2.3
      ws: 8.17.1
      xmlhttprequest-ssl: 2.1.2
    transitivePeerDependencies:
      - bufferutil
      - supports-color
      - utf-8-validate

  engine.io-parser@5.2.3: {}

  engine.io@6.6.4:
    dependencies:
      '@types/cors': 2.8.19
      '@types/node': 24.10.0
      accepts: 1.3.8
      base64id: 2.0.0
      cookie: 0.7.2
      cors: 2.8.5
      debug: 4.3.7
      engine.io-parser: 5.2.3
      ws: 8.17.1
    transitivePeerDependencies:
      - bufferutil
      - supports-color
      - utf-8-validate

  enhanced-resolve@5.18.3:
    dependencies:
      graceful-fs: 4.2.11
      tapable: 2.3.0

  entities@2.2.0: {}

  entities@4.5.0: {}

  entities@6.0.1: {}

  es-define-property@1.0.1: {}

  es-errors@1.3.0: {}

  es-module-lexer@1.7.0: {}

  es-object-atoms@1.1.1:
    dependencies:
      es-errors: 1.3.0

  es-set-tostringtag@2.1.0:
    dependencies:
      es-errors: 1.3.0
      get-intrinsic: 1.3.0
      has-tostringtag: 1.0.2
      hasown: 2.0.2

  esbuild-runner@2.2.2(esbuild@0.25.12):
    dependencies:
      esbuild: 0.25.12
      source-map-support: 0.5.21
      tslib: 2.4.0
    optional: true

  esbuild@0.25.10:
    optionalDependencies:
      '@esbuild/aix-ppc64': 0.25.10
      '@esbuild/android-arm': 0.25.10
      '@esbuild/android-arm64': 0.25.10
      '@esbuild/android-x64': 0.25.10
      '@esbuild/darwin-arm64': 0.25.10
      '@esbuild/darwin-x64': 0.25.10
      '@esbuild/freebsd-arm64': 0.25.10
      '@esbuild/freebsd-x64': 0.25.10
      '@esbuild/linux-arm': 0.25.10
      '@esbuild/linux-arm64': 0.25.10
      '@esbuild/linux-ia32': 0.25.10
      '@esbuild/linux-loong64': 0.25.10
      '@esbuild/linux-mips64el': 0.25.10
      '@esbuild/linux-ppc64': 0.25.10
      '@esbuild/linux-riscv64': 0.25.10
      '@esbuild/linux-s390x': 0.25.10
      '@esbuild/linux-x64': 0.25.10
      '@esbuild/netbsd-arm64': 0.25.10
      '@esbuild/netbsd-x64': 0.25.10
      '@esbuild/openbsd-arm64': 0.25.10
      '@esbuild/openbsd-x64': 0.25.10
      '@esbuild/openharmony-arm64': 0.25.10
      '@esbuild/sunos-x64': 0.25.10
      '@esbuild/win32-arm64': 0.25.10
      '@esbuild/win32-ia32': 0.25.10
      '@esbuild/win32-x64': 0.25.10

  esbuild@0.25.11:
    optionalDependencies:
      '@esbuild/aix-ppc64': 0.25.11
      '@esbuild/android-arm': 0.25.11
      '@esbuild/android-arm64': 0.25.11
      '@esbuild/android-x64': 0.25.11
      '@esbuild/darwin-arm64': 0.25.11
      '@esbuild/darwin-x64': 0.25.11
      '@esbuild/freebsd-arm64': 0.25.11
      '@esbuild/freebsd-x64': 0.25.11
      '@esbuild/linux-arm': 0.25.11
      '@esbuild/linux-arm64': 0.25.11
      '@esbuild/linux-ia32': 0.25.11
      '@esbuild/linux-loong64': 0.25.11
      '@esbuild/linux-mips64el': 0.25.11
      '@esbuild/linux-ppc64': 0.25.11
      '@esbuild/linux-riscv64': 0.25.11
      '@esbuild/linux-s390x': 0.25.11
      '@esbuild/linux-x64': 0.25.11
      '@esbuild/netbsd-arm64': 0.25.11
      '@esbuild/netbsd-x64': 0.25.11
      '@esbuild/openbsd-arm64': 0.25.11
      '@esbuild/openbsd-x64': 0.25.11
      '@esbuild/openharmony-arm64': 0.25.11
      '@esbuild/sunos-x64': 0.25.11
      '@esbuild/win32-arm64': 0.25.11
      '@esbuild/win32-ia32': 0.25.11
      '@esbuild/win32-x64': 0.25.11

  esbuild@0.25.12:
    optionalDependencies:
      '@esbuild/aix-ppc64': 0.25.12
      '@esbuild/android-arm': 0.25.12
      '@esbuild/android-arm64': 0.25.12
      '@esbuild/android-x64': 0.25.12
      '@esbuild/darwin-arm64': 0.25.12
      '@esbuild/darwin-x64': 0.25.12
      '@esbuild/freebsd-arm64': 0.25.12
      '@esbuild/freebsd-x64': 0.25.12
      '@esbuild/linux-arm': 0.25.12
      '@esbuild/linux-arm64': 0.25.12
      '@esbuild/linux-ia32': 0.25.12
      '@esbuild/linux-loong64': 0.25.12
      '@esbuild/linux-mips64el': 0.25.12
      '@esbuild/linux-ppc64': 0.25.12
      '@esbuild/linux-riscv64': 0.25.12
      '@esbuild/linux-s390x': 0.25.12
      '@esbuild/linux-x64': 0.25.12
      '@esbuild/netbsd-arm64': 0.25.12
      '@esbuild/netbsd-x64': 0.25.12
      '@esbuild/openbsd-arm64': 0.25.12
      '@esbuild/openbsd-x64': 0.25.12
      '@esbuild/openharmony-arm64': 0.25.12
      '@esbuild/sunos-x64': 0.25.12
      '@esbuild/win32-arm64': 0.25.12
      '@esbuild/win32-ia32': 0.25.12
      '@esbuild/win32-x64': 0.25.12

  escalade@3.2.0: {}

  escape-string-regexp@4.0.0: {}

  eslint-plugin-svelte@3.13.0(eslint@9.39.1(jiti@2.6.1))(svelte@5.43.3):
    dependencies:
      '@eslint-community/eslint-utils': 4.9.0(eslint@9.39.1(jiti@2.6.1))
      '@jridgewell/sourcemap-codec': 1.5.5
      eslint: 9.39.1(jiti@2.6.1)
      esutils: 2.0.3
      globals: 16.5.0
      known-css-properties: 0.37.0
      postcss: 8.5.6
      postcss-load-config: 3.1.4(postcss@8.5.6)
      postcss-safe-parser: 7.0.1(postcss@8.5.6)
      semver: 7.7.3
      svelte-eslint-parser: 1.4.0(svelte@5.43.3)
    optionalDependencies:
      svelte: 5.43.3
    transitivePeerDependencies:
      - ts-node

  eslint-scope@5.1.1:
    dependencies:
      esrecurse: 4.3.0
      estraverse: 4.3.0

  eslint-scope@8.4.0:
    dependencies:
      esrecurse: 4.3.0
      estraverse: 5.3.0

  eslint-visitor-keys@3.4.3: {}

  eslint-visitor-keys@4.2.1: {}

  eslint@9.39.1(jiti@2.6.1):
    dependencies:
      '@eslint-community/eslint-utils': 4.9.0(eslint@9.39.1(jiti@2.6.1))
      '@eslint-community/regexpp': 4.12.2
      '@eslint/config-array': 0.21.1
      '@eslint/config-helpers': 0.4.2
      '@eslint/core': 0.17.0
      '@eslint/eslintrc': 3.3.1
      '@eslint/js': 9.39.1
      '@eslint/plugin-kit': 0.4.1
      '@humanfs/node': 0.16.7
      '@humanwhocodes/module-importer': 1.0.1
      '@humanwhocodes/retry': 0.4.3
      '@types/estree': 1.0.8
      ajv: 6.12.6
      chalk: 4.1.2
      cross-spawn: 7.0.6
      debug: 4.4.3
      escape-string-regexp: 4.0.0
      eslint-scope: 8.4.0
      eslint-visitor-keys: 4.2.1
      espree: 10.4.0
      esquery: 1.6.0
      esutils: 2.0.3
      fast-deep-equal: 3.1.3
      file-entry-cache: 8.0.0
      find-up: 5.0.0
      glob-parent: 6.0.2
      ignore: 5.3.2
      imurmurhash: 0.1.4
      is-glob: 4.0.3
      json-stable-stringify-without-jsonify: 1.0.1
      lodash.merge: 4.6.2
      minimatch: 3.1.2
      natural-compare: 1.4.0
      optionator: 0.9.4
    optionalDependencies:
      jiti: 2.6.1
    transitivePeerDependencies:
      - supports-color

  esm-env@1.2.2: {}

  espree@10.4.0:
    dependencies:
      acorn: 8.15.0
      acorn-jsx: 5.3.2(acorn@8.15.0)
      eslint-visitor-keys: 4.2.1

  esprima@4.0.1: {}

  esquery@1.6.0:
    dependencies:
      estraverse: 5.3.0

  esrap@2.1.2:
    dependencies:
      '@jridgewell/sourcemap-codec': 1.5.5

  esrecurse@4.3.0:
    dependencies:
      estraverse: 5.3.0

  estraverse@4.3.0: {}

  estraverse@5.3.0: {}

  esutils@2.0.3: {}

  events@3.3.0: {}

  exsolve@1.0.7: {}

  fast-check@3.23.2:
    dependencies:
      pure-rand: 6.1.0
    optional: true

  fast-deep-equal@2.0.1: {}

  fast-deep-equal@3.1.3: {}

  fast-glob@3.3.3:
    dependencies:
      '@nodelib/fs.stat': 2.0.5
      '@nodelib/fs.walk': 1.2.8
      glob-parent: 5.1.2
      merge2: 1.4.1
      micromatch: 4.0.8

  fast-json-stable-stringify@2.1.0: {}

  fast-levenshtein@2.0.6: {}

  fast-uri@3.1.0: {}

  fastq@1.19.1:
    dependencies:
      reusify: 1.1.0

  fdir@6.5.0(picomatch@4.0.3):
    optionalDependencies:
      picomatch: 4.0.3

  file-entry-cache@8.0.0:
    dependencies:
      flat-cache: 4.0.1

  fill-range@7.1.1:
    dependencies:
      to-regex-range: 5.0.1

  find-up@5.0.0:
    dependencies:
      locate-path: 6.0.0
      path-exists: 4.0.0

  flat-cache@4.0.1:
    dependencies:
      flatted: 3.3.3
      keyv: 4.5.4

  flatted@3.3.3: {}

  follow-redirects@1.15.11: {}

  foreground-child@3.3.1:
    dependencies:
      cross-spawn: 7.0.6
      signal-exit: 4.1.0

  form-data@4.0.4:
    dependencies:
      asynckit: 0.4.0
      combined-stream: 1.0.8
      es-set-tostringtag: 2.1.0
      hasown: 2.0.2
      mime-types: 2.1.35

  formsnap@2.0.1(svelte@5.43.3)(sveltekit-superforms@2.28.1(@sveltejs/kit@2.48.4(@sveltejs/vite-plugin-svelte@6.2.1(svelte@5.43.3)(vite@7.2.0(@types/node@24.10.0)(jiti@2.6.1)(lightningcss@1.30.2)(terser@5.44.0)(tsx@4.20.6)(yaml@2.8.1)))(svelte@5.43.3)(vite@7.2.0(@types/node@24.10.0)(jiti@2.6.1)(lightningcss@1.30.2)(terser@5.44.0)(tsx@4.20.6)(yaml@2.8.1)))(@types/json-schema@7.0.15)(esbuild@0.25.12)(svelte@5.43.3)(typescript@5.9.3)):
    dependencies:
      svelte: 5.43.3
      svelte-toolbelt: 0.5.0(svelte@5.43.3)
      sveltekit-superforms: 2.28.1(@sveltejs/kit@2.48.4(@sveltejs/vite-plugin-svelte@6.2.1(svelte@5.43.3)(vite@7.2.0(@types/node@24.10.0)(jiti@2.6.1)(lightningcss@1.30.2)(terser@5.44.0)(tsx@4.20.6)(yaml@2.8.1)))(svelte@5.43.3)(vite@7.2.0(@types/node@24.10.0)(jiti@2.6.1)(lightningcss@1.30.2)(terser@5.44.0)(tsx@4.20.6)(yaml@2.8.1)))(@types/json-schema@7.0.15)(esbuild@0.25.12)(svelte@5.43.3)(typescript@5.9.3)

  fraction.js@4.3.7: {}

  framer-motion@12.23.22(react-dom@19.0.0(react@19.0.0))(react@19.0.0):
    dependencies:
      motion-dom: 12.23.23
      motion-utils: 12.23.6
      tslib: 2.8.1
    optionalDependencies:
      react: 19.0.0
      react-dom: 19.0.0(react@19.0.0)

  fsevents@2.3.2:
    optional: true

  fsevents@2.3.3:
    optional: true

  function-bind@1.1.2: {}

  gensync@1.0.0-beta.2: {}

  get-east-asian-width@1.4.0: {}

  get-intrinsic@1.3.0:
    dependencies:
      call-bind-apply-helpers: 1.0.2
      es-define-property: 1.0.1
      es-errors: 1.3.0
      es-object-atoms: 1.1.1
      function-bind: 1.1.2
      get-proto: 1.0.1
      gopd: 1.2.0
      has-symbols: 1.1.0
      hasown: 2.0.2
      math-intrinsics: 1.1.0

  get-nonce@1.0.1: {}

  get-proto@1.0.1:
    dependencies:
      dunder-proto: 1.0.1
      es-object-atoms: 1.1.1

  get-tsconfig@4.12.0:
    dependencies:
      resolve-pkg-maps: 1.0.0

  glob-parent@5.1.2:
    dependencies:
      is-glob: 4.0.3

  glob-parent@6.0.2:
    dependencies:
      is-glob: 4.0.3

  glob-to-regexp@0.4.1: {}

  glob@10.4.5:
    dependencies:
      foreground-child: 3.3.1
      jackspeak: 3.4.3
      minimatch: 9.0.5
      minipass: 7.1.2
      package-json-from-dist: 1.0.1
      path-scurry: 1.11.1

  glob@11.0.3:
    dependencies:
      foreground-child: 3.3.1
      jackspeak: 4.1.1
      minimatch: 10.0.3
      minipass: 7.1.2
      package-json-from-dist: 1.0.1
      path-scurry: 2.0.0

  globals@11.12.0: {}

  globals@14.0.0: {}

  globals@16.5.0: {}

  gopd@1.2.0: {}

  graceful-fs@4.2.11: {}

  graphemer@1.4.0: {}

  has-flag@4.0.0: {}

  has-symbols@1.1.0: {}

  has-tostringtag@1.0.2:
    dependencies:
      has-symbols: 1.1.0

  hasown@2.0.2:
    dependencies:
      function-bind: 1.1.2

  he@1.2.0: {}

  html-encoding-sniffer@4.0.0:
    dependencies:
      whatwg-encoding: 3.1.1

  html-to-text@9.0.5:
    dependencies:
      '@selderee/plugin-htmlparser2': 0.11.0
      deepmerge: 4.3.1
      dom-serializer: 2.0.0
      htmlparser2: 8.0.2
      selderee: 0.11.0

  htmlparser2@8.0.2:
    dependencies:
      domelementtype: 2.3.0
      domhandler: 5.0.3
      domutils: 3.2.2
      entities: 4.5.0

  http-proxy-agent@7.0.2:
    dependencies:
      agent-base: 7.1.4
      debug: 4.4.3
    transitivePeerDependencies:
      - supports-color

  https-proxy-agent@7.0.6:
    dependencies:
      agent-base: 7.1.4
      debug: 4.4.3
    transitivePeerDependencies:
      - supports-color

  human-id@4.1.2: {}

  iconv-lite@0.6.3:
    dependencies:
      safer-buffer: 2.1.2

  ieee754@1.2.1: {}

  ignore@5.3.2: {}

  ignore@7.0.5: {}

  import-fresh@3.3.1:
    dependencies:
      parent-module: 1.0.1
      resolve-from: 4.0.0

  imurmurhash@0.1.4: {}

  inherits@2.0.4: {}

  inline-style-parser@0.2.4: {}

  is-binary-path@2.1.0:
    dependencies:
      binary-extensions: 2.3.0

  is-core-module@2.16.1:
    dependencies:
      hasown: 2.0.2

  is-extglob@2.1.1: {}

  is-fullwidth-code-point@3.0.0: {}

  is-glob@4.0.3:
    dependencies:
      is-extglob: 2.1.1

  is-interactive@1.0.0: {}

  is-interactive@2.0.0: {}

  is-number@7.0.0: {}

  is-potential-custom-element-name@1.0.1: {}

  is-reference@3.0.3:
    dependencies:
      '@types/estree': 1.0.8

  is-unicode-supported@0.1.0: {}

  is-unicode-supported@1.3.0: {}

  is-unicode-supported@2.1.0: {}

  isexe@2.0.0: {}

  isomorphic-dompurify@2.31.0:
    dependencies:
      dompurify: 3.3.0
      jsdom: 27.1.0
    transitivePeerDependencies:
      - bufferutil
      - canvas
      - supports-color
      - utf-8-validate

  jackspeak@3.4.3:
    dependencies:
      '@isaacs/cliui': 8.0.2
    optionalDependencies:
      '@pkgjs/parseargs': 0.11.0

  jackspeak@4.1.1:
    dependencies:
      '@isaacs/cliui': 8.0.2

  jest-worker@27.5.1:
    dependencies:
      '@types/node': 24.10.0
      merge-stream: 2.0.0
      supports-color: 8.1.1

  jiti@1.21.7: {}

  jiti@2.4.2: {}

  jiti@2.6.1: {}

  joi@17.13.3:
    dependencies:
      '@hapi/hoek': 9.3.0
      '@hapi/topo': 5.1.0
      '@sideway/address': 4.1.5
      '@sideway/formula': 3.0.1
      '@sideway/pinpoint': 2.0.0
    optional: true

  js-sha256@0.11.1: {}

  js-tokens@4.0.0: {}

  js-yaml@4.1.0:
    dependencies:
      argparse: 2.0.1

  jsdom@27.1.0:
    dependencies:
      '@acemir/cssom': 0.9.19
      '@asamuzakjp/dom-selector': 6.7.4
      cssstyle: 5.3.2
      data-urls: 6.0.0
      decimal.js: 10.6.0
      html-encoding-sniffer: 4.0.0
      http-proxy-agent: 7.0.2
      https-proxy-agent: 7.0.6
      is-potential-custom-element-name: 1.0.1
      parse5: 8.0.0
      saxes: 6.0.0
      symbol-tree: 3.2.4
      tough-cookie: 6.0.0
      w3c-xmlserializer: 5.0.0
      webidl-conversions: 8.0.0
      whatwg-encoding: 3.1.1
      whatwg-mimetype: 4.0.0
      whatwg-url: 15.1.0
      ws: 8.18.3
      xml-name-validator: 5.0.0
    transitivePeerDependencies:
      - bufferutil
      - supports-color
      - utf-8-validate

  jsesc@3.1.0: {}

  json-buffer@3.0.1: {}

  json-parse-even-better-errors@2.3.1: {}

  json-schema-to-ts@3.1.1:
    dependencies:
      '@babel/runtime': 7.28.4
      ts-algebra: 2.0.0
    optional: true

  json-schema-traverse@0.4.1: {}

  json-schema-traverse@1.0.0: {}

  json-stable-stringify-without-jsonify@1.0.1: {}

  json5@2.2.3: {}

  keyv@4.5.4:
    dependencies:
      json-buffer: 3.0.1

  kleur@3.0.3: {}

  kleur@4.1.5: {}

  known-css-properties@0.37.0: {}

  kysely@0.27.6: {}

  leac@0.6.0: {}

  levn@0.4.1:
    dependencies:
      prelude-ls: 1.2.1
      type-check: 0.4.0

  libphonenumber-js@1.12.25:
    optional: true

  lightningcss-android-arm64@1.30.2:
    optional: true

  lightningcss-darwin-arm64@1.30.2:
    optional: true

  lightningcss-darwin-x64@1.30.2:
    optional: true

  lightningcss-freebsd-x64@1.30.2:
    optional: true

  lightningcss-linux-arm-gnueabihf@1.30.2:
    optional: true

  lightningcss-linux-arm64-gnu@1.30.2:
    optional: true

  lightningcss-linux-arm64-musl@1.30.2:
    optional: true

  lightningcss-linux-x64-gnu@1.30.2:
    optional: true

  lightningcss-linux-x64-musl@1.30.2:
    optional: true

  lightningcss-win32-arm64-msvc@1.30.2:
    optional: true

  lightningcss-win32-x64-msvc@1.30.2:
    optional: true

  lightningcss@1.30.2:
    dependencies:
      detect-libc: 2.1.2
    optionalDependencies:
      lightningcss-android-arm64: 1.30.2
      lightningcss-darwin-arm64: 1.30.2
      lightningcss-darwin-x64: 1.30.2
      lightningcss-freebsd-x64: 1.30.2
      lightningcss-linux-arm-gnueabihf: 1.30.2
      lightningcss-linux-arm64-gnu: 1.30.2
      lightningcss-linux-arm64-musl: 1.30.2
      lightningcss-linux-x64-gnu: 1.30.2
      lightningcss-linux-x64-musl: 1.30.2
      lightningcss-win32-arm64-msvc: 1.30.2
      lightningcss-win32-x64-msvc: 1.30.2

  lilconfig@2.1.0: {}

  lilconfig@3.1.3: {}

  lines-and-columns@1.2.4: {}

  loader-runner@4.3.1: {}

  locate-character@3.0.0: {}

  locate-path@6.0.0:
    dependencies:
      p-locate: 5.0.0

  lodash.merge@4.6.2: {}

  log-symbols@4.1.0:
    dependencies:
      chalk: 4.1.2
      is-unicode-supported: 0.1.0

  log-symbols@6.0.0:
    dependencies:
      chalk: 5.6.2
      is-unicode-supported: 1.3.0

  log-symbols@7.0.1:
    dependencies:
      is-unicode-supported: 2.1.0
      yoctocolors: 2.1.2

  lru-cache@10.4.3: {}

  lru-cache@11.2.2: {}

  lru-cache@5.1.1:
    dependencies:
      yallist: 3.1.1

  lz-string@1.5.0: {}

  magic-string@0.30.19:
    dependencies:
      '@jridgewell/sourcemap-codec': 1.5.5

  magic-string@0.30.21:
    dependencies:
      '@jridgewell/sourcemap-codec': 1.5.5

  marked@15.0.12: {}

  math-intrinsics@1.1.0: {}

  mdn-data@2.12.2: {}

  memoize-weak@1.0.2: {}

  merge-stream@2.0.0: {}

  merge2@1.4.1: {}

  micromatch@4.0.8:
    dependencies:
      braces: 3.0.3
      picomatch: 2.3.1

  mime-db@1.52.0: {}

  mime-db@1.54.0: {}

  mime-types@2.1.35:
    dependencies:
      mime-db: 1.52.0

  mime-types@3.0.1:
    dependencies:
      mime-db: 1.54.0

  mimic-fn@2.1.0: {}

  mimic-function@5.0.1: {}

  minimatch@10.0.3:
    dependencies:
      '@isaacs/brace-expansion': 5.0.0

  minimatch@3.1.2:
    dependencies:
      brace-expansion: 1.1.12

  minimatch@9.0.5:
    dependencies:
      brace-expansion: 2.0.2

  minimist@1.2.8: {}

  minipass@7.1.2: {}

  mode-watcher@1.1.0(svelte@5.43.3):
    dependencies:
      runed: 0.25.0(svelte@5.43.3)
      svelte: 5.43.3
      svelte-toolbelt: 0.7.1(svelte@5.43.3)

  motion-dom@12.23.23:
    dependencies:
      motion-utils: 12.23.6

  motion-utils@12.23.6: {}

  mri@1.2.0: {}

  mrmime@2.0.1: {}

  ms@2.1.3: {}

  mz@2.7.0:
    dependencies:
      any-promise: 1.3.0
      object-assign: 4.1.1
      thenify-all: 1.6.0

  nanoid@3.3.11: {}

  natural-compare@1.4.0: {}

  negotiator@0.6.3: {}

  neo-async@2.6.2: {}

  next@15.5.2(@babel/core@7.26.10)(@playwright/test@1.56.1)(react-dom@19.0.0(react@19.0.0))(react@19.0.0):
    dependencies:
      '@next/env': 15.5.2
      '@swc/helpers': 0.5.15
      caniuse-lite: 1.0.30001751
      postcss: 8.4.31
      react: 19.0.0
      react-dom: 19.0.0(react@19.0.0)
      styled-jsx: 5.1.6(@babel/core@7.26.10)(react@19.0.0)
    optionalDependencies:
      '@next/swc-darwin-arm64': 15.5.2
      '@next/swc-darwin-x64': 15.5.2
      '@next/swc-linux-arm64-gnu': 15.5.2
      '@next/swc-linux-arm64-musl': 15.5.2
      '@next/swc-linux-x64-gnu': 15.5.2
      '@next/swc-linux-x64-musl': 15.5.2
      '@next/swc-win32-arm64-msvc': 15.5.2
      '@next/swc-win32-x64-msvc': 15.5.2
      '@playwright/test': 1.56.1
      sharp: 0.34.4
    transitivePeerDependencies:
      - '@babel/core'
      - babel-plugin-macros

  node-html-parser@7.0.1:
    dependencies:
      css-select: 5.2.2
      he: 1.2.0

  node-releases@2.0.26: {}

  normalize-path@3.0.0: {}

  normalize-range@0.1.2: {}

  normalize-url@8.1.0:
    optional: true

  nth-check@2.1.1:
    dependencies:
      boolbase: 1.0.0

  nypm@0.6.0:
    dependencies:
      citty: 0.1.6
      consola: 3.4.2
      pathe: 2.0.3
      pkg-types: 2.3.0
      tinyexec: 0.3.2

  object-assign@4.1.1: {}

  object-hash@3.0.0: {}

  onetime@5.1.2:
    dependencies:
      mimic-fn: 2.1.0

  onetime@7.0.0:
    dependencies:
      mimic-function: 5.0.1

  optionator@0.9.4:
    dependencies:
      deep-is: 0.1.4
      fast-levenshtein: 2.0.6
      levn: 0.4.1
      prelude-ls: 1.2.1
      type-check: 0.4.0
      word-wrap: 1.2.5

  ora@5.4.1:
    dependencies:
      bl: 4.1.0
      chalk: 4.1.2
      cli-cursor: 3.1.0
      cli-spinners: 2.9.2
      is-interactive: 1.0.0
      is-unicode-supported: 0.1.0
      log-symbols: 4.1.0
      strip-ansi: 6.0.1
      wcwidth: 1.0.1

  ora@8.2.0:
    dependencies:
      chalk: 5.6.2
      cli-cursor: 5.0.0
      cli-spinners: 2.9.2
      is-interactive: 2.0.0
      is-unicode-supported: 2.1.0
      log-symbols: 6.0.0
      stdin-discarder: 0.2.2
      string-width: 7.2.0
      strip-ansi: 7.1.2

  p-limit@3.1.0:
    dependencies:
      yocto-queue: 0.1.0

  p-locate@5.0.0:
    dependencies:
      p-limit: 3.1.0

  package-json-from-dist@1.0.1: {}

  paneforge@1.0.2(svelte@5.43.3):
    dependencies:
      runed: 0.23.4(svelte@5.43.3)
      svelte: 5.43.3
      svelte-toolbelt: 0.9.3(svelte@5.43.3)

  parent-module@1.0.1:
    dependencies:
      callsites: 3.1.0

  parse5@8.0.0:
    dependencies:
      entities: 6.0.1

  parseley@0.12.1:
    dependencies:
      leac: 0.6.0
      peberminta: 0.9.0

  path-exists@4.0.0: {}

  path-key@3.1.1: {}

  path-parse@1.0.7: {}

  path-scurry@1.11.1:
    dependencies:
      lru-cache: 10.4.3
      minipass: 7.1.2

  path-scurry@2.0.0:
    dependencies:
      lru-cache: 11.2.2
      minipass: 7.1.2

  pathe@2.0.3: {}

  peberminta@0.9.0: {}

  picocolors@1.1.1: {}

  picomatch@2.3.1: {}

  picomatch@4.0.3: {}

  pify@2.3.0: {}

  pirates@4.0.7: {}

  pkg-types@2.3.0:
    dependencies:
      confbox: 0.2.2
      exsolve: 1.0.7
      pathe: 2.0.3

  playwright-core@1.56.1: {}

  playwright@1.56.1:
    dependencies:
      playwright-core: 1.56.1
    optionalDependencies:
      fsevents: 2.3.2

  postcss-import@15.1.0(postcss@8.5.6):
    dependencies:
      postcss: 8.5.6
      postcss-value-parser: 4.2.0
      read-cache: 1.0.0
      resolve: 1.22.11

  postcss-js@4.1.0(postcss@8.5.6):
    dependencies:
      camelcase-css: 2.0.1
      postcss: 8.5.6

  postcss-load-config@3.1.4(postcss@8.5.6):
    dependencies:
      lilconfig: 2.1.0
      yaml: 1.10.2
    optionalDependencies:
      postcss: 8.5.6

  postcss-load-config@4.0.2(postcss@8.5.6):
    dependencies:
      lilconfig: 3.1.3
      yaml: 2.8.1
    optionalDependencies:
      postcss: 8.5.6

  postcss-nested@6.2.0(postcss@8.5.6):
    dependencies:
      postcss: 8.5.6
      postcss-selector-parser: 6.1.2

  postcss-safe-parser@7.0.1(postcss@8.5.6):
    dependencies:
      postcss: 8.5.6

  postcss-scss@4.0.9(postcss@8.5.6):
    dependencies:
      postcss: 8.5.6

  postcss-selector-parser@6.1.2:
    dependencies:
      cssesc: 3.0.0
      util-deprecate: 1.0.2

  postcss-selector-parser@7.1.0:
    dependencies:
      cssesc: 3.0.0
      util-deprecate: 1.0.2

  postcss-value-parser@4.2.0: {}

  postcss@8.4.31:
    dependencies:
      nanoid: 3.3.11
      picocolors: 1.1.1
      source-map-js: 1.2.1

  postcss@8.5.6:
    dependencies:
      nanoid: 3.3.11
      picocolors: 1.1.1
      source-map-js: 1.2.1

  prelude-ls@1.2.1: {}

  prettier-plugin-svelte@3.4.0(prettier@3.6.2)(svelte@5.43.3):
    dependencies:
      prettier: 3.6.2
      svelte: 5.43.3

  prettier-plugin-tailwindcss@0.7.1(prettier-plugin-svelte@3.4.0(prettier@3.6.2)(svelte@5.43.3))(prettier@3.6.2):
    dependencies:
      prettier: 3.6.2
    optionalDependencies:
      prettier-plugin-svelte: 3.4.0(prettier@3.6.2)(svelte@5.43.3)

  prettier@3.6.2: {}

  pretty-bytes@6.1.1: {}

  prism-react-renderer@2.4.1(react@19.0.0):
    dependencies:
      '@types/prismjs': 1.26.5
      clsx: 2.1.1
      react: 19.0.0

  prismjs@1.30.0: {}

  prompts@2.4.2:
    dependencies:
      kleur: 3.0.3
      sisteransi: 1.0.5

  property-expr@2.0.6:
    optional: true

  proxy-from-env@1.1.0: {}

  punycode@2.3.1: {}

  pure-rand@6.1.0:
    optional: true

  queue-microtask@1.2.3: {}

  randombytes@2.1.0:
    dependencies:
      safe-buffer: 5.2.1

  react-dom@19.0.0(react@19.0.0):
    dependencies:
      react: 19.0.0
      scheduler: 0.25.0

  react-dom@19.2.0(react@19.2.0):
    dependencies:
      react: 19.2.0
      scheduler: 0.27.0

  react-email@4.3.2:
    dependencies:
      '@babel/parser': 7.28.5
      '@babel/traverse': 7.28.5
      chokidar: 4.0.3
      commander: 13.1.0
      debounce: 2.2.0
      esbuild: 0.25.11
      glob: 11.0.3
      jiti: 2.4.2
      log-symbols: 7.0.1
      mime-types: 3.0.1
      normalize-path: 3.0.0
      nypm: 0.6.0
      ora: 8.2.0
      prompts: 2.4.2
      socket.io: 4.8.1
      tsconfig-paths: 4.2.0
    transitivePeerDependencies:
      - bufferutil
      - supports-color
      - utf-8-validate

  react-promise-suspense@0.3.4:
    dependencies:
      fast-deep-equal: 2.0.1

  react-remove-scroll-bar@2.3.8(@types/react@19.0.10)(react@19.0.0):
    dependencies:
      react: 19.0.0
      react-style-singleton: 2.2.3(@types/react@19.0.10)(react@19.0.0)
      tslib: 2.8.1
    optionalDependencies:
      '@types/react': 19.0.10

  react-remove-scroll@2.7.1(@types/react@19.0.10)(react@19.0.0):
    dependencies:
      react: 19.0.0
      react-remove-scroll-bar: 2.3.8(@types/react@19.0.10)(react@19.0.0)
      react-style-singleton: 2.2.3(@types/react@19.0.10)(react@19.0.0)
      tslib: 2.8.1
      use-callback-ref: 1.3.3(@types/react@19.0.10)(react@19.0.0)
      use-sidecar: 1.1.3(@types/react@19.0.10)(react@19.0.0)
    optionalDependencies:
      '@types/react': 19.0.10

  react-style-singleton@2.2.3(@types/react@19.0.10)(react@19.0.0):
    dependencies:
      get-nonce: 1.0.1
      react: 19.0.0
      tslib: 2.8.1
    optionalDependencies:
      '@types/react': 19.0.10

  react@19.0.0: {}

  react@19.2.0: {}

  read-cache@1.0.0:
    dependencies:
      pify: 2.3.0

  readable-stream@3.6.2:
    dependencies:
      inherits: 2.0.4
      string_decoder: 1.3.0
      util-deprecate: 1.0.2

  readdirp@3.6.0:
    dependencies:
      picomatch: 2.3.1

  readdirp@4.1.2: {}

  require-from-string@2.0.2: {}

  resolve-from@4.0.0: {}

  resolve-pkg-maps@1.0.0: {}

  resolve@1.22.11:
    dependencies:
      is-core-module: 2.16.1
      path-parse: 1.0.7
      supports-preserve-symlinks-flag: 1.0.0

  restore-cursor@3.1.0:
    dependencies:
      onetime: 5.1.2
      signal-exit: 3.0.7

  restore-cursor@5.1.0:
    dependencies:
      onetime: 7.0.0
      signal-exit: 4.1.0

  reusify@1.1.0: {}

  rollup@4.52.5:
    dependencies:
      '@types/estree': 1.0.8
    optionalDependencies:
      '@rollup/rollup-android-arm-eabi': 4.52.5
      '@rollup/rollup-android-arm64': 4.52.5
      '@rollup/rollup-darwin-arm64': 4.52.5
      '@rollup/rollup-darwin-x64': 4.52.5
      '@rollup/rollup-freebsd-arm64': 4.52.5
      '@rollup/rollup-freebsd-x64': 4.52.5
      '@rollup/rollup-linux-arm-gnueabihf': 4.52.5
      '@rollup/rollup-linux-arm-musleabihf': 4.52.5
      '@rollup/rollup-linux-arm64-gnu': 4.52.5
      '@rollup/rollup-linux-arm64-musl': 4.52.5
      '@rollup/rollup-linux-loong64-gnu': 4.52.5
      '@rollup/rollup-linux-ppc64-gnu': 4.52.5
      '@rollup/rollup-linux-riscv64-gnu': 4.52.5
      '@rollup/rollup-linux-riscv64-musl': 4.52.5
      '@rollup/rollup-linux-s390x-gnu': 4.52.5
      '@rollup/rollup-linux-x64-gnu': 4.52.5
      '@rollup/rollup-linux-x64-musl': 4.52.5
      '@rollup/rollup-openharmony-arm64': 4.52.5
      '@rollup/rollup-win32-arm64-msvc': 4.52.5
      '@rollup/rollup-win32-ia32-msvc': 4.52.5
      '@rollup/rollup-win32-x64-gnu': 4.52.5
      '@rollup/rollup-win32-x64-msvc': 4.52.5
      fsevents: 2.3.3

  run-parallel@1.2.0:
    dependencies:
      queue-microtask: 1.2.3

  runed@0.23.4(svelte@5.43.3):
    dependencies:
      esm-env: 1.2.2
      svelte: 5.43.3

  runed@0.25.0(svelte@5.43.3):
    dependencies:
      esm-env: 1.2.2
      svelte: 5.43.3

  runed@0.28.0(svelte@5.43.3):
    dependencies:
      esm-env: 1.2.2
      svelte: 5.43.3

  runed@0.29.2(svelte@5.43.3):
    dependencies:
      esm-env: 1.2.2
      svelte: 5.43.3

  runed@0.34.0(@sveltejs/kit@2.48.4(@sveltejs/vite-plugin-svelte@6.2.1(svelte@5.43.3)(vite@7.2.0(@types/node@24.10.0)(jiti@2.6.1)(lightningcss@1.30.2)(terser@5.44.0)(tsx@4.20.6)(yaml@2.8.1)))(svelte@5.43.3)(vite@7.2.0(@types/node@24.10.0)(jiti@2.6.1)(lightningcss@1.30.2)(terser@5.44.0)(tsx@4.20.6)(yaml@2.8.1)))(svelte@5.43.3):
    dependencies:
      dequal: 2.0.3
      esm-env: 1.2.2
      lz-string: 1.5.0
      svelte: 5.43.3
    optionalDependencies:
      '@sveltejs/kit': 2.48.4(@sveltejs/vite-plugin-svelte@6.2.1(svelte@5.43.3)(vite@7.2.0(@types/node@24.10.0)(jiti@2.6.1)(lightningcss@1.30.2)(terser@5.44.0)(tsx@4.20.6)(yaml@2.8.1)))(svelte@5.43.3)(vite@7.2.0(@types/node@24.10.0)(jiti@2.6.1)(lightningcss@1.30.2)(terser@5.44.0)(tsx@4.20.6)(yaml@2.8.1))

  runed@0.35.1(@sveltejs/kit@2.48.4(@sveltejs/vite-plugin-svelte@6.2.1(svelte@5.43.3)(vite@7.2.0(@types/node@24.10.0)(jiti@2.6.1)(lightningcss@1.30.2)(terser@5.44.0)(tsx@4.20.6)(yaml@2.8.1)))(svelte@5.43.3)(vite@7.2.0(@types/node@24.10.0)(jiti@2.6.1)(lightningcss@1.30.2)(terser@5.44.0)(tsx@4.20.6)(yaml@2.8.1)))(svelte@5.43.3):
    dependencies:
      dequal: 2.0.3
      esm-env: 1.2.2
      lz-string: 1.5.0
      svelte: 5.43.3
    optionalDependencies:
      '@sveltejs/kit': 2.48.4(@sveltejs/vite-plugin-svelte@6.2.1(svelte@5.43.3)(vite@7.2.0(@types/node@24.10.0)(jiti@2.6.1)(lightningcss@1.30.2)(terser@5.44.0)(tsx@4.20.6)(yaml@2.8.1)))(svelte@5.43.3)(vite@7.2.0(@types/node@24.10.0)(jiti@2.6.1)(lightningcss@1.30.2)(terser@5.44.0)(tsx@4.20.6)(yaml@2.8.1))

  sade@1.8.1:
    dependencies:
      mri: 1.2.0

  safe-buffer@5.2.1: {}

  safer-buffer@2.1.2: {}

  saxes@6.0.0:
    dependencies:
      xmlchars: 2.2.0

  scheduler@0.25.0: {}

  scheduler@0.27.0: {}

  schema-utils@4.3.3:
    dependencies:
      '@types/json-schema': 7.0.15
      ajv: 8.17.1
      ajv-formats: 2.1.1(ajv@8.17.1)
      ajv-keywords: 5.1.0(ajv@8.17.1)

  selderee@0.11.0:
    dependencies:
      parseley: 0.12.1

  semver@6.3.1: {}

  semver@7.7.3: {}

  serialize-javascript@6.0.2:
    dependencies:
      randombytes: 2.1.0

  set-cookie-parser@2.7.2: {}

  sharp@0.34.4:
    dependencies:
      '@img/colour': 1.0.0
      detect-libc: 2.1.2
      semver: 7.7.3
    optionalDependencies:
      '@img/sharp-darwin-arm64': 0.34.4
      '@img/sharp-darwin-x64': 0.34.4
      '@img/sharp-libvips-darwin-arm64': 1.2.3
      '@img/sharp-libvips-darwin-x64': 1.2.3
      '@img/sharp-libvips-linux-arm': 1.2.3
      '@img/sharp-libvips-linux-arm64': 1.2.3
      '@img/sharp-libvips-linux-ppc64': 1.2.3
      '@img/sharp-libvips-linux-s390x': 1.2.3
      '@img/sharp-libvips-linux-x64': 1.2.3
      '@img/sharp-libvips-linuxmusl-arm64': 1.2.3
      '@img/sharp-libvips-linuxmusl-x64': 1.2.3
      '@img/sharp-linux-arm': 0.34.4
      '@img/sharp-linux-arm64': 0.34.4
      '@img/sharp-linux-ppc64': 0.34.4
      '@img/sharp-linux-s390x': 0.34.4
      '@img/sharp-linux-x64': 0.34.4
      '@img/sharp-linuxmusl-arm64': 0.34.4
      '@img/sharp-linuxmusl-x64': 0.34.4
      '@img/sharp-wasm32': 0.34.4
      '@img/sharp-win32-arm64': 0.34.4
      '@img/sharp-win32-ia32': 0.34.4
      '@img/sharp-win32-x64': 0.34.4

  shebang-command@2.0.0:
    dependencies:
      shebang-regex: 3.0.0

  shebang-regex@3.0.0: {}

  signal-exit@3.0.7: {}

  signal-exit@4.1.0: {}

  sirv@3.0.2:
    dependencies:
      '@polka/url': 1.0.0-next.29
      mrmime: 2.0.1
      totalist: 3.0.1

  sisteransi@1.0.5: {}

  socket.io-adapter@2.5.5:
    dependencies:
      debug: 4.3.7
      ws: 8.17.1
    transitivePeerDependencies:
      - bufferutil
      - supports-color
      - utf-8-validate

  socket.io-client@4.8.1:
    dependencies:
      '@socket.io/component-emitter': 3.1.2
      debug: 4.3.7
      engine.io-client: 6.6.3
      socket.io-parser: 4.2.4
    transitivePeerDependencies:
      - bufferutil
      - supports-color
      - utf-8-validate

  socket.io-parser@4.2.4:
    dependencies:
      '@socket.io/component-emitter': 3.1.2
      debug: 4.3.7
    transitivePeerDependencies:
      - supports-color

  socket.io@4.8.1:
    dependencies:
      accepts: 1.3.8
      base64id: 2.0.0
      cors: 2.8.5
      debug: 4.3.7
      engine.io: 6.6.4
      socket.io-adapter: 2.5.5
      socket.io-parser: 4.2.4
    transitivePeerDependencies:
      - bufferutil
      - supports-color
      - utf-8-validate

  sonner@2.0.3(react-dom@19.0.0(react@19.0.0))(react@19.0.0):
    dependencies:
      react: 19.0.0
      react-dom: 19.0.0(react@19.0.0)

  source-map-js@1.2.1: {}

  source-map-support@0.5.21:
    dependencies:
      buffer-from: 1.1.2
      source-map: 0.6.1

  source-map@0.6.1: {}

  spamc@0.0.5: {}

  sqlite-wasm-kysely@0.3.0(kysely@0.27.6):
    dependencies:
      '@sqlite.org/sqlite-wasm': 3.48.0-build4
      kysely: 0.27.6

  stacktrace-parser@0.1.11:
    dependencies:
      type-fest: 0.7.1

  stdin-discarder@0.2.2: {}

  string-width@4.2.3:
    dependencies:
      emoji-regex: 8.0.0
      is-fullwidth-code-point: 3.0.0
      strip-ansi: 6.0.1

  string-width@5.1.2:
    dependencies:
      eastasianwidth: 0.2.0
      emoji-regex: 9.2.2
      strip-ansi: 7.1.2

  string-width@7.2.0:
    dependencies:
      emoji-regex: 10.6.0
      get-east-asian-width: 1.4.0
      strip-ansi: 7.1.2

  string_decoder@1.3.0:
    dependencies:
      safe-buffer: 5.2.1

  strip-ansi@6.0.1:
    dependencies:
      ansi-regex: 5.0.1

  strip-ansi@7.1.2:
    dependencies:
      ansi-regex: 6.2.2

  strip-bom@3.0.0: {}

  strip-json-comments@3.1.1: {}

  style-mod@4.1.2: {}

  style-to-object@1.0.11:
    dependencies:
      inline-style-parser: 0.2.4

  styled-jsx@5.1.6(@babel/core@7.26.10)(react@19.0.0):
    dependencies:
      client-only: 0.0.1
      react: 19.0.0
    optionalDependencies:
      '@babel/core': 7.26.10

  sucrase@3.35.0:
    dependencies:
      '@jridgewell/gen-mapping': 0.3.13
      commander: 4.1.1
      glob: 10.4.5
      lines-and-columns: 1.2.4
      mz: 2.7.0
      pirates: 4.0.7
      ts-interface-checker: 0.1.13

  superstruct@2.0.2:
    optional: true

  supports-color@7.2.0:
    dependencies:
      has-flag: 4.0.0

  supports-color@8.1.1:
    dependencies:
      has-flag: 4.0.0

  supports-preserve-symlinks-flag@1.0.0: {}

  svelte-check@4.3.3(picomatch@4.0.3)(svelte@5.43.3)(typescript@5.9.3):
    dependencies:
      '@jridgewell/trace-mapping': 0.3.31
      chokidar: 4.0.3
      fdir: 6.5.0(picomatch@4.0.3)
      picocolors: 1.1.1
      sade: 1.8.1
      svelte: 5.43.3
      typescript: 5.9.3
    transitivePeerDependencies:
      - picomatch

  svelte-codemirror-editor@2.1.0(codemirror@6.0.2)(svelte@5.43.3):
    dependencies:
      codemirror: 6.0.2
      svelte: 5.43.3

  svelte-eslint-parser@1.4.0(svelte@5.43.3):
    dependencies:
      eslint-scope: 8.4.0
      eslint-visitor-keys: 4.2.1
      espree: 10.4.0
      postcss: 8.5.6
      postcss-scss: 4.0.9(postcss@8.5.6)
      postcss-selector-parser: 7.1.0
    optionalDependencies:
      svelte: 5.43.3

  svelte-sonner@1.0.5(svelte@5.43.3):
    dependencies:
      runed: 0.28.0(svelte@5.43.3)
      svelte: 5.43.3

  svelte-toolbelt@0.10.6(@sveltejs/kit@2.48.4(@sveltejs/vite-plugin-svelte@6.2.1(svelte@5.43.3)(vite@7.2.0(@types/node@24.10.0)(jiti@2.6.1)(lightningcss@1.30.2)(terser@5.44.0)(tsx@4.20.6)(yaml@2.8.1)))(svelte@5.43.3)(vite@7.2.0(@types/node@24.10.0)(jiti@2.6.1)(lightningcss@1.30.2)(terser@5.44.0)(tsx@4.20.6)(yaml@2.8.1)))(svelte@5.43.3):
    dependencies:
      clsx: 2.1.1
      runed: 0.35.1(@sveltejs/kit@2.48.4(@sveltejs/vite-plugin-svelte@6.2.1(svelte@5.43.3)(vite@7.2.0(@types/node@24.10.0)(jiti@2.6.1)(lightningcss@1.30.2)(terser@5.44.0)(tsx@4.20.6)(yaml@2.8.1)))(svelte@5.43.3)(vite@7.2.0(@types/node@24.10.0)(jiti@2.6.1)(lightningcss@1.30.2)(terser@5.44.0)(tsx@4.20.6)(yaml@2.8.1)))(svelte@5.43.3)
      style-to-object: 1.0.11
      svelte: 5.43.3
    transitivePeerDependencies:
      - '@sveltejs/kit'

  svelte-toolbelt@0.5.0(svelte@5.43.3):
    dependencies:
      clsx: 2.1.1
      style-to-object: 1.0.11
      svelte: 5.43.3

  svelte-toolbelt@0.7.1(svelte@5.43.3):
    dependencies:
      clsx: 2.1.1
      runed: 0.23.4(svelte@5.43.3)
      style-to-object: 1.0.11
      svelte: 5.43.3

  svelte-toolbelt@0.9.3(svelte@5.43.3):
    dependencies:
      clsx: 2.1.1
      runed: 0.29.2(svelte@5.43.3)
      style-to-object: 1.0.11
      svelte: 5.43.3

  svelte@5.43.3:
    dependencies:
      '@jridgewell/remapping': 2.3.5
      '@jridgewell/sourcemap-codec': 1.5.5
      '@sveltejs/acorn-typescript': 1.0.6(acorn@8.15.0)
      '@types/estree': 1.0.8
      acorn: 8.15.0
      aria-query: 5.3.2
      axobject-query: 4.1.0
      clsx: 2.1.1
      esm-env: 1.2.2
      esrap: 2.1.2
      is-reference: 3.0.3
      locate-character: 3.0.0
      magic-string: 0.30.21
      zimmerframe: 1.1.4

  sveltekit-superforms@2.28.1(@sveltejs/kit@2.48.4(@sveltejs/vite-plugin-svelte@6.2.1(svelte@5.43.3)(vite@7.2.0(@types/node@24.10.0)(jiti@2.6.1)(lightningcss@1.30.2)(terser@5.44.0)(tsx@4.20.6)(yaml@2.8.1)))(svelte@5.43.3)(vite@7.2.0(@types/node@24.10.0)(jiti@2.6.1)(lightningcss@1.30.2)(terser@5.44.0)(tsx@4.20.6)(yaml@2.8.1)))(@types/json-schema@7.0.15)(esbuild@0.25.12)(svelte@5.43.3)(typescript@5.9.3):
    dependencies:
      '@sveltejs/kit': 2.48.4(@sveltejs/vite-plugin-svelte@6.2.1(svelte@5.43.3)(vite@7.2.0(@types/node@24.10.0)(jiti@2.6.1)(lightningcss@1.30.2)(terser@5.44.0)(tsx@4.20.6)(yaml@2.8.1)))(svelte@5.43.3)(vite@7.2.0(@types/node@24.10.0)(jiti@2.6.1)(lightningcss@1.30.2)(terser@5.44.0)(tsx@4.20.6)(yaml@2.8.1))
      devalue: 5.4.2
      memoize-weak: 1.0.2
      svelte: 5.43.3
      ts-deepmerge: 7.0.3
    optionalDependencies:
      '@exodus/schemasafe': 1.3.0
      '@finom/zod-to-json-schema': 3.24.12(zod@4.1.12)
      '@gcornut/valibot-json-schema': 0.42.0(esbuild@0.25.12)(typescript@5.9.3)
      '@typeschema/class-validator': 0.3.0(@types/json-schema@7.0.15)(class-validator@0.14.2)
      '@vinejs/vine': 3.0.1
      arktype: 2.1.25
      class-validator: 0.14.2
      effect: 3.19.0
      joi: 17.13.3
      json-schema-to-ts: 3.1.1
      superstruct: 2.0.2
      typebox: 1.0.50
      valibot: 1.1.0(typescript@5.9.3)
      yup: 1.7.1
      zod: 4.1.12
    transitivePeerDependencies:
      - '@types/json-schema'
      - esbuild
      - typescript

  symbol-tree@3.2.4: {}

  tabbable@6.3.0: {}

  tailwind-merge@3.2.0: {}

  tailwind-merge@3.3.1: {}

  tailwind-variants@3.1.1(tailwind-merge@3.3.1)(tailwindcss@4.1.16):
    dependencies:
      tailwindcss: 4.1.16
    optionalDependencies:
      tailwind-merge: 3.3.1

  tailwindcss@3.4.0:
    dependencies:
      '@alloc/quick-lru': 5.2.0
      arg: 5.0.2
      chokidar: 3.6.0
      didyoumean: 1.2.2
      dlv: 1.1.3
      fast-glob: 3.3.3
      glob-parent: 6.0.2
      is-glob: 4.0.3
      jiti: 1.21.7
      lilconfig: 2.1.0
      micromatch: 4.0.8
      normalize-path: 3.0.0
      object-hash: 3.0.0
      picocolors: 1.1.1
      postcss: 8.5.6
      postcss-import: 15.1.0(postcss@8.5.6)
      postcss-js: 4.1.0(postcss@8.5.6)
      postcss-load-config: 4.0.2(postcss@8.5.6)
      postcss-nested: 6.2.0(postcss@8.5.6)
      postcss-selector-parser: 6.1.2
      resolve: 1.22.11
      sucrase: 3.35.0
    transitivePeerDependencies:
      - ts-node

  tailwindcss@4.1.16: {}

  tapable@2.3.0: {}

  terser-webpack-plugin@5.3.14(esbuild@0.25.10)(webpack@5.102.1):
    dependencies:
      '@jridgewell/trace-mapping': 0.3.31
      jest-worker: 27.5.1
      schema-utils: 4.3.3
      serialize-javascript: 6.0.2
      terser: 5.44.0
      webpack: 5.102.1(esbuild@0.25.10)
    optionalDependencies:
      esbuild: 0.25.10

  terser@5.44.0:
    dependencies:
      '@jridgewell/source-map': 0.3.11
      acorn: 8.15.0
      commander: 2.20.3
      source-map-support: 0.5.21

  thememirror@2.0.1(@codemirror/language@6.11.3)(@codemirror/state@6.5.2)(@codemirror/view@6.38.6):
    dependencies:
      '@codemirror/language': 6.11.3
      '@codemirror/state': 6.5.2
      '@codemirror/view': 6.38.6

  thenify-all@1.6.0:
    dependencies:
      thenify: 3.3.1

  thenify@3.3.1:
    dependencies:
      any-promise: 1.3.0

  tiny-case@1.0.3:
    optional: true

  tinyexec@0.3.2: {}

  tinyglobby@0.2.15:
    dependencies:
      fdir: 6.5.0(picomatch@4.0.3)
      picomatch: 4.0.3

  tldts-core@7.0.17: {}

  tldts@7.0.17:
    dependencies:
      tldts-core: 7.0.17

  to-regex-range@5.0.1:
    dependencies:
      is-number: 7.0.0

  toposort@2.0.2:
    optional: true

  totalist@3.0.1: {}

  tough-cookie@6.0.0:
    dependencies:
      tldts: 7.0.17

  tr46@6.0.0:
    dependencies:
      punycode: 2.3.1

  ts-algebra@2.0.0:
    optional: true

  ts-api-utils@2.1.0(typescript@5.9.3):
    dependencies:
      typescript: 5.9.3

  ts-deepmerge@7.0.3: {}

  ts-interface-checker@0.1.13: {}

  tsconfig-paths@4.2.0:
    dependencies:
      json5: 2.2.3
      minimist: 1.2.8
      strip-bom: 3.0.0

  tslib@2.4.0:
    optional: true

  tslib@2.8.1: {}

  tsx@4.20.6:
    dependencies:
      esbuild: 0.25.10
      get-tsconfig: 4.12.0
    optionalDependencies:
      fsevents: 2.3.3

  tw-animate-css@1.4.0: {}

  type-check@0.4.0:
    dependencies:
      prelude-ls: 1.2.1

  type-fest@0.7.1: {}

  type-fest@2.19.0:
    optional: true

  typebox@1.0.50:
    optional: true

  typescript-eslint@8.46.3(eslint@9.39.1(jiti@2.6.1))(typescript@5.9.3):
    dependencies:
      '@typescript-eslint/eslint-plugin': 8.46.3(@typescript-eslint/parser@8.46.3(eslint@9.39.1(jiti@2.6.1))(typescript@5.9.3))(eslint@9.39.1(jiti@2.6.1))(typescript@5.9.3)
      '@typescript-eslint/parser': 8.46.3(eslint@9.39.1(jiti@2.6.1))(typescript@5.9.3)
      '@typescript-eslint/typescript-estree': 8.46.3(typescript@5.9.3)
      '@typescript-eslint/utils': 8.46.3(eslint@9.39.1(jiti@2.6.1))(typescript@5.9.3)
      eslint: 9.39.1(jiti@2.6.1)
      typescript: 5.9.3
    transitivePeerDependencies:
      - supports-color

  typescript@5.9.3: {}

  undici-types@5.26.5: {}

  undici-types@6.21.0: {}

  undici-types@7.16.0: {}

  unplugin@2.3.10:
    dependencies:
      '@jridgewell/remapping': 2.3.5
      acorn: 8.15.0
      picomatch: 4.0.3
      webpack-virtual-modules: 0.6.2

  update-browserslist-db@1.1.4(browserslist@4.27.0):
    dependencies:
      browserslist: 4.27.0
      escalade: 3.2.0
      picocolors: 1.1.1

  uri-js@4.4.1:
    dependencies:
      punycode: 2.3.1

  urlpattern-polyfill@10.1.0: {}

  use-callback-ref@1.3.3(@types/react@19.0.10)(react@19.0.0):
    dependencies:
      react: 19.0.0
      tslib: 2.8.1
    optionalDependencies:
      '@types/react': 19.0.10

  use-debounce@10.0.4(react@19.0.0):
    dependencies:
      react: 19.0.0

  use-sidecar@1.1.3(@types/react@19.0.10)(react@19.0.0):
    dependencies:
      detect-node-es: 1.1.0
      react: 19.0.0
      tslib: 2.8.1
    optionalDependencies:
      '@types/react': 19.0.10

  util-deprecate@1.0.2: {}

  uuid@10.0.0: {}

  uuid@11.1.0: {}

  valibot@0.42.1(typescript@5.9.3):
    optionalDependencies:
      typescript: 5.9.3
    optional: true

  valibot@1.1.0(typescript@5.9.3):
    optionalDependencies:
      typescript: 5.9.3
    optional: true

  validator@13.15.20:
    optional: true

  vary@1.1.2: {}

  vaul-svelte@1.0.0-next.7(svelte@5.43.3):
    dependencies:
      runed: 0.23.4(svelte@5.43.3)
      svelte: 5.43.3
      svelte-toolbelt: 0.7.1(svelte@5.43.3)

  vite-plugin-devtools-json@1.0.0(vite@7.2.0(@types/node@24.10.0)(jiti@2.6.1)(lightningcss@1.30.2)(terser@5.44.0)(tsx@4.20.6)(yaml@2.8.1)):
    dependencies:
      uuid: 11.1.0
      vite: 7.2.0(@types/node@24.10.0)(jiti@2.6.1)(lightningcss@1.30.2)(terser@5.44.0)(tsx@4.20.6)(yaml@2.8.1)

  vite@7.2.0(@types/node@24.10.0)(jiti@2.6.1)(lightningcss@1.30.2)(terser@5.44.0)(tsx@4.20.6)(yaml@2.8.1):
    dependencies:
      esbuild: 0.25.12
      fdir: 6.5.0(picomatch@4.0.3)
      picomatch: 4.0.3
      postcss: 8.5.6
      rollup: 4.52.5
      tinyglobby: 0.2.15
    optionalDependencies:
      '@types/node': 24.10.0
      fsevents: 2.3.3
      jiti: 2.6.1
      lightningcss: 1.30.2
      terser: 5.44.0
      tsx: 4.20.6
      yaml: 2.8.1

  vitefu@1.1.1(vite@7.2.0(@types/node@24.10.0)(jiti@2.6.1)(lightningcss@1.30.2)(terser@5.44.0)(tsx@4.20.6)(yaml@2.8.1)):
    optionalDependencies:
      vite: 7.2.0(@types/node@24.10.0)(jiti@2.6.1)(lightningcss@1.30.2)(terser@5.44.0)(tsx@4.20.6)(yaml@2.8.1)

  w3c-keyname@2.2.8: {}

  w3c-xmlserializer@5.0.0:
    dependencies:
      xml-name-validator: 5.0.0

  watchpack@2.4.4:
    dependencies:
      glob-to-regexp: 0.4.1
      graceful-fs: 4.2.11

  wcwidth@1.0.1:
    dependencies:
      defaults: 1.0.4

  webidl-conversions@8.0.0: {}

  webpack-sources@3.3.3: {}

  webpack-virtual-modules@0.6.2: {}

  webpack@5.102.1(esbuild@0.25.10):
    dependencies:
      '@types/eslint-scope': 3.7.7
      '@types/estree': 1.0.8
      '@types/json-schema': 7.0.15
      '@webassemblyjs/ast': 1.14.1
      '@webassemblyjs/wasm-edit': 1.14.1
      '@webassemblyjs/wasm-parser': 1.14.1
      acorn: 8.15.0
      acorn-import-phases: 1.0.4(acorn@8.15.0)
      browserslist: 4.27.0
      chrome-trace-event: 1.0.4
      enhanced-resolve: 5.18.3
      es-module-lexer: 1.7.0
      eslint-scope: 5.1.1
      events: 3.3.0
      glob-to-regexp: 0.4.1
      graceful-fs: 4.2.11
      json-parse-even-better-errors: 2.3.1
      loader-runner: 4.3.1
      mime-types: 2.1.35
      neo-async: 2.6.2
      schema-utils: 4.3.3
      tapable: 2.3.0
      terser-webpack-plugin: 5.3.14(esbuild@0.25.10)(webpack@5.102.1)
      watchpack: 2.4.4
      webpack-sources: 3.3.3
    transitivePeerDependencies:
      - '@swc/core'
      - esbuild
      - uglify-js

  whatwg-encoding@3.1.1:
    dependencies:
      iconv-lite: 0.6.3

  whatwg-mimetype@4.0.0: {}

  whatwg-url@15.1.0:
    dependencies:
      tr46: 6.0.0
      webidl-conversions: 8.0.0

  which@2.0.2:
    dependencies:
      isexe: 2.0.0

  word-wrap@1.2.5: {}

  wrap-ansi@7.0.0:
    dependencies:
      ansi-styles: 4.3.0
      string-width: 4.2.3
      strip-ansi: 6.0.1

  wrap-ansi@8.1.0:
    dependencies:
      ansi-styles: 6.2.3
      string-width: 5.1.2
      strip-ansi: 7.1.2

  ws@8.17.1: {}

  ws@8.18.3: {}

  xml-name-validator@5.0.0: {}

  xmlchars@2.2.0: {}

  xmlhttprequest-ssl@2.1.2: {}

  yallist@3.1.1: {}

  yaml@1.10.2: {}

  yaml@2.8.1: {}

  yocto-queue@0.1.0: {}

  yoctocolors@2.1.2: {}

  yup@1.7.1:
    dependencies:
      property-expr: 2.0.6
      tiny-case: 1.0.3
      toposort: 2.0.2
      type-fest: 2.19.0
    optional: true

  zimmerframe@1.1.4: {}

  zod@3.24.3: {}

  zod@4.1.12: {}<|MERGE_RESOLUTION|>--- conflicted
+++ resolved
@@ -135,13 +135,8 @@
         specifier: ^3.10.0
         version: 3.10.0
       '@lucide/svelte':
-<<<<<<< HEAD
-        specifier: ^0.544.0
-        version: 0.544.0(svelte@5.43.2)
-=======
         specifier: ^0.552.0
         version: 0.552.0(svelte@5.43.3)
->>>>>>> da14795d
       '@sveltejs/kit':
         specifier: ^2.48.2
         version: 2.48.4(@sveltejs/vite-plugin-svelte@6.2.1(svelte@5.43.3)(vite@7.2.0(@types/node@24.10.0)(jiti@2.6.1)(lightningcss@1.30.2)(terser@5.44.0)(tsx@4.20.6)(yaml@2.8.1)))(svelte@5.43.3)(vite@7.2.0(@types/node@24.10.0)(jiti@2.6.1)(lightningcss@1.30.2)(terser@5.44.0)(tsx@4.20.6)(yaml@2.8.1))
@@ -1183,13 +1178,8 @@
   '@lottiefiles/dotlottie-web@0.42.0':
     resolution: {integrity: sha512-Zr2LCaOAoPCsdAQgeLyCSiQ1+xrAJtRCyuEYDj0qR5heUwpc+Pxbb88JyTVumcXFfKOBMOMmrlsTScLz2mrvQQ==}
 
-<<<<<<< HEAD
-  '@lucide/svelte@0.544.0':
-    resolution: {integrity: sha512-9f9O6uxng2pLB01sxNySHduJN3HTl5p0HDu4H26VR51vhZfiMzyOMe9Mhof3XAk4l813eTtl+/DYRvGyoRR+yw==}
-=======
   '@lucide/svelte@0.552.0':
     resolution: {integrity: sha512-8wQF1YUKgaXiFidPdHM5NKESArKHLrgf8A1EAOjvqRmdVlL2KFsPxTchez/lMUOJKxXeDgrRKfXQuaN1O5KlhQ==}
->>>>>>> da14795d
     peerDependencies:
       svelte: ^5
 
@@ -5450,11 +5440,7 @@
 
   '@lottiefiles/dotlottie-web@0.42.0': {}
 
-<<<<<<< HEAD
-  '@lucide/svelte@0.544.0(svelte@5.43.2)':
-=======
   '@lucide/svelte@0.552.0(svelte@5.43.3)':
->>>>>>> da14795d
     dependencies:
       svelte: 5.43.3
 
