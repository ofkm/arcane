lockfileVersion: '9.0'

settings:
  autoInstallPeers: true
  excludeLinksFromLockfile: false

overrides:
  devalue: ^5.3.2

importers:

  .: {}

  email-templates:
    dependencies:
      '@react-email/components':
        specifier: 0.1.1
        version: 0.1.1(react-dom@19.2.0(react@19.2.0))(react@19.2.0)
      react:
        specifier: ^19.0.0
        version: 19.2.0
      react-dom:
        specifier: ^19.0.0
        version: 19.2.0(react@19.2.0)
      tailwind-merge:
        specifier: ^3.3.1
        version: 3.3.1
    devDependencies:
      '@react-email/preview-server':
        specifier: 4.2.8
        version: 4.2.8(@playwright/test@1.56.1)(postcss@8.5.6)
      '@types/node':
        specifier: ^24.0.10
        version: 24.9.1
      '@types/react':
        specifier: ^19.0.1
        version: 19.2.2
      '@types/react-dom':
        specifier: ^19.0.1
        version: 19.2.2(@types/react@19.2.2)
      react-email:
        specifier: 4.2.8
        version: 4.2.8
      tsx:
        specifier: ^4.0.0
        version: 4.20.6

  frontend:
    dependencies:
      '@codemirror/commands':
        specifier: ^6.9.0
        version: 6.9.0
      '@codemirror/lang-yaml':
        specifier: ^6.1.2
        version: 6.1.2
      '@codemirror/language':
        specifier: ^6.11.3
        version: 6.11.3
      '@codemirror/legacy-modes':
        specifier: ^6.5.2
        version: 6.5.2
      '@codemirror/lint':
        specifier: ^6.9.0
        version: 6.9.0
      '@codemirror/state':
        specifier: ^6.5.2
        version: 6.5.2
      '@codemirror/view':
        specifier: ^6.38.6
        version: 6.38.6
      '@lezer/highlight':
        specifier: ^1.2.2
        version: 1.2.2
      '@sveltejs/adapter-static':
        specifier: ^3.0.10
<<<<<<< HEAD
        version: 3.0.10(@sveltejs/kit@2.47.2(@sveltejs/vite-plugin-svelte@6.2.1(svelte@5.41.0)(vite@7.1.11(@types/node@24.9.1)(jiti@2.6.1)(lightningcss@1.30.1)(terser@5.44.0)(tsx@4.20.6)(yaml@2.8.1)))(svelte@5.41.0)(vite@7.1.11(@types/node@24.9.1)(jiti@2.6.1)(lightningcss@1.30.1)(terser@5.44.0)(tsx@4.20.6)(yaml@2.8.1)))
=======
        version: 3.0.10(@sveltejs/kit@2.47.2(@sveltejs/vite-plugin-svelte@6.2.1(svelte@5.41.1)(vite@7.1.11(@types/node@24.9.1)(jiti@2.6.1)(lightningcss@1.30.2)(terser@5.44.0)(tsx@4.20.6)))(svelte@5.41.1)(vite@7.1.11(@types/node@24.9.1)(jiti@2.6.1)(lightningcss@1.30.2)(terser@5.44.0)(tsx@4.20.6)))
>>>>>>> 63301ac7
      '@tanstack/table-core':
        specifier: ^8.21.3
        version: 8.21.3
      '@uiw/codemirror-theme-github':
        specifier: ^4.25.2
        version: 4.25.2(@codemirror/language@6.11.3)(@codemirror/state@6.5.2)(@codemirror/view@6.38.6)
      '@uiw/codemirror-themes':
        specifier: ^4.25.2
        version: 4.25.2(@codemirror/language@6.11.3)(@codemirror/state@6.5.2)(@codemirror/view@6.38.6)
      '@xterm/addon-fit':
        specifier: ^0.10.0
        version: 0.10.0(@xterm/xterm@5.5.0)
      '@xterm/xterm':
        specifier: ^5.5.0
        version: 5.5.0
      axios:
        specifier: ^1.12.2
        version: 1.12.2
      codemirror:
        specifier: ^6.0.2
        version: 6.0.2
      date-fns:
        specifier: ^4.1.0
        version: 4.1.0
      js-yaml:
        specifier: ^4.1.0
        version: 4.1.0
      prettier:
        specifier: ^3.6.2
        version: 3.6.2
      prettier-plugin-svelte:
        specifier: ^3.4.0
        version: 3.4.0(prettier@3.6.2)(svelte@5.41.1)
      prettier-plugin-tailwindcss:
        specifier: ^0.7.1
        version: 0.7.1(prettier-plugin-svelte@3.4.0(prettier@3.6.2)(svelte@5.41.1))(prettier@3.6.2)
      svelte-codemirror-editor:
        specifier: ^2.1.0
        version: 2.1.0(codemirror@6.0.2)(svelte@5.41.1)
      thememirror:
        specifier: ^2.0.1
        version: 2.0.1(@codemirror/language@6.11.3)(@codemirror/state@6.5.2)(@codemirror/view@6.38.6)
    devDependencies:
      '@eslint/compat':
        specifier: ^1.4.0
        version: 1.4.0(eslint@9.38.0(jiti@2.6.1))
      '@eslint/js':
        specifier: ^9.38.0
        version: 9.38.0
      '@inlang/paraglide-js':
        specifier: 2.4.0
        version: 2.4.0
      '@internationalized/date':
        specifier: ^3.10.0
        version: 3.10.0
      '@lucide/svelte':
        specifier: ^0.546.0
        version: 0.546.0(svelte@5.41.1)
      '@sveltejs/kit':
        specifier: ^2.47.2
<<<<<<< HEAD
        version: 2.47.2(@sveltejs/vite-plugin-svelte@6.2.1(svelte@5.41.0)(vite@7.1.11(@types/node@24.9.1)(jiti@2.6.1)(lightningcss@1.30.1)(terser@5.44.0)(tsx@4.20.6)(yaml@2.8.1)))(svelte@5.41.0)(vite@7.1.11(@types/node@24.9.1)(jiti@2.6.1)(lightningcss@1.30.1)(terser@5.44.0)(tsx@4.20.6)(yaml@2.8.1))
      '@sveltejs/vite-plugin-svelte':
        specifier: ^6.2.1
        version: 6.2.1(svelte@5.41.0)(vite@7.1.11(@types/node@24.9.1)(jiti@2.6.1)(lightningcss@1.30.1)(terser@5.44.0)(tsx@4.20.6)(yaml@2.8.1))
      '@tailwindcss/vite':
        specifier: ^4.1.14
        version: 4.1.14(vite@7.1.11(@types/node@24.9.1)(jiti@2.6.1)(lightningcss@1.30.1)(terser@5.44.0)(tsx@4.20.6)(yaml@2.8.1))
=======
        version: 2.47.2(@sveltejs/vite-plugin-svelte@6.2.1(svelte@5.41.1)(vite@7.1.11(@types/node@24.9.1)(jiti@2.6.1)(lightningcss@1.30.2)(terser@5.44.0)(tsx@4.20.6)))(svelte@5.41.1)(vite@7.1.11(@types/node@24.9.1)(jiti@2.6.1)(lightningcss@1.30.2)(terser@5.44.0)(tsx@4.20.6))
      '@sveltejs/vite-plugin-svelte':
        specifier: ^6.2.1
        version: 6.2.1(svelte@5.41.1)(vite@7.1.11(@types/node@24.9.1)(jiti@2.6.1)(lightningcss@1.30.2)(terser@5.44.0)(tsx@4.20.6))
      '@tailwindcss/vite':
        specifier: ^4.1.15
        version: 4.1.15(vite@7.1.11(@types/node@24.9.1)(jiti@2.6.1)(lightningcss@1.30.2)(terser@5.44.0)(tsx@4.20.6))
>>>>>>> 63301ac7
      '@types/bytes':
        specifier: ^3.1.5
        version: 3.1.5
      '@types/dockerode':
        specifier: ^3.3.44
        version: 3.3.44
      '@types/js-yaml':
        specifier: ^4.0.9
        version: 4.0.9
      bits-ui:
        specifier: ^2.14.0
<<<<<<< HEAD
        version: 2.14.0(@internationalized/date@3.10.0)(@sveltejs/kit@2.47.2(@sveltejs/vite-plugin-svelte@6.2.1(svelte@5.41.0)(vite@7.1.11(@types/node@24.9.1)(jiti@2.6.1)(lightningcss@1.30.1)(terser@5.44.0)(tsx@4.20.6)(yaml@2.8.1)))(svelte@5.41.0)(vite@7.1.11(@types/node@24.9.1)(jiti@2.6.1)(lightningcss@1.30.1)(terser@5.44.0)(tsx@4.20.6)(yaml@2.8.1)))(svelte@5.41.0)
=======
        version: 2.14.0(@internationalized/date@3.10.0)(@sveltejs/kit@2.47.2(@sveltejs/vite-plugin-svelte@6.2.1(svelte@5.41.1)(vite@7.1.11(@types/node@24.9.1)(jiti@2.6.1)(lightningcss@1.30.2)(terser@5.44.0)(tsx@4.20.6)))(svelte@5.41.1)(vite@7.1.11(@types/node@24.9.1)(jiti@2.6.1)(lightningcss@1.30.2)(terser@5.44.0)(tsx@4.20.6)))(svelte@5.41.1)
>>>>>>> 63301ac7
      bytes:
        specifier: ^3.1.2
        version: 3.1.2
      clsx:
        specifier: ^2.1.1
        version: 2.1.1
      eslint:
        specifier: ^9.38.0
        version: 9.38.0(jiti@2.6.1)
      eslint-plugin-svelte:
        specifier: ^3.12.5
        version: 3.12.5(eslint@9.38.0(jiti@2.6.1))(svelte@5.41.1)
      formsnap:
        specifier: ^2.0.1
<<<<<<< HEAD
        version: 2.0.1(svelte@5.41.0)(sveltekit-superforms@2.28.0(@sveltejs/kit@2.47.2(@sveltejs/vite-plugin-svelte@6.2.1(svelte@5.41.0)(vite@7.1.11(@types/node@24.9.1)(jiti@2.6.1)(lightningcss@1.30.1)(terser@5.44.0)(tsx@4.20.6)(yaml@2.8.1)))(svelte@5.41.0)(vite@7.1.11(@types/node@24.9.1)(jiti@2.6.1)(lightningcss@1.30.1)(terser@5.44.0)(tsx@4.20.6)(yaml@2.8.1)))(@types/json-schema@7.0.15)(esbuild@0.25.11)(svelte@5.41.0)(typescript@5.9.3))
=======
        version: 2.0.1(svelte@5.41.1)(sveltekit-superforms@2.28.0(@sveltejs/kit@2.47.2(@sveltejs/vite-plugin-svelte@6.2.1(svelte@5.41.1)(vite@7.1.11(@types/node@24.9.1)(jiti@2.6.1)(lightningcss@1.30.2)(terser@5.44.0)(tsx@4.20.6)))(svelte@5.41.1)(vite@7.1.11(@types/node@24.9.1)(jiti@2.6.1)(lightningcss@1.30.2)(terser@5.44.0)(tsx@4.20.6)))(@types/json-schema@7.0.15)(esbuild@0.25.11)(svelte@5.41.1)(typescript@5.9.3))
>>>>>>> 63301ac7
      globals:
        specifier: ^16.4.0
        version: 16.4.0
      isomorphic-dompurify:
        specifier: ^2.29.0
        version: 2.29.0(postcss@8.5.6)
      mode-watcher:
        specifier: ^1.1.0
        version: 1.1.0(svelte@5.41.1)
      paneforge:
        specifier: ^1.0.2
        version: 1.0.2(svelte@5.41.1)
      runed:
        specifier: 0.34.0
<<<<<<< HEAD
        version: 0.34.0(@sveltejs/kit@2.47.2(@sveltejs/vite-plugin-svelte@6.2.1(svelte@5.41.0)(vite@7.1.11(@types/node@24.9.1)(jiti@2.6.1)(lightningcss@1.30.1)(terser@5.44.0)(tsx@4.20.6)(yaml@2.8.1)))(svelte@5.41.0)(vite@7.1.11(@types/node@24.9.1)(jiti@2.6.1)(lightningcss@1.30.1)(terser@5.44.0)(tsx@4.20.6)(yaml@2.8.1)))(svelte@5.41.0)
=======
        version: 0.34.0(@sveltejs/kit@2.47.2(@sveltejs/vite-plugin-svelte@6.2.1(svelte@5.41.1)(vite@7.1.11(@types/node@24.9.1)(jiti@2.6.1)(lightningcss@1.30.2)(terser@5.44.0)(tsx@4.20.6)))(svelte@5.41.1)(vite@7.1.11(@types/node@24.9.1)(jiti@2.6.1)(lightningcss@1.30.2)(terser@5.44.0)(tsx@4.20.6)))(svelte@5.41.1)
>>>>>>> 63301ac7
      svelte:
        specifier: ^5.41.1
        version: 5.41.1
      svelte-check:
        specifier: ^4.3.3
        version: 4.3.3(picomatch@4.0.3)(svelte@5.41.1)(typescript@5.9.3)
      svelte-sonner:
        specifier: ^1.0.5
        version: 1.0.5(svelte@5.41.1)
      svelte-toolbelt:
        specifier: ^0.10.6
<<<<<<< HEAD
        version: 0.10.6(@sveltejs/kit@2.47.2(@sveltejs/vite-plugin-svelte@6.2.1(svelte@5.41.0)(vite@7.1.11(@types/node@24.9.1)(jiti@2.6.1)(lightningcss@1.30.1)(terser@5.44.0)(tsx@4.20.6)(yaml@2.8.1)))(svelte@5.41.0)(vite@7.1.11(@types/node@24.9.1)(jiti@2.6.1)(lightningcss@1.30.1)(terser@5.44.0)(tsx@4.20.6)(yaml@2.8.1)))(svelte@5.41.0)
      sveltekit-superforms:
        specifier: ^2.28.0
        version: 2.28.0(@sveltejs/kit@2.47.2(@sveltejs/vite-plugin-svelte@6.2.1(svelte@5.41.0)(vite@7.1.11(@types/node@24.9.1)(jiti@2.6.1)(lightningcss@1.30.1)(terser@5.44.0)(tsx@4.20.6)(yaml@2.8.1)))(svelte@5.41.0)(vite@7.1.11(@types/node@24.9.1)(jiti@2.6.1)(lightningcss@1.30.1)(terser@5.44.0)(tsx@4.20.6)(yaml@2.8.1)))(@types/json-schema@7.0.15)(esbuild@0.25.11)(svelte@5.41.0)(typescript@5.9.3)
=======
        version: 0.10.6(@sveltejs/kit@2.47.2(@sveltejs/vite-plugin-svelte@6.2.1(svelte@5.41.1)(vite@7.1.11(@types/node@24.9.1)(jiti@2.6.1)(lightningcss@1.30.2)(terser@5.44.0)(tsx@4.20.6)))(svelte@5.41.1)(vite@7.1.11(@types/node@24.9.1)(jiti@2.6.1)(lightningcss@1.30.2)(terser@5.44.0)(tsx@4.20.6)))(svelte@5.41.1)
      sveltekit-superforms:
        specifier: ^2.28.0
        version: 2.28.0(@sveltejs/kit@2.47.2(@sveltejs/vite-plugin-svelte@6.2.1(svelte@5.41.1)(vite@7.1.11(@types/node@24.9.1)(jiti@2.6.1)(lightningcss@1.30.2)(terser@5.44.0)(tsx@4.20.6)))(svelte@5.41.1)(vite@7.1.11(@types/node@24.9.1)(jiti@2.6.1)(lightningcss@1.30.2)(terser@5.44.0)(tsx@4.20.6)))(@types/json-schema@7.0.15)(esbuild@0.25.11)(svelte@5.41.1)(typescript@5.9.3)
>>>>>>> 63301ac7
      tailwind-merge:
        specifier: ^3.3.1
        version: 3.3.1
      tailwind-variants:
        specifier: ^3.1.1
        version: 3.1.1(tailwind-merge@3.3.1)(tailwindcss@4.1.15)
      tailwindcss:
        specifier: ^4.1.15
        version: 4.1.15
      tsx:
        specifier: ^4.20.6
        version: 4.20.6
      tw-animate-css:
        specifier: ^1.4.0
        version: 1.4.0
      typescript:
        specifier: ^5.9.3
        version: 5.9.3
      typescript-eslint:
        specifier: ^8.46.2
        version: 8.46.2(eslint@9.38.0(jiti@2.6.1))(typescript@5.9.3)
      vaul-svelte:
        specifier: 1.0.0-next.7
        version: 1.0.0-next.7(svelte@5.41.1)
      vite:
        specifier: ^7.1.11
<<<<<<< HEAD
        version: 7.1.11(@types/node@24.9.1)(jiti@2.6.1)(lightningcss@1.30.1)(terser@5.44.0)(tsx@4.20.6)(yaml@2.8.1)
=======
        version: 7.1.11(@types/node@24.9.1)(jiti@2.6.1)(lightningcss@1.30.2)(terser@5.44.0)(tsx@4.20.6)
>>>>>>> 63301ac7
      zod:
        specifier: ^4.1.12
        version: 4.1.12

  tests:
    devDependencies:
      '@playwright/test':
        specifier: ^1.56.1
        version: 1.56.1
      '@types/node':
        specifier: ^24.9.1
        version: 24.9.1

packages:

  '@alloc/quick-lru@5.2.0':
    resolution: {integrity: sha512-UrcABB+4bUrFABwbluTIBErXwvbsU/V7TZWfmbgJfbkwiBuziS9gxdODUyuiecfdGQ85jglMW6juS3+z5TsKLw==}
    engines: {node: '>=10'}

  '@ampproject/remapping@2.3.0':
    resolution: {integrity: sha512-30iZtAPgz+LTIYoeivqYo853f02jBYSd5uGnGpkFV0M3xOt9aN73erkgYAmZU43x4VfqcnLxW9Kpg3R5LC4YYw==}
    engines: {node: '>=6.0.0'}

  '@ark/regex@0.0.0':
    resolution: {integrity: sha512-p4vsWnd/LRGOdGQglbwOguIVhPmCAf5UzquvnDoxqhhPWTP84wWgi1INea8MgJ4SnI2gp37f13oA4Waz9vwNYg==}

  '@ark/schema@0.50.0':
    resolution: {integrity: sha512-hfmP82GltBZDadIOeR3argKNlYYyB2wyzHp0eeAqAOFBQguglMV/S7Ip2q007bRtKxIMLDqFY6tfPie1dtssaQ==}

  '@ark/util@0.50.0':
    resolution: {integrity: sha512-tIkgIMVRpkfXRQIEf0G2CJryZVtHVrqcWHMDa5QKo0OEEBu0tHkRSIMm4Ln8cd8Bn9TPZtvc/kE2Gma8RESPSg==}

  '@asamuzakjp/css-color@4.0.5':
    resolution: {integrity: sha512-lMrXidNhPGsDjytDy11Vwlb6OIGrT3CmLg3VWNFyWkLWtijKl7xjvForlh8vuj0SHGjgl4qZEQzUmYTeQA2JFQ==}

  '@asamuzakjp/dom-selector@6.6.2':
    resolution: {integrity: sha512-+AG0jN9HTwfDLBhjhX1FKi6zlIAc/YGgEHlN/OMaHD1pOPFsC5CpYQpLkPX0aFjyaVmoq9330cQDCU4qnSL1qA==}

  '@asamuzakjp/nwsapi@2.3.9':
    resolution: {integrity: sha512-n8GuYSrI9bF7FFZ/SjhwevlHc8xaVlb/7HmHelnc/PZXBD2ZR49NnN9sMMuDdEGPeeRQ5d0hqlSlEpgCX3Wl0Q==}

  '@babel/code-frame@7.27.1':
    resolution: {integrity: sha512-cjQ7ZlQ0Mv3b47hABuTevyTuYN4i+loJKGeV9flcCgIK37cCXRh+L1bd3iBHlynerhQ7BhCkn2BPbQUL+rGqFg==}
    engines: {node: '>=6.9.0'}

  '@babel/compat-data@7.28.4':
    resolution: {integrity: sha512-YsmSKC29MJwf0gF8Rjjrg5LQCmyh+j/nD8/eP7f+BeoQTKYqs9RoWbjGOdy0+1Ekr68RJZMUOPVQaQisnIo4Rw==}
    engines: {node: '>=6.9.0'}

  '@babel/core@7.26.10':
    resolution: {integrity: sha512-vMqyb7XCDMPvJFFOaT9kxtiRh42GwlZEg1/uIgtZshS5a/8OaduUfCi7kynKgc3Tw/6Uo2D+db9qBttghhmxwQ==}
    engines: {node: '>=6.9.0'}

  '@babel/generator@7.28.3':
    resolution: {integrity: sha512-3lSpxGgvnmZznmBkCRnVREPUFJv2wrv9iAoFDvADJc0ypmdOxdUtcLeBgBJ6zE0PMeTKnxeQzyk0xTBq4Ep7zw==}
    engines: {node: '>=6.9.0'}

  '@babel/helper-compilation-targets@7.27.2':
    resolution: {integrity: sha512-2+1thGUUWWjLTYTHZWK1n8Yga0ijBz1XAhUXcKy81rd5g6yh7hGqMp45v7cadSbEHc9G3OTv45SyneRN3ps4DQ==}
    engines: {node: '>=6.9.0'}

  '@babel/helper-globals@7.28.0':
    resolution: {integrity: sha512-+W6cISkXFa1jXsDEdYA8HeevQT/FULhxzR99pxphltZcVaugps53THCeiWA8SguxxpSp3gKPiuYfSWopkLQ4hw==}
    engines: {node: '>=6.9.0'}

  '@babel/helper-module-imports@7.27.1':
    resolution: {integrity: sha512-0gSFWUPNXNopqtIPQvlD5WgXYI5GY2kP2cCvoT8kczjbfcfuIljTbcWrulD1CIPIX2gt1wghbDy08yE1p+/r3w==}
    engines: {node: '>=6.9.0'}

  '@babel/helper-module-transforms@7.28.3':
    resolution: {integrity: sha512-gytXUbs8k2sXS9PnQptz5o0QnpLL51SwASIORY6XaBKF88nsOT0Zw9szLqlSGQDP/4TljBAD5y98p2U1fqkdsw==}
    engines: {node: '>=6.9.0'}
    peerDependencies:
      '@babel/core': ^7.0.0

  '@babel/helper-string-parser@7.27.1':
    resolution: {integrity: sha512-qMlSxKbpRlAridDExk92nSobyDdpPijUq2DW6oDnUqd0iOGxmQjyqhMIihI9+zv4LPyZdRje2cavWPbCbWm3eA==}
    engines: {node: '>=6.9.0'}

  '@babel/helper-validator-identifier@7.27.1':
    resolution: {integrity: sha512-D2hP9eA+Sqx1kBZgzxZh0y1trbuU+JoDkiEwqhQ36nodYqJwyEIhPSdMNd7lOm/4io72luTPWH20Yda0xOuUow==}
    engines: {node: '>=6.9.0'}

  '@babel/helper-validator-option@7.27.1':
    resolution: {integrity: sha512-YvjJow9FxbhFFKDSuFnVCe2WxXk1zWc22fFePVNEaWJEu8IrZVlda6N0uHwzZrUM1il7NC9Mlp4MaJYbYd9JSg==}
    engines: {node: '>=6.9.0'}

  '@babel/helpers@7.28.4':
    resolution: {integrity: sha512-HFN59MmQXGHVyYadKLVumYsA9dBFun/ldYxipEjzA4196jpLZd8UjEEBLkbEkvfYreDqJhZxYAWFPtrfhNpj4w==}
    engines: {node: '>=6.9.0'}

  '@babel/parser@7.27.0':
    resolution: {integrity: sha512-iaepho73/2Pz7w2eMS0Q5f83+0RKI7i4xmiYeBmDzfRVbQtTOG7Ts0S4HzJVsTMGI9keU8rNfuZr8DKfSt7Yyg==}
    engines: {node: '>=6.0.0'}
    hasBin: true

  '@babel/parser@7.28.4':
    resolution: {integrity: sha512-yZbBqeM6TkpP9du/I2pUZnJsRMGGvOuIrhjzC1AwHwW+6he4mni6Bp/m8ijn0iOuZuPI2BfkCoSRunpyjnrQKg==}
    engines: {node: '>=6.0.0'}
    hasBin: true

  '@babel/runtime@7.28.4':
    resolution: {integrity: sha512-Q/N6JNWvIvPnLDvjlE1OUBLPQHH6l3CltCEsHIujp45zQUSSh8K+gHnaEX45yAT1nyngnINhvWtzN+Nb9D8RAQ==}
    engines: {node: '>=6.9.0'}

  '@babel/template@7.27.2':
    resolution: {integrity: sha512-LPDZ85aEJyYSd18/DkjNh4/y1ntkE5KwUHWTiqgRxruuZL2F1yuHligVHLvcHY2vMHXttKFpJn6LwfI7cw7ODw==}
    engines: {node: '>=6.9.0'}

  '@babel/traverse@7.27.0':
    resolution: {integrity: sha512-19lYZFzYVQkkHkl4Cy4WrAVcqBkgvV2YM2TU3xG6DIwO7O3ecbDPfW3yM3bjAGcqcQHi+CCtjMR3dIEHxsd6bA==}
    engines: {node: '>=6.9.0'}

  '@babel/traverse@7.28.4':
    resolution: {integrity: sha512-YEzuboP2qvQavAcjgQNVgsvHIDv6ZpwXvcvjmyySP2DIMuByS/6ioU5G9pYrWHM6T2YDfc7xga9iNzYOs12CFQ==}
    engines: {node: '>=6.9.0'}

  '@babel/types@7.28.4':
    resolution: {integrity: sha512-bkFqkLhh3pMBUQQkpVgWDWq/lqzc2678eUyDlTBhRqhCHFguYYGM0Efga7tYk4TogG/3x0EEl66/OQ+WGbWB/Q==}
    engines: {node: '>=6.9.0'}

  '@codemirror/autocomplete@6.19.0':
    resolution: {integrity: sha512-61Hfv3cF07XvUxNeC3E7jhG8XNi1Yom1G0lRC936oLnlF+jrbrv8rc/J98XlYzcsAoTVupfsf5fLej1aI8kyIg==}

  '@codemirror/commands@6.9.0':
    resolution: {integrity: sha512-454TVgjhO6cMufsyyGN70rGIfJxJEjcqjBG2x2Y03Y/+Fm99d3O/Kv1QDYWuG6hvxsgmjXmBuATikIIYvERX+w==}

  '@codemirror/lang-yaml@6.1.2':
    resolution: {integrity: sha512-dxrfG8w5Ce/QbT7YID7mWZFKhdhsaTNOYjOkSIMt1qmC4VQnXSDSYVHHHn8k6kJUfIhtLo8t1JJgltlxWdsITw==}

  '@codemirror/language@6.11.3':
    resolution: {integrity: sha512-9HBM2XnwDj7fnu0551HkGdrUrrqmYq/WC5iv6nbY2WdicXdGbhR/gfbZOH73Aqj4351alY1+aoG9rCNfiwS1RA==}

  '@codemirror/legacy-modes@6.5.2':
    resolution: {integrity: sha512-/jJbwSTazlQEDOQw2FJ8LEEKVS72pU0lx6oM54kGpL8t/NJ2Jda3CZ4pcltiKTdqYSRk3ug1B3pil1gsjA6+8Q==}

  '@codemirror/lint@6.9.0':
    resolution: {integrity: sha512-wZxW+9XDytH3SKvS8cQzMyQCaaazH8XL1EMHleHe00wVzsv7NBQKVW2yzEHrRhmM7ZOhVdItPbvlRBvMp9ej7A==}

  '@codemirror/search@6.5.11':
    resolution: {integrity: sha512-KmWepDE6jUdL6n8cAAqIpRmLPBZ5ZKnicE8oGU/s3QrAVID+0VhLFrzUucVKHG5035/BSykhExDL/Xm7dHthiA==}

  '@codemirror/state@6.5.2':
    resolution: {integrity: sha512-FVqsPqtPWKVVL3dPSxy8wEF/ymIEuVzF1PK3VbUgrxXpJUSHQWWZz4JMToquRxnkw+36LTamCZG2iua2Ptq0fA==}

  '@codemirror/view@6.38.6':
    resolution: {integrity: sha512-qiS0z1bKs5WOvHIAC0Cybmv4AJSkAXgX5aD6Mqd2epSLlVJsQl8NG23jCVouIgkh4All/mrbdsf2UOLFnJw0tw==}

  '@csstools/color-helpers@5.1.0':
    resolution: {integrity: sha512-S11EXWJyy0Mz5SYvRmY8nJYTFFd1LCNV+7cXyAgQtOOuzb4EsgfqDufL+9esx72/eLhsRdGZwaldu/h+E4t4BA==}
    engines: {node: '>=18'}

  '@csstools/css-calc@2.1.4':
    resolution: {integrity: sha512-3N8oaj+0juUw/1H3YwmDDJXCgTB1gKU6Hc/bB502u9zR0q2vd786XJH9QfrKIEgFlZmhZiq6epXl4rHqhzsIgQ==}
    engines: {node: '>=18'}
    peerDependencies:
      '@csstools/css-parser-algorithms': ^3.0.5
      '@csstools/css-tokenizer': ^3.0.4

  '@csstools/css-color-parser@3.1.0':
    resolution: {integrity: sha512-nbtKwh3a6xNVIp/VRuXV64yTKnb1IjTAEEh3irzS+HkKjAOYLTGNb9pmVNntZ8iVBHcWDA2Dof0QtPgFI1BaTA==}
    engines: {node: '>=18'}
    peerDependencies:
      '@csstools/css-parser-algorithms': ^3.0.5
      '@csstools/css-tokenizer': ^3.0.4

  '@csstools/css-parser-algorithms@3.0.5':
    resolution: {integrity: sha512-DaDeUkXZKjdGhgYaHNJTV9pV7Y9B3b644jCLs9Upc3VeNGg6LWARAT6O+Q+/COo+2gg/bM5rhpMAtf70WqfBdQ==}
    engines: {node: '>=18'}
    peerDependencies:
      '@csstools/css-tokenizer': ^3.0.4

  '@csstools/css-syntax-patches-for-csstree@1.0.14':
    resolution: {integrity: sha512-zSlIxa20WvMojjpCSy8WrNpcZ61RqfTfX3XTaOeVlGJrt/8HF3YbzgFZa01yTbT4GWQLwfTcC3EB8i3XnB647Q==}
    engines: {node: '>=18'}
    peerDependencies:
      postcss: ^8.4

  '@csstools/css-tokenizer@3.0.4':
    resolution: {integrity: sha512-Vd/9EVDiu6PPJt9yAh6roZP6El1xHrdvIVGjyBsHR0RYwNHgL7FJPyIIW4fANJNG6FtyZfvlRPpFI4ZM/lubvw==}
    engines: {node: '>=18'}

  '@emnapi/runtime@1.5.0':
    resolution: {integrity: sha512-97/BJ3iXHww3djw6hYIfErCZFee7qCtrneuLa20UXFCOTCfBM2cvQHjWJ2EG0s0MtdNwInarqCTz35i4wWXHsQ==}

  '@esbuild/aix-ppc64@0.25.0':
    resolution: {integrity: sha512-O7vun9Sf8DFjH2UtqK8Ku3LkquL9SZL8OLY1T5NZkA34+wG3OQF7cl4Ql8vdNzM6fzBbYfLaiRLIOZ+2FOCgBQ==}
    engines: {node: '>=18'}
    cpu: [ppc64]
    os: [aix]

  '@esbuild/aix-ppc64@0.25.10':
    resolution: {integrity: sha512-0NFWnA+7l41irNuaSVlLfgNT12caWJVLzp5eAVhZ0z1qpxbockccEt3s+149rE64VUI3Ml2zt8Nv5JVc4QXTsw==}
    engines: {node: '>=18'}
    cpu: [ppc64]
    os: [aix]

  '@esbuild/aix-ppc64@0.25.11':
    resolution: {integrity: sha512-Xt1dOL13m8u0WE8iplx9Ibbm+hFAO0GsU2P34UNoDGvZYkY8ifSiy6Zuc1lYxfG7svWE2fzqCUmFp5HCn51gJg==}
    engines: {node: '>=18'}
    cpu: [ppc64]
    os: [aix]

  '@esbuild/android-arm64@0.25.0':
    resolution: {integrity: sha512-grvv8WncGjDSyUBjN9yHXNt+cq0snxXbDxy5pJtzMKGmmpPxeAmAhWxXI+01lU5rwZomDgD3kJwulEnhTRUd6g==}
    engines: {node: '>=18'}
    cpu: [arm64]
    os: [android]

  '@esbuild/android-arm64@0.25.10':
    resolution: {integrity: sha512-LSQa7eDahypv/VO6WKohZGPSJDq5OVOo3UoFR1E4t4Gj1W7zEQMUhI+lo81H+DtB+kP+tDgBp+M4oNCwp6kffg==}
    engines: {node: '>=18'}
    cpu: [arm64]
    os: [android]

  '@esbuild/android-arm64@0.25.11':
    resolution: {integrity: sha512-9slpyFBc4FPPz48+f6jyiXOx/Y4v34TUeDDXJpZqAWQn/08lKGeD8aDp9TMn9jDz2CiEuHwfhRmGBvpnd/PWIQ==}
    engines: {node: '>=18'}
    cpu: [arm64]
    os: [android]

  '@esbuild/android-arm@0.25.0':
    resolution: {integrity: sha512-PTyWCYYiU0+1eJKmw21lWtC+d08JDZPQ5g+kFyxP0V+es6VPPSUhM6zk8iImp2jbV6GwjX4pap0JFbUQN65X1g==}
    engines: {node: '>=18'}
    cpu: [arm]
    os: [android]

  '@esbuild/android-arm@0.25.10':
    resolution: {integrity: sha512-dQAxF1dW1C3zpeCDc5KqIYuZ1tgAdRXNoZP7vkBIRtKZPYe2xVr/d3SkirklCHudW1B45tGiUlz2pUWDfbDD4w==}
    engines: {node: '>=18'}
    cpu: [arm]
    os: [android]

  '@esbuild/android-arm@0.25.11':
    resolution: {integrity: sha512-uoa7dU+Dt3HYsethkJ1k6Z9YdcHjTrSb5NUy66ZfZaSV8hEYGD5ZHbEMXnqLFlbBflLsl89Zke7CAdDJ4JI+Gg==}
    engines: {node: '>=18'}
    cpu: [arm]
    os: [android]

  '@esbuild/android-x64@0.25.0':
    resolution: {integrity: sha512-m/ix7SfKG5buCnxasr52+LI78SQ+wgdENi9CqyCXwjVR2X4Jkz+BpC3le3AoBPYTC9NHklwngVXvbJ9/Akhrfg==}
    engines: {node: '>=18'}
    cpu: [x64]
    os: [android]

  '@esbuild/android-x64@0.25.10':
    resolution: {integrity: sha512-MiC9CWdPrfhibcXwr39p9ha1x0lZJ9KaVfvzA0Wxwz9ETX4v5CHfF09bx935nHlhi+MxhA63dKRRQLiVgSUtEg==}
    engines: {node: '>=18'}
    cpu: [x64]
    os: [android]

  '@esbuild/android-x64@0.25.11':
    resolution: {integrity: sha512-Sgiab4xBjPU1QoPEIqS3Xx+R2lezu0LKIEcYe6pftr56PqPygbB7+szVnzoShbx64MUupqoE0KyRlN7gezbl8g==}
    engines: {node: '>=18'}
    cpu: [x64]
    os: [android]

  '@esbuild/darwin-arm64@0.25.0':
    resolution: {integrity: sha512-mVwdUb5SRkPayVadIOI78K7aAnPamoeFR2bT5nszFUZ9P8UpK4ratOdYbZZXYSqPKMHfS1wdHCJk1P1EZpRdvw==}
    engines: {node: '>=18'}
    cpu: [arm64]
    os: [darwin]

  '@esbuild/darwin-arm64@0.25.10':
    resolution: {integrity: sha512-JC74bdXcQEpW9KkV326WpZZjLguSZ3DfS8wrrvPMHgQOIEIG/sPXEN/V8IssoJhbefLRcRqw6RQH2NnpdprtMA==}
    engines: {node: '>=18'}
    cpu: [arm64]
    os: [darwin]

  '@esbuild/darwin-arm64@0.25.11':
    resolution: {integrity: sha512-VekY0PBCukppoQrycFxUqkCojnTQhdec0vevUL/EDOCnXd9LKWqD/bHwMPzigIJXPhC59Vd1WFIL57SKs2mg4w==}
    engines: {node: '>=18'}
    cpu: [arm64]
    os: [darwin]

  '@esbuild/darwin-x64@0.25.0':
    resolution: {integrity: sha512-DgDaYsPWFTS4S3nWpFcMn/33ZZwAAeAFKNHNa1QN0rI4pUjgqf0f7ONmXf6d22tqTY+H9FNdgeaAa+YIFUn2Rg==}
    engines: {node: '>=18'}
    cpu: [x64]
    os: [darwin]

  '@esbuild/darwin-x64@0.25.10':
    resolution: {integrity: sha512-tguWg1olF6DGqzws97pKZ8G2L7Ig1vjDmGTwcTuYHbuU6TTjJe5FXbgs5C1BBzHbJ2bo1m3WkQDbWO2PvamRcg==}
    engines: {node: '>=18'}
    cpu: [x64]
    os: [darwin]

  '@esbuild/darwin-x64@0.25.11':
    resolution: {integrity: sha512-+hfp3yfBalNEpTGp9loYgbknjR695HkqtY3d3/JjSRUyPg/xd6q+mQqIb5qdywnDxRZykIHs3axEqU6l1+oWEQ==}
    engines: {node: '>=18'}
    cpu: [x64]
    os: [darwin]

  '@esbuild/freebsd-arm64@0.25.0':
    resolution: {integrity: sha512-VN4ocxy6dxefN1MepBx/iD1dH5K8qNtNe227I0mnTRjry8tj5MRk4zprLEdG8WPyAPb93/e4pSgi1SoHdgOa4w==}
    engines: {node: '>=18'}
    cpu: [arm64]
    os: [freebsd]

  '@esbuild/freebsd-arm64@0.25.10':
    resolution: {integrity: sha512-3ZioSQSg1HT2N05YxeJWYR+Libe3bREVSdWhEEgExWaDtyFbbXWb49QgPvFH8u03vUPX10JhJPcz7s9t9+boWg==}
    engines: {node: '>=18'}
    cpu: [arm64]
    os: [freebsd]

  '@esbuild/freebsd-arm64@0.25.11':
    resolution: {integrity: sha512-CmKjrnayyTJF2eVuO//uSjl/K3KsMIeYeyN7FyDBjsR3lnSJHaXlVoAK8DZa7lXWChbuOk7NjAc7ygAwrnPBhA==}
    engines: {node: '>=18'}
    cpu: [arm64]
    os: [freebsd]

  '@esbuild/freebsd-x64@0.25.0':
    resolution: {integrity: sha512-mrSgt7lCh07FY+hDD1TxiTyIHyttn6vnjesnPoVDNmDfOmggTLXRv8Id5fNZey1gl/V2dyVK1VXXqVsQIiAk+A==}
    engines: {node: '>=18'}
    cpu: [x64]
    os: [freebsd]

  '@esbuild/freebsd-x64@0.25.10':
    resolution: {integrity: sha512-LLgJfHJk014Aa4anGDbh8bmI5Lk+QidDmGzuC2D+vP7mv/GeSN+H39zOf7pN5N8p059FcOfs2bVlrRr4SK9WxA==}
    engines: {node: '>=18'}
    cpu: [x64]
    os: [freebsd]

  '@esbuild/freebsd-x64@0.25.11':
    resolution: {integrity: sha512-Dyq+5oscTJvMaYPvW3x3FLpi2+gSZTCE/1ffdwuM6G1ARang/mb3jvjxs0mw6n3Lsw84ocfo9CrNMqc5lTfGOw==}
    engines: {node: '>=18'}
    cpu: [x64]
    os: [freebsd]

  '@esbuild/linux-arm64@0.25.0':
    resolution: {integrity: sha512-9QAQjTWNDM/Vk2bgBl17yWuZxZNQIF0OUUuPZRKoDtqF2k4EtYbpyiG5/Dk7nqeK6kIJWPYldkOcBqjXjrUlmg==}
    engines: {node: '>=18'}
    cpu: [arm64]
    os: [linux]

  '@esbuild/linux-arm64@0.25.10':
    resolution: {integrity: sha512-5luJWN6YKBsawd5f9i4+c+geYiVEw20FVW5x0v1kEMWNq8UctFjDiMATBxLvmmHA4bf7F6hTRaJgtghFr9iziQ==}
    engines: {node: '>=18'}
    cpu: [arm64]
    os: [linux]

  '@esbuild/linux-arm64@0.25.11':
    resolution: {integrity: sha512-Qr8AzcplUhGvdyUF08A1kHU3Vr2O88xxP0Tm8GcdVOUm25XYcMPp2YqSVHbLuXzYQMf9Bh/iKx7YPqECs6ffLA==}
    engines: {node: '>=18'}
    cpu: [arm64]
    os: [linux]

  '@esbuild/linux-arm@0.25.0':
    resolution: {integrity: sha512-vkB3IYj2IDo3g9xX7HqhPYxVkNQe8qTK55fraQyTzTX/fxaDtXiEnavv9geOsonh2Fd2RMB+i5cbhu2zMNWJwg==}
    engines: {node: '>=18'}
    cpu: [arm]
    os: [linux]

  '@esbuild/linux-arm@0.25.10':
    resolution: {integrity: sha512-oR31GtBTFYCqEBALI9r6WxoU/ZofZl962pouZRTEYECvNF/dtXKku8YXcJkhgK/beU+zedXfIzHijSRapJY3vg==}
    engines: {node: '>=18'}
    cpu: [arm]
    os: [linux]

  '@esbuild/linux-arm@0.25.11':
    resolution: {integrity: sha512-TBMv6B4kCfrGJ8cUPo7vd6NECZH/8hPpBHHlYI3qzoYFvWu2AdTvZNuU/7hsbKWqu/COU7NIK12dHAAqBLLXgw==}
    engines: {node: '>=18'}
    cpu: [arm]
    os: [linux]

  '@esbuild/linux-ia32@0.25.0':
    resolution: {integrity: sha512-43ET5bHbphBegyeqLb7I1eYn2P/JYGNmzzdidq/w0T8E2SsYL1U6un2NFROFRg1JZLTzdCoRomg8Rvf9M6W6Gg==}
    engines: {node: '>=18'}
    cpu: [ia32]
    os: [linux]

  '@esbuild/linux-ia32@0.25.10':
    resolution: {integrity: sha512-NrSCx2Kim3EnnWgS4Txn0QGt0Xipoumb6z6sUtl5bOEZIVKhzfyp/Lyw4C1DIYvzeW/5mWYPBFJU3a/8Yr75DQ==}
    engines: {node: '>=18'}
    cpu: [ia32]
    os: [linux]

  '@esbuild/linux-ia32@0.25.11':
    resolution: {integrity: sha512-TmnJg8BMGPehs5JKrCLqyWTVAvielc615jbkOirATQvWWB1NMXY77oLMzsUjRLa0+ngecEmDGqt5jiDC6bfvOw==}
    engines: {node: '>=18'}
    cpu: [ia32]
    os: [linux]

  '@esbuild/linux-loong64@0.25.0':
    resolution: {integrity: sha512-fC95c/xyNFueMhClxJmeRIj2yrSMdDfmqJnyOY4ZqsALkDrrKJfIg5NTMSzVBr5YW1jf+l7/cndBfP3MSDpoHw==}
    engines: {node: '>=18'}
    cpu: [loong64]
    os: [linux]

  '@esbuild/linux-loong64@0.25.10':
    resolution: {integrity: sha512-xoSphrd4AZda8+rUDDfD9J6FUMjrkTz8itpTITM4/xgerAZZcFW7Dv+sun7333IfKxGG8gAq+3NbfEMJfiY+Eg==}
    engines: {node: '>=18'}
    cpu: [loong64]
    os: [linux]

  '@esbuild/linux-loong64@0.25.11':
    resolution: {integrity: sha512-DIGXL2+gvDaXlaq8xruNXUJdT5tF+SBbJQKbWy/0J7OhU8gOHOzKmGIlfTTl6nHaCOoipxQbuJi7O++ldrxgMw==}
    engines: {node: '>=18'}
    cpu: [loong64]
    os: [linux]

  '@esbuild/linux-mips64el@0.25.0':
    resolution: {integrity: sha512-nkAMFju7KDW73T1DdH7glcyIptm95a7Le8irTQNO/qtkoyypZAnjchQgooFUDQhNAy4iu08N79W4T4pMBwhPwQ==}
    engines: {node: '>=18'}
    cpu: [mips64el]
    os: [linux]

  '@esbuild/linux-mips64el@0.25.10':
    resolution: {integrity: sha512-ab6eiuCwoMmYDyTnyptoKkVS3k8fy/1Uvq7Dj5czXI6DF2GqD2ToInBI0SHOp5/X1BdZ26RKc5+qjQNGRBelRA==}
    engines: {node: '>=18'}
    cpu: [mips64el]
    os: [linux]

  '@esbuild/linux-mips64el@0.25.11':
    resolution: {integrity: sha512-Osx1nALUJu4pU43o9OyjSCXokFkFbyzjXb6VhGIJZQ5JZi8ylCQ9/LFagolPsHtgw6himDSyb5ETSfmp4rpiKQ==}
    engines: {node: '>=18'}
    cpu: [mips64el]
    os: [linux]

  '@esbuild/linux-ppc64@0.25.0':
    resolution: {integrity: sha512-NhyOejdhRGS8Iwv+KKR2zTq2PpysF9XqY+Zk77vQHqNbo/PwZCzB5/h7VGuREZm1fixhs4Q/qWRSi5zmAiO4Fw==}
    engines: {node: '>=18'}
    cpu: [ppc64]
    os: [linux]

  '@esbuild/linux-ppc64@0.25.10':
    resolution: {integrity: sha512-NLinzzOgZQsGpsTkEbdJTCanwA5/wozN9dSgEl12haXJBzMTpssebuXR42bthOF3z7zXFWH1AmvWunUCkBE4EA==}
    engines: {node: '>=18'}
    cpu: [ppc64]
    os: [linux]

  '@esbuild/linux-ppc64@0.25.11':
    resolution: {integrity: sha512-nbLFgsQQEsBa8XSgSTSlrnBSrpoWh7ioFDUmwo158gIm5NNP+17IYmNWzaIzWmgCxq56vfr34xGkOcZ7jX6CPw==}
    engines: {node: '>=18'}
    cpu: [ppc64]
    os: [linux]

  '@esbuild/linux-riscv64@0.25.0':
    resolution: {integrity: sha512-5S/rbP5OY+GHLC5qXp1y/Mx//e92L1YDqkiBbO9TQOvuFXM+iDqUNG5XopAnXoRH3FjIUDkeGcY1cgNvnXp/kA==}
    engines: {node: '>=18'}
    cpu: [riscv64]
    os: [linux]

  '@esbuild/linux-riscv64@0.25.10':
    resolution: {integrity: sha512-FE557XdZDrtX8NMIeA8LBJX3dC2M8VGXwfrQWU7LB5SLOajfJIxmSdyL/gU1m64Zs9CBKvm4UAuBp5aJ8OgnrA==}
    engines: {node: '>=18'}
    cpu: [riscv64]
    os: [linux]

  '@esbuild/linux-riscv64@0.25.11':
    resolution: {integrity: sha512-HfyAmqZi9uBAbgKYP1yGuI7tSREXwIb438q0nqvlpxAOs3XnZ8RsisRfmVsgV486NdjD7Mw2UrFSw51lzUk1ww==}
    engines: {node: '>=18'}
    cpu: [riscv64]
    os: [linux]

  '@esbuild/linux-s390x@0.25.0':
    resolution: {integrity: sha512-XM2BFsEBz0Fw37V0zU4CXfcfuACMrppsMFKdYY2WuTS3yi8O1nFOhil/xhKTmE1nPmVyvQJjJivgDT+xh8pXJA==}
    engines: {node: '>=18'}
    cpu: [s390x]
    os: [linux]

  '@esbuild/linux-s390x@0.25.10':
    resolution: {integrity: sha512-3BBSbgzuB9ajLoVZk0mGu+EHlBwkusRmeNYdqmznmMc9zGASFjSsxgkNsqmXugpPk00gJ0JNKh/97nxmjctdew==}
    engines: {node: '>=18'}
    cpu: [s390x]
    os: [linux]

  '@esbuild/linux-s390x@0.25.11':
    resolution: {integrity: sha512-HjLqVgSSYnVXRisyfmzsH6mXqyvj0SA7pG5g+9W7ESgwA70AXYNpfKBqh1KbTxmQVaYxpzA/SvlB9oclGPbApw==}
    engines: {node: '>=18'}
    cpu: [s390x]
    os: [linux]

  '@esbuild/linux-x64@0.25.0':
    resolution: {integrity: sha512-9yl91rHw/cpwMCNytUDxwj2XjFpxML0y9HAOH9pNVQDpQrBxHy01Dx+vaMu0N1CKa/RzBD2hB4u//nfc+Sd3Cw==}
    engines: {node: '>=18'}
    cpu: [x64]
    os: [linux]

  '@esbuild/linux-x64@0.25.10':
    resolution: {integrity: sha512-QSX81KhFoZGwenVyPoberggdW1nrQZSvfVDAIUXr3WqLRZGZqWk/P4T8p2SP+de2Sr5HPcvjhcJzEiulKgnxtA==}
    engines: {node: '>=18'}
    cpu: [x64]
    os: [linux]

  '@esbuild/linux-x64@0.25.11':
    resolution: {integrity: sha512-HSFAT4+WYjIhrHxKBwGmOOSpphjYkcswF449j6EjsjbinTZbp8PJtjsVK1XFJStdzXdy/jaddAep2FGY+wyFAQ==}
    engines: {node: '>=18'}
    cpu: [x64]
    os: [linux]

  '@esbuild/netbsd-arm64@0.25.0':
    resolution: {integrity: sha512-RuG4PSMPFfrkH6UwCAqBzauBWTygTvb1nxWasEJooGSJ/NwRw7b2HOwyRTQIU97Hq37l3npXoZGYMy3b3xYvPw==}
    engines: {node: '>=18'}
    cpu: [arm64]
    os: [netbsd]

  '@esbuild/netbsd-arm64@0.25.10':
    resolution: {integrity: sha512-AKQM3gfYfSW8XRk8DdMCzaLUFB15dTrZfnX8WXQoOUpUBQ+NaAFCP1kPS/ykbbGYz7rxn0WS48/81l9hFl3u4A==}
    engines: {node: '>=18'}
    cpu: [arm64]
    os: [netbsd]

  '@esbuild/netbsd-arm64@0.25.11':
    resolution: {integrity: sha512-hr9Oxj1Fa4r04dNpWr3P8QKVVsjQhqrMSUzZzf+LZcYjZNqhA3IAfPQdEh1FLVUJSiu6sgAwp3OmwBfbFgG2Xg==}
    engines: {node: '>=18'}
    cpu: [arm64]
    os: [netbsd]

  '@esbuild/netbsd-x64@0.25.0':
    resolution: {integrity: sha512-jl+qisSB5jk01N5f7sPCsBENCOlPiS/xptD5yxOx2oqQfyourJwIKLRA2yqWdifj3owQZCL2sn6o08dBzZGQzA==}
    engines: {node: '>=18'}
    cpu: [x64]
    os: [netbsd]

  '@esbuild/netbsd-x64@0.25.10':
    resolution: {integrity: sha512-7RTytDPGU6fek/hWuN9qQpeGPBZFfB4zZgcz2VK2Z5VpdUxEI8JKYsg3JfO0n/Z1E/6l05n0unDCNc4HnhQGig==}
    engines: {node: '>=18'}
    cpu: [x64]
    os: [netbsd]

  '@esbuild/netbsd-x64@0.25.11':
    resolution: {integrity: sha512-u7tKA+qbzBydyj0vgpu+5h5AeudxOAGncb8N6C9Kh1N4n7wU1Xw1JDApsRjpShRpXRQlJLb9wY28ELpwdPcZ7A==}
    engines: {node: '>=18'}
    cpu: [x64]
    os: [netbsd]

  '@esbuild/openbsd-arm64@0.25.0':
    resolution: {integrity: sha512-21sUNbq2r84YE+SJDfaQRvdgznTD8Xc0oc3p3iW/a1EVWeNj/SdUCbm5U0itZPQYRuRTW20fPMWMpcrciH2EJw==}
    engines: {node: '>=18'}
    cpu: [arm64]
    os: [openbsd]

  '@esbuild/openbsd-arm64@0.25.10':
    resolution: {integrity: sha512-5Se0VM9Wtq797YFn+dLimf2Zx6McttsH2olUBsDml+lm0GOCRVebRWUvDtkY4BWYv/3NgzS8b/UM3jQNh5hYyw==}
    engines: {node: '>=18'}
    cpu: [arm64]
    os: [openbsd]

  '@esbuild/openbsd-arm64@0.25.11':
    resolution: {integrity: sha512-Qq6YHhayieor3DxFOoYM1q0q1uMFYb7cSpLD2qzDSvK1NAvqFi8Xgivv0cFC6J+hWVw2teCYltyy9/m/14ryHg==}
    engines: {node: '>=18'}
    cpu: [arm64]
    os: [openbsd]

  '@esbuild/openbsd-x64@0.25.0':
    resolution: {integrity: sha512-2gwwriSMPcCFRlPlKx3zLQhfN/2WjJ2NSlg5TKLQOJdV0mSxIcYNTMhk3H3ulL/cak+Xj0lY1Ym9ysDV1igceg==}
    engines: {node: '>=18'}
    cpu: [x64]
    os: [openbsd]

  '@esbuild/openbsd-x64@0.25.10':
    resolution: {integrity: sha512-XkA4frq1TLj4bEMB+2HnI0+4RnjbuGZfet2gs/LNs5Hc7D89ZQBHQ0gL2ND6Lzu1+QVkjp3x1gIcPKzRNP8bXw==}
    engines: {node: '>=18'}
    cpu: [x64]
    os: [openbsd]

  '@esbuild/openbsd-x64@0.25.11':
    resolution: {integrity: sha512-CN+7c++kkbrckTOz5hrehxWN7uIhFFlmS/hqziSFVWpAzpWrQoAG4chH+nN3Be+Kzv/uuo7zhX716x3Sn2Jduw==}
    engines: {node: '>=18'}
    cpu: [x64]
    os: [openbsd]

  '@esbuild/openharmony-arm64@0.25.10':
    resolution: {integrity: sha512-AVTSBhTX8Y/Fz6OmIVBip9tJzZEUcY8WLh7I59+upa5/GPhh2/aM6bvOMQySspnCCHvFi79kMtdJS1w0DXAeag==}
    engines: {node: '>=18'}
    cpu: [arm64]
    os: [openharmony]

  '@esbuild/openharmony-arm64@0.25.11':
    resolution: {integrity: sha512-rOREuNIQgaiR+9QuNkbkxubbp8MSO9rONmwP5nKncnWJ9v5jQ4JxFnLu4zDSRPf3x4u+2VN4pM4RdyIzDty/wQ==}
    engines: {node: '>=18'}
    cpu: [arm64]
    os: [openharmony]

  '@esbuild/sunos-x64@0.25.0':
    resolution: {integrity: sha512-bxI7ThgLzPrPz484/S9jLlvUAHYMzy6I0XiU1ZMeAEOBcS0VePBFxh1JjTQt3Xiat5b6Oh4x7UC7IwKQKIJRIg==}
    engines: {node: '>=18'}
    cpu: [x64]
    os: [sunos]

  '@esbuild/sunos-x64@0.25.10':
    resolution: {integrity: sha512-fswk3XT0Uf2pGJmOpDB7yknqhVkJQkAQOcW/ccVOtfx05LkbWOaRAtn5SaqXypeKQra1QaEa841PgrSL9ubSPQ==}
    engines: {node: '>=18'}
    cpu: [x64]
    os: [sunos]

  '@esbuild/sunos-x64@0.25.11':
    resolution: {integrity: sha512-nq2xdYaWxyg9DcIyXkZhcYulC6pQ2FuCgem3LI92IwMgIZ69KHeY8T4Y88pcwoLIjbed8n36CyKoYRDygNSGhA==}
    engines: {node: '>=18'}
    cpu: [x64]
    os: [sunos]

  '@esbuild/win32-arm64@0.25.0':
    resolution: {integrity: sha512-ZUAc2YK6JW89xTbXvftxdnYy3m4iHIkDtK3CLce8wg8M2L+YZhIvO1DKpxrd0Yr59AeNNkTiic9YLf6FTtXWMw==}
    engines: {node: '>=18'}
    cpu: [arm64]
    os: [win32]

  '@esbuild/win32-arm64@0.25.10':
    resolution: {integrity: sha512-ah+9b59KDTSfpaCg6VdJoOQvKjI33nTaQr4UluQwW7aEwZQsbMCfTmfEO4VyewOxx4RaDT/xCy9ra2GPWmO7Kw==}
    engines: {node: '>=18'}
    cpu: [arm64]
    os: [win32]

  '@esbuild/win32-arm64@0.25.11':
    resolution: {integrity: sha512-3XxECOWJq1qMZ3MN8srCJ/QfoLpL+VaxD/WfNRm1O3B4+AZ/BnLVgFbUV3eiRYDMXetciH16dwPbbHqwe1uU0Q==}
    engines: {node: '>=18'}
    cpu: [arm64]
    os: [win32]

  '@esbuild/win32-ia32@0.25.0':
    resolution: {integrity: sha512-eSNxISBu8XweVEWG31/JzjkIGbGIJN/TrRoiSVZwZ6pkC6VX4Im/WV2cz559/TXLcYbcrDN8JtKgd9DJVIo8GA==}
    engines: {node: '>=18'}
    cpu: [ia32]
    os: [win32]

  '@esbuild/win32-ia32@0.25.10':
    resolution: {integrity: sha512-QHPDbKkrGO8/cz9LKVnJU22HOi4pxZnZhhA2HYHez5Pz4JeffhDjf85E57Oyco163GnzNCVkZK0b/n4Y0UHcSw==}
    engines: {node: '>=18'}
    cpu: [ia32]
    os: [win32]

  '@esbuild/win32-ia32@0.25.11':
    resolution: {integrity: sha512-3ukss6gb9XZ8TlRyJlgLn17ecsK4NSQTmdIXRASVsiS2sQ6zPPZklNJT5GR5tE/MUarymmy8kCEf5xPCNCqVOA==}
    engines: {node: '>=18'}
    cpu: [ia32]
    os: [win32]

  '@esbuild/win32-x64@0.25.0':
    resolution: {integrity: sha512-ZENoHJBxA20C2zFzh6AI4fT6RraMzjYw4xKWemRTRmRVtN9c5DcH9r/f2ihEkMjOW5eGgrwCslG/+Y/3bL+DHQ==}
    engines: {node: '>=18'}
    cpu: [x64]
    os: [win32]

  '@esbuild/win32-x64@0.25.10':
    resolution: {integrity: sha512-9KpxSVFCu0iK1owoez6aC/s/EdUQLDN3adTxGCqxMVhrPDj6bt5dbrHDXUuq+Bs2vATFBBrQS5vdQ/Ed2P+nbw==}
    engines: {node: '>=18'}
    cpu: [x64]
    os: [win32]

  '@esbuild/win32-x64@0.25.11':
    resolution: {integrity: sha512-D7Hpz6A2L4hzsRpPaCYkQnGOotdUpDzSGRIv9I+1ITdHROSFUWW95ZPZWQmGka1Fg7W3zFJowyn9WGwMJ0+KPA==}
    engines: {node: '>=18'}
    cpu: [x64]
    os: [win32]

  '@eslint-community/eslint-utils@4.9.0':
    resolution: {integrity: sha512-ayVFHdtZ+hsq1t2Dy24wCmGXGe4q9Gu3smhLYALJrr473ZH27MsnSL+LKUlimp4BWJqMDMLmPpx/Q9R3OAlL4g==}
    engines: {node: ^12.22.0 || ^14.17.0 || >=16.0.0}
    peerDependencies:
      eslint: ^6.0.0 || ^7.0.0 || >=8.0.0

  '@eslint-community/regexpp@4.12.1':
    resolution: {integrity: sha512-CCZCDJuduB9OUkFkY2IgppNZMi2lBQgD2qzwXkEia16cge2pijY/aXi96CJMquDMn3nJdlPV1A5KrJEXwfLNzQ==}
    engines: {node: ^12.0.0 || ^14.0.0 || >=16.0.0}

  '@eslint/compat@1.4.0':
    resolution: {integrity: sha512-DEzm5dKeDBPm3r08Ixli/0cmxr8LkRdwxMRUIJBlSCpAwSrvFEJpVBzV+66JhDxiaqKxnRzCXhtiMiczF7Hglg==}
    engines: {node: ^18.18.0 || ^20.9.0 || >=21.1.0}
    peerDependencies:
      eslint: ^8.40 || 9
    peerDependenciesMeta:
      eslint:
        optional: true

  '@eslint/config-array@0.21.1':
    resolution: {integrity: sha512-aw1gNayWpdI/jSYVgzN5pL0cfzU02GT3NBpeT/DXbx1/1x7ZKxFPd9bwrzygx/qiwIQiJ1sw/zD8qY/kRvlGHA==}
    engines: {node: ^18.18.0 || ^20.9.0 || >=21.1.0}

  '@eslint/config-helpers@0.4.1':
    resolution: {integrity: sha512-csZAzkNhsgwb0I/UAV6/RGFTbiakPCf0ZrGmrIxQpYvGZ00PhTkSnyKNolphgIvmnJeGw6rcGVEXfTzUnFuEvw==}
    engines: {node: ^18.18.0 || ^20.9.0 || >=21.1.0}

  '@eslint/core@0.16.0':
    resolution: {integrity: sha512-nmC8/totwobIiFcGkDza3GIKfAw1+hLiYVrh3I1nIomQ8PEr5cxg34jnkmGawul/ep52wGRAcyeDCNtWKSOj4Q==}
    engines: {node: ^18.18.0 || ^20.9.0 || >=21.1.0}

  '@eslint/eslintrc@3.3.1':
    resolution: {integrity: sha512-gtF186CXhIl1p4pJNGZw8Yc6RlshoePRvE0X91oPGb3vZ8pM3qOS9W9NGPat9LziaBV7XrJWGylNQXkGcnM3IQ==}
    engines: {node: ^18.18.0 || ^20.9.0 || >=21.1.0}

  '@eslint/js@9.38.0':
    resolution: {integrity: sha512-UZ1VpFvXf9J06YG9xQBdnzU+kthors6KjhMAl6f4gH4usHyh31rUf2DLGInT8RFYIReYXNSydgPY0V2LuWgl7A==}
    engines: {node: ^18.18.0 || ^20.9.0 || >=21.1.0}

  '@eslint/object-schema@2.1.7':
    resolution: {integrity: sha512-VtAOaymWVfZcmZbp6E2mympDIHvyjXs/12LqWYjVw6qjrfF+VK+fyG33kChz3nnK+SU5/NeHOqrTEHS8sXO3OA==}
    engines: {node: ^18.18.0 || ^20.9.0 || >=21.1.0}

  '@eslint/plugin-kit@0.4.0':
    resolution: {integrity: sha512-sB5uyeq+dwCWyPi31B2gQlVlo+j5brPlWx4yZBrEaRo/nhdDE8Xke1gsGgtiBdaBTxuTkceLVuVt/pclrasb0A==}
    engines: {node: ^18.18.0 || ^20.9.0 || >=21.1.0}

  '@exodus/schemasafe@1.3.0':
    resolution: {integrity: sha512-5Aap/GaRupgNx/feGBwLLTVv8OQFfv3pq2lPRzPg9R+IOBnDgghTGW7l7EuVXOvg5cc/xSAlRW8rBrjIC3Nvqw==}

  '@finom/zod-to-json-schema@3.24.11':
    resolution: {integrity: sha512-fL656yBPiWebtfGItvtXLWrFNGlF1NcDFS0WdMQXMs9LluVg0CfT5E2oXYp0pidl0vVG53XkW55ysijNkU5/hA==}
    peerDependencies:
      zod: ^4.0.14

  '@floating-ui/core@1.7.3':
    resolution: {integrity: sha512-sGnvb5dmrJaKEZ+LDIpguvdX3bDlEllmv4/ClQ9awcmCZrlx5jQyyMWFM5kBI+EyNOCDDiKk8il0zeuX3Zlg/w==}

  '@floating-ui/dom@1.7.4':
    resolution: {integrity: sha512-OOchDgh4F2CchOX94cRVqhvy7b3AFb+/rQXyswmzmGakRfkMgoWVjfnLWkRirfLEfuD4ysVW16eXzwt3jHIzKA==}

  '@floating-ui/react-dom@2.1.6':
    resolution: {integrity: sha512-4JX6rEatQEvlmgU80wZyq9RT96HZJa88q8hp0pBd+LrczeDI4o6uA2M+uvxngVHo4Ihr8uibXxH6+70zhAFrVw==}
    peerDependencies:
      react: '>=16.8.0'
      react-dom: '>=16.8.0'

  '@floating-ui/utils@0.2.10':
    resolution: {integrity: sha512-aGTxbpbg8/b5JfU1HXSrbH3wXZuLPJcNEcZQFMxLs3oSzgtVu6nFPkbbGGUvBcUjKV2YyB9Wxxabo+HEH9tcRQ==}

  '@gcornut/valibot-json-schema@0.42.0':
    resolution: {integrity: sha512-4Et4AN6wmqeA0PfU5Clkv/IS27wiefsWf6TemAZrb75uzkClYEFavim7SboeKwbll9Nbsn2Iv0LT/HS5H7orZg==}
    hasBin: true

  '@hapi/hoek@9.3.0':
    resolution: {integrity: sha512-/c6rf4UJlmHlC9b5BaNvzAcFv7HZ2QHaV0D4/HNlBdvFnvQq8RI4kYdhyPCl7Xj+oWvTWQ8ujhqS53LIgAe6KQ==}

  '@hapi/topo@5.1.0':
    resolution: {integrity: sha512-foQZKJig7Ob0BMAYBfcJk8d77QtOe7Wo4ox7ff1lQYoNNAb6jwcY1ncdoy2e9wQZzvNy7ODZCYJkK8kzmcAnAg==}

  '@humanfs/core@0.19.1':
    resolution: {integrity: sha512-5DyQ4+1JEUzejeK1JGICcideyfUbGixgS9jNgex5nqkW+cY7WZhxBigmieN5Qnw9ZosSNVC9KQKyb+GUaGyKUA==}
    engines: {node: '>=18.18.0'}

  '@humanfs/node@0.16.7':
    resolution: {integrity: sha512-/zUx+yOsIrG4Y43Eh2peDeKCxlRt/gET6aHfaKpuq267qXdYDFViVHfMaLyygZOnl0kGWxFIgsBy8QFuTLUXEQ==}
    engines: {node: '>=18.18.0'}

  '@humanwhocodes/module-importer@1.0.1':
    resolution: {integrity: sha512-bxveV4V8v5Yb4ncFTT3rPSgZBOpCkjfK0y4oVVVJwIuDVBRMDXrPyXRL988i5ap9m9bnyEEjWfm5WkBmtffLfA==}
    engines: {node: '>=12.22'}

  '@humanwhocodes/retry@0.4.3':
    resolution: {integrity: sha512-bV0Tgo9K4hfPCek+aMAn81RppFKv2ySDQeMoSZuvTASywNTnVJCArCZE2FWqpvIatKu7VMRLWlR1EazvVhDyhQ==}
    engines: {node: '>=18.18'}

  '@img/colour@1.0.0':
    resolution: {integrity: sha512-A5P/LfWGFSl6nsckYtjw9da+19jB8hkJ6ACTGcDfEJ0aE+l2n2El7dsVM7UVHZQ9s2lmYMWlrS21YLy2IR1LUw==}
    engines: {node: '>=18'}

  '@img/sharp-darwin-arm64@0.34.1':
    resolution: {integrity: sha512-pn44xgBtgpEbZsu+lWf2KNb6OAf70X68k+yk69Ic2Xz11zHR/w24/U49XT7AeRwJ0Px+mhALhU5LPci1Aymk7A==}
    engines: {node: ^18.17.0 || ^20.3.0 || >=21.0.0}
    cpu: [arm64]
    os: [darwin]

  '@img/sharp-darwin-arm64@0.34.4':
    resolution: {integrity: sha512-sitdlPzDVyvmINUdJle3TNHl+AG9QcwiAMsXmccqsCOMZNIdW2/7S26w0LyU8euiLVzFBL3dXPwVCq/ODnf2vA==}
    engines: {node: ^18.17.0 || ^20.3.0 || >=21.0.0}
    cpu: [arm64]
    os: [darwin]

  '@img/sharp-darwin-x64@0.34.1':
    resolution: {integrity: sha512-VfuYgG2r8BpYiOUN+BfYeFo69nP/MIwAtSJ7/Zpxc5QF3KS22z8Pvg3FkrSFJBPNQ7mmcUcYQFBmEQp7eu1F8Q==}
    engines: {node: ^18.17.0 || ^20.3.0 || >=21.0.0}
    cpu: [x64]
    os: [darwin]

<<<<<<< HEAD
  '@img/sharp-darwin-x64@0.34.4':
    resolution: {integrity: sha512-rZheupWIoa3+SOdF/IcUe1ah4ZDpKBGWcsPX6MT0lYniH9micvIU7HQkYTfrx5Xi8u+YqwLtxC/3vl8TQN6rMg==}
    engines: {node: ^18.17.0 || ^20.3.0 || >=21.0.0}
    cpu: [x64]
    os: [darwin]

  '@img/sharp-libvips-darwin-arm64@1.1.0':
    resolution: {integrity: sha512-HZ/JUmPwrJSoM4DIQPv/BfNh9yrOA8tlBbqbLz4JZ5uew2+o22Ik+tHQJcih7QJuSa0zo5coHTfD5J8inqj9DA==}
    cpu: [arm64]
    os: [darwin]
=======
  '@jridgewell/gen-mapping@0.3.13':
    resolution: {integrity: sha512-2kkt/7niJ6MgEPxF0bYdQ6etZaA+fQvDcLKckhy1yIQOzaoKjBBjSj63/aLVjYE3qhRt5dvM+uUyfCg6UKCBbA==}
>>>>>>> 63301ac7

  '@img/sharp-libvips-darwin-arm64@1.2.3':
    resolution: {integrity: sha512-QzWAKo7kpHxbuHqUC28DZ9pIKpSi2ts2OJnoIGI26+HMgq92ZZ4vk8iJd4XsxN+tYfNJxzH6W62X5eTcsBymHw==}
    cpu: [arm64]
    os: [darwin]

  '@img/sharp-libvips-darwin-x64@1.1.0':
    resolution: {integrity: sha512-Xzc2ToEmHN+hfvsl9wja0RlnXEgpKNmftriQp6XzY/RaSfwD9th+MSh0WQKzUreLKKINb3afirxW7A0fz2YWuQ==}
    cpu: [x64]
    os: [darwin]

  '@img/sharp-libvips-darwin-x64@1.2.3':
    resolution: {integrity: sha512-Ju+g2xn1E2AKO6YBhxjj+ACcsPQRHT0bhpglxcEf+3uyPY+/gL8veniKoo96335ZaPo03bdDXMv0t+BBFAbmRA==}
    cpu: [x64]
    os: [darwin]

  '@img/sharp-libvips-linux-arm64@1.1.0':
    resolution: {integrity: sha512-IVfGJa7gjChDET1dK9SekxFFdflarnUB8PwW8aGwEoF3oAsSDuNUTYS+SKDOyOJxQyDC1aPFMuRYLoDInyV9Ew==}
    cpu: [arm64]
    os: [linux]

  '@img/sharp-libvips-linux-arm64@1.2.3':
    resolution: {integrity: sha512-I4RxkXU90cpufazhGPyVujYwfIm9Nk1QDEmiIsaPwdnm013F7RIceaCc87kAH+oUB1ezqEvC6ga4m7MSlqsJvQ==}
    cpu: [arm64]
    os: [linux]

  '@img/sharp-libvips-linux-arm@1.1.0':
    resolution: {integrity: sha512-s8BAd0lwUIvYCJyRdFqvsj+BJIpDBSxs6ivrOPm/R7piTs5UIwY5OjXrP2bqXC9/moGsyRa37eYWYCOGVXxVrA==}
    cpu: [arm]
    os: [linux]

  '@img/sharp-libvips-linux-arm@1.2.3':
    resolution: {integrity: sha512-x1uE93lyP6wEwGvgAIV0gP6zmaL/a0tGzJs/BIDDG0zeBhMnuUPm7ptxGhUbcGs4okDJrk4nxgrmxpib9g6HpA==}
    cpu: [arm]
    os: [linux]

  '@img/sharp-libvips-linux-ppc64@1.1.0':
    resolution: {integrity: sha512-tiXxFZFbhnkWE2LA8oQj7KYR+bWBkiV2nilRldT7bqoEZ4HiDOcePr9wVDAZPi/Id5fT1oY9iGnDq20cwUz8lQ==}
    cpu: [ppc64]
    os: [linux]

  '@img/sharp-libvips-linux-ppc64@1.2.3':
    resolution: {integrity: sha512-Y2T7IsQvJLMCBM+pmPbM3bKT/yYJvVtLJGfCs4Sp95SjvnFIjynbjzsa7dY1fRJX45FTSfDksbTp6AGWudiyCg==}
    cpu: [ppc64]
    os: [linux]

  '@img/sharp-libvips-linux-s390x@1.1.0':
    resolution: {integrity: sha512-xukSwvhguw7COyzvmjydRb3x/09+21HykyapcZchiCUkTThEQEOMtBj9UhkaBRLuBrgLFzQ2wbxdeCCJW/jgJA==}
    cpu: [s390x]
    os: [linux]

  '@img/sharp-libvips-linux-s390x@1.2.3':
    resolution: {integrity: sha512-RgWrs/gVU7f+K7P+KeHFaBAJlNkD1nIZuVXdQv6S+fNA6syCcoboNjsV2Pou7zNlVdNQoQUpQTk8SWDHUA3y/w==}
    cpu: [s390x]
    os: [linux]

  '@img/sharp-libvips-linux-x64@1.1.0':
    resolution: {integrity: sha512-yRj2+reB8iMg9W5sULM3S74jVS7zqSzHG3Ol/twnAAkAhnGQnpjj6e4ayUz7V+FpKypwgs82xbRdYtchTTUB+Q==}
    cpu: [x64]
    os: [linux]

  '@img/sharp-libvips-linux-x64@1.2.3':
    resolution: {integrity: sha512-3JU7LmR85K6bBiRzSUc/Ff9JBVIFVvq6bomKE0e63UXGeRw2HPVEjoJke1Yx+iU4rL7/7kUjES4dZ/81Qjhyxg==}
    cpu: [x64]
    os: [linux]

  '@img/sharp-libvips-linuxmusl-arm64@1.1.0':
    resolution: {integrity: sha512-jYZdG+whg0MDK+q2COKbYidaqW/WTz0cc1E+tMAusiDygrM4ypmSCjOJPmFTvHHJ8j/6cAGyeDWZOsK06tP33w==}
    cpu: [arm64]
    os: [linux]

  '@img/sharp-libvips-linuxmusl-arm64@1.2.3':
    resolution: {integrity: sha512-F9q83RZ8yaCwENw1GieztSfj5msz7GGykG/BA+MOUefvER69K/ubgFHNeSyUu64amHIYKGDs4sRCMzXVj8sEyw==}
    cpu: [arm64]
    os: [linux]

  '@img/sharp-libvips-linuxmusl-x64@1.1.0':
    resolution: {integrity: sha512-wK7SBdwrAiycjXdkPnGCPLjYb9lD4l6Ze2gSdAGVZrEL05AOUJESWU2lhlC+Ffn5/G+VKuSm6zzbQSzFX/P65A==}
    cpu: [x64]
    os: [linux]

  '@img/sharp-libvips-linuxmusl-x64@1.2.3':
    resolution: {integrity: sha512-U5PUY5jbc45ANM6tSJpsgqmBF/VsL6LnxJmIf11kB7J5DctHgqm0SkuXzVWtIY90GnJxKnC/JT251TDnk1fu/g==}
    cpu: [x64]
    os: [linux]

  '@img/sharp-linux-arm64@0.34.1':
    resolution: {integrity: sha512-kX2c+vbvaXC6vly1RDf/IWNXxrlxLNpBVWkdpRq5Ka7OOKj6nr66etKy2IENf6FtOgklkg9ZdGpEu9kwdlcwOQ==}
    engines: {node: ^18.17.0 || ^20.3.0 || >=21.0.0}
    cpu: [arm64]
    os: [linux]

  '@img/sharp-linux-arm64@0.34.4':
    resolution: {integrity: sha512-YXU1F/mN/Wu786tl72CyJjP/Ngl8mGHN1hST4BGl+hiW5jhCnV2uRVTNOcaYPs73NeT/H8Upm3y9582JVuZHrQ==}
    engines: {node: ^18.17.0 || ^20.3.0 || >=21.0.0}
    cpu: [arm64]
    os: [linux]

  '@img/sharp-linux-arm@0.34.1':
    resolution: {integrity: sha512-anKiszvACti2sGy9CirTlNyk7BjjZPiML1jt2ZkTdcvpLU1YH6CXwRAZCA2UmRXnhiIftXQ7+Oh62Ji25W72jA==}
    engines: {node: ^18.17.0 || ^20.3.0 || >=21.0.0}
    cpu: [arm]
    os: [linux]

  '@img/sharp-linux-arm@0.34.4':
    resolution: {integrity: sha512-Xyam4mlqM0KkTHYVSuc6wXRmM7LGN0P12li03jAnZ3EJWZqj83+hi8Y9UxZUbxsgsK1qOEwg7O0Bc0LjqQVtxA==}
    engines: {node: ^18.17.0 || ^20.3.0 || >=21.0.0}
    cpu: [arm]
    os: [linux]

  '@img/sharp-linux-ppc64@0.34.4':
    resolution: {integrity: sha512-F4PDtF4Cy8L8hXA2p3TO6s4aDt93v+LKmpcYFLAVdkkD3hSxZzee0rh6/+94FpAynsuMpLX5h+LRsSG3rIciUQ==}
    engines: {node: ^18.17.0 || ^20.3.0 || >=21.0.0}
    cpu: [ppc64]
    os: [linux]

  '@img/sharp-linux-s390x@0.34.1':
    resolution: {integrity: sha512-7s0KX2tI9mZI2buRipKIw2X1ufdTeaRgwmRabt5bi9chYfhur+/C1OXg3TKg/eag1W+6CCWLVmSauV1owmRPxA==}
    engines: {node: ^18.17.0 || ^20.3.0 || >=21.0.0}
    cpu: [s390x]
    os: [linux]

  '@img/sharp-linux-s390x@0.34.4':
    resolution: {integrity: sha512-qVrZKE9Bsnzy+myf7lFKvng6bQzhNUAYcVORq2P7bDlvmF6u2sCmK2KyEQEBdYk+u3T01pVsPrkj943T1aJAsw==}
    engines: {node: ^18.17.0 || ^20.3.0 || >=21.0.0}
    cpu: [s390x]
    os: [linux]

  '@img/sharp-linux-x64@0.34.1':
    resolution: {integrity: sha512-wExv7SH9nmoBW3Wr2gvQopX1k8q2g5V5Iag8Zk6AVENsjwd+3adjwxtp3Dcu2QhOXr8W9NusBU6XcQUohBZ5MA==}
    engines: {node: ^18.17.0 || ^20.3.0 || >=21.0.0}
    cpu: [x64]
    os: [linux]

  '@img/sharp-linux-x64@0.34.4':
    resolution: {integrity: sha512-ZfGtcp2xS51iG79c6Vhw9CWqQC8l2Ot8dygxoDoIQPTat/Ov3qAa8qpxSrtAEAJW+UjTXc4yxCjNfxm4h6Xm2A==}
    engines: {node: ^18.17.0 || ^20.3.0 || >=21.0.0}
    cpu: [x64]
    os: [linux]

  '@img/sharp-linuxmusl-arm64@0.34.1':
    resolution: {integrity: sha512-DfvyxzHxw4WGdPiTF0SOHnm11Xv4aQexvqhRDAoD00MzHekAj9a/jADXeXYCDFH/DzYruwHbXU7uz+H+nWmSOQ==}
    engines: {node: ^18.17.0 || ^20.3.0 || >=21.0.0}
    cpu: [arm64]
    os: [linux]

  '@img/sharp-linuxmusl-arm64@0.34.4':
    resolution: {integrity: sha512-8hDVvW9eu4yHWnjaOOR8kHVrew1iIX+MUgwxSuH2XyYeNRtLUe4VNioSqbNkB7ZYQJj9rUTT4PyRscyk2PXFKA==}
    engines: {node: ^18.17.0 || ^20.3.0 || >=21.0.0}
    cpu: [arm64]
    os: [linux]

  '@img/sharp-linuxmusl-x64@0.34.1':
    resolution: {integrity: sha512-pax/kTR407vNb9qaSIiWVnQplPcGU8LRIJpDT5o8PdAx5aAA7AS3X9PS8Isw1/WfqgQorPotjrZL3Pqh6C5EBg==}
    engines: {node: ^18.17.0 || ^20.3.0 || >=21.0.0}
    cpu: [x64]
    os: [linux]

  '@img/sharp-linuxmusl-x64@0.34.4':
    resolution: {integrity: sha512-lU0aA5L8QTlfKjpDCEFOZsTYGn3AEiO6db8W5aQDxj0nQkVrZWmN3ZP9sYKWJdtq3PWPhUNlqehWyXpYDcI9Sg==}
    engines: {node: ^18.17.0 || ^20.3.0 || >=21.0.0}
    cpu: [x64]
    os: [linux]

  '@img/sharp-wasm32@0.34.1':
    resolution: {integrity: sha512-YDybQnYrLQfEpzGOQe7OKcyLUCML4YOXl428gOOzBgN6Gw0rv8dpsJ7PqTHxBnXnwXr8S1mYFSLSa727tpz0xg==}
    engines: {node: ^18.17.0 || ^20.3.0 || >=21.0.0}
    cpu: [wasm32]

  '@img/sharp-wasm32@0.34.4':
    resolution: {integrity: sha512-33QL6ZO/qpRyG7woB/HUALz28WnTMI2W1jgX3Nu2bypqLIKx/QKMILLJzJjI+SIbvXdG9fUnmrxR7vbi1sTBeA==}
    engines: {node: ^18.17.0 || ^20.3.0 || >=21.0.0}
    cpu: [wasm32]

  '@img/sharp-win32-arm64@0.34.4':
    resolution: {integrity: sha512-2Q250do/5WXTwxW3zjsEuMSv5sUU4Tq9VThWKlU2EYLm4MB7ZeMwF+SFJutldYODXF6jzc6YEOC+VfX0SZQPqA==}
    engines: {node: ^18.17.0 || ^20.3.0 || >=21.0.0}
    cpu: [arm64]
    os: [win32]

  '@img/sharp-win32-ia32@0.34.1':
    resolution: {integrity: sha512-WKf/NAZITnonBf3U1LfdjoMgNO5JYRSlhovhRhMxXVdvWYveM4kM3L8m35onYIdh75cOMCo1BexgVQcCDzyoWw==}
    engines: {node: ^18.17.0 || ^20.3.0 || >=21.0.0}
    cpu: [ia32]
    os: [win32]

  '@img/sharp-win32-ia32@0.34.4':
    resolution: {integrity: sha512-3ZeLue5V82dT92CNL6rsal6I2weKw1cYu+rGKm8fOCCtJTR2gYeUfY3FqUnIJsMUPIH68oS5jmZ0NiJ508YpEw==}
    engines: {node: ^18.17.0 || ^20.3.0 || >=21.0.0}
    cpu: [ia32]
    os: [win32]

  '@img/sharp-win32-x64@0.34.1':
    resolution: {integrity: sha512-hw1iIAHpNE8q3uMIRCgGOeDoz9KtFNarFLQclLxr/LK1VBkj8nby18RjFvr6aP7USRYAjTZW6yisnBWMX571Tw==}
    engines: {node: ^18.17.0 || ^20.3.0 || >=21.0.0}
    cpu: [x64]
    os: [win32]

  '@img/sharp-win32-x64@0.34.4':
    resolution: {integrity: sha512-xIyj4wpYs8J18sVN3mSQjwrw7fKUqRw+Z5rnHNCy5fYTxigBz81u5mOMPmFumwjcn8+ld1ppptMBCLic1nz6ig==}
    engines: {node: ^18.17.0 || ^20.3.0 || >=21.0.0}
    cpu: [x64]
    os: [win32]

  '@inlang/paraglide-js@2.4.0':
    resolution: {integrity: sha512-T/m9uoev574/1JrhCnPcgK1xnAwkVMgaDev4LFthnmID8ubX2xjboSGO3IztwXWwO0aJoT1UJr89JCwjbwgnJQ==}
    hasBin: true

  '@inlang/recommend-sherlock@0.2.1':
    resolution: {integrity: sha512-ckv8HvHy/iTqaVAEKrr+gnl+p3XFNwe5D2+6w6wJk2ORV2XkcRkKOJ/XsTUJbPSiyi4PI+p+T3bqbmNx/rDUlg==}

  '@inlang/sdk@2.4.9':
    resolution: {integrity: sha512-cvz/C1rF5WBxzHbEoiBoI6Sz6q6M+TdxfWkEGBYTD77opY8i8WN01prUWXEM87GPF4SZcyIySez9U0Ccm12oFQ==}
    engines: {node: '>=18.0.0'}

  '@internationalized/date@3.10.0':
    resolution: {integrity: sha512-oxDR/NTEJ1k+UFVQElaNIk65E/Z83HK1z1WI3lQyhTtnNg4R5oVXaPzK3jcpKG8UHKDVuDQHzn+wsxSz8RP3aw==}

  '@isaacs/balanced-match@4.0.1':
    resolution: {integrity: sha512-yzMTt9lEb8Gv7zRioUilSglI0c0smZ9k5D65677DLWLtWJaXIS3CqcGyUFByYKlnUj6TkjLVs54fBl6+TiGQDQ==}
    engines: {node: 20 || >=22}

  '@isaacs/brace-expansion@5.0.0':
    resolution: {integrity: sha512-ZT55BDLV0yv0RBm2czMiZ+SqCGO7AvmOM3G/w2xhVPH+te0aKgFjmBvGlL1dH+ql2tgGO3MVrbb3jCKyvpgnxA==}
    engines: {node: 20 || >=22}

  '@isaacs/cliui@8.0.2':
    resolution: {integrity: sha512-O8jcjabXaleOG9DQ0+ARXWZBTfnP4WNAqzuiJK7ll44AmxGKv/J2M4TPjxjY3znBCfvBXFzucm1twdyFybFqEA==}
    engines: {node: '>=12'}

  '@isaacs/fs-minipass@4.0.1':
    resolution: {integrity: sha512-wgm9Ehl2jpeqP3zw/7mo3kRHFp5MEDhqAdwy1fTGkHAwnkGOVsgpvQhL8B5n1qlb01jV3n/bI0ZfZp5lWA1k4w==}
    engines: {node: '>=18.0.0'}

  '@jridgewell/gen-mapping@0.3.13':
    resolution: {integrity: sha512-2kkt/7niJ6MgEPxF0bYdQ6etZaA+fQvDcLKckhy1yIQOzaoKjBBjSj63/aLVjYE3qhRt5dvM+uUyfCg6UKCBbA==}

  '@jridgewell/remapping@2.3.5':
    resolution: {integrity: sha512-LI9u/+laYG4Ds1TDKSJW2YPrIlcVYOwi2fUC6xB43lueCjgxV4lffOCZCtYFiH6TNOX+tQKXx97T4IKHbhyHEQ==}

  '@jridgewell/resolve-uri@3.1.2':
    resolution: {integrity: sha512-bRISgCIjP20/tbWSPWMEi54QVPRZExkuD9lJL+UIxUKtwVJA8wW1Trb1jMs1RFXo1CBTNZ/5hpC9QvmKWdopKw==}
    engines: {node: '>=6.0.0'}

  '@jridgewell/source-map@0.3.11':
    resolution: {integrity: sha512-ZMp1V8ZFcPG5dIWnQLr3NSI1MiCU7UETdS/A0G8V/XWHvJv3ZsFqutJn1Y5RPmAPX6F3BiE397OqveU/9NCuIA==}

  '@jridgewell/sourcemap-codec@1.5.5':
    resolution: {integrity: sha512-cYQ9310grqxueWbl+WuIUIaiUaDcj7WOq5fVhEljNVgRfOUhY9fy2zTvfoqWsnebh8Sl70VScFbICvJnLKB0Og==}

  '@jridgewell/trace-mapping@0.3.31':
    resolution: {integrity: sha512-zzNR+SdQSDJzc8joaeP8QQoCQr8NuYx2dIIytl1QeBEZHJ9uW6hebsrYgbz8hJwUQao3TWCMtmfV8Nu1twOLAw==}

  '@lezer/common@1.2.3':
    resolution: {integrity: sha512-w7ojc8ejBqr2REPsWxJjrMFsA/ysDCFICn8zEOR9mrqzOu2amhITYuLD8ag6XZf0CFXDrhKqw7+tW8cX66NaDA==}

  '@lezer/common@1.3.0':
    resolution: {integrity: sha512-L9X8uHCYU310o99L3/MpJKYxPzXPOS7S0NmBaM7UO/x2Kb2WbmMLSkfvdr1KxRIFYOpbY0Jhn7CfLSUDzL8arQ==}

  '@lezer/highlight@1.2.2':
    resolution: {integrity: sha512-z8TQwaBXXQIvG6i2g3e9cgMwUUXu9Ib7jo2qRRggdhwKpM56Dw3PM3wmexn+EGaaOZ7az0K7sjc3/gcGW7sz7A==}

  '@lezer/lr@1.4.2':
    resolution: {integrity: sha512-pu0K1jCIdnQ12aWNaAVU5bzi7Bd1w54J3ECgANPmYLtQKP0HBj2cE/5coBD66MT10xbtIuUr7tg0Shbsvk0mDA==}

  '@lezer/yaml@1.0.3':
    resolution: {integrity: sha512-GuBLekbw9jDBDhGur82nuwkxKQ+a3W5H0GfaAthDXcAu+XdpS43VlnxA9E9hllkpSP5ellRDKjLLj7Lu9Wr6xA==}

  '@lix-js/sdk@0.4.7':
    resolution: {integrity: sha512-pRbW+joG12L0ULfMiWYosIW0plmW4AsUdiPCp+Z8rAsElJ+wJ6in58zhD3UwUcd4BNcpldEGjg6PdA7e0RgsDQ==}
    engines: {node: '>=18'}

  '@lix-js/server-protocol-schema@0.1.1':
    resolution: {integrity: sha512-jBeALB6prAbtr5q4vTuxnRZZv1M2rKe8iNqRQhFJ4Tv7150unEa0vKyz0hs8Gl3fUGsWaNJBh3J8++fpbrpRBQ==}

  '@lottiefiles/dotlottie-react@0.13.3':
    resolution: {integrity: sha512-V4FfdYlqzjBUX7f0KV6vfQOOI0Cp+3XeG/ZqSDFSEVg5P7fpROpDv5/I9aTM8sOCESK1SWT96Fem+QVUnBV1wQ==}
    peerDependencies:
      react: ^17 || ^18 || ^19

  '@lottiefiles/dotlottie-web@0.42.0':
    resolution: {integrity: sha512-Zr2LCaOAoPCsdAQgeLyCSiQ1+xrAJtRCyuEYDj0qR5heUwpc+Pxbb88JyTVumcXFfKOBMOMmrlsTScLz2mrvQQ==}

  '@lucide/svelte@0.546.0':
    resolution: {integrity: sha512-qFVQ+BUJH9Swns7cag3Wik7VqKZfN2hwDZ2VazbZJc8VSqI0kgOZCZ2OVwrvNxdkl8Mw9M9H1ROB0BXh/WH/sA==}
    peerDependencies:
      svelte: ^5

  '@marijn/find-cluster-break@1.0.2':
    resolution: {integrity: sha512-l0h88YhZFyKdXIFNfSWpyjStDjGHwZ/U7iobcK1cQQD8sejsONdQtTVU+1wVN1PBw40PiiHB1vA5S7VTfQiP9g==}

  '@next/env@15.4.1':
    resolution: {integrity: sha512-DXQwFGAE2VH+f2TJsKepRXpODPU+scf5fDbKOME8MMyeyswe4XwgRdiiIYmBfkXU+2ssliLYznajTrOQdnLR5A==}

  '@next/swc-darwin-arm64@15.4.1':
    resolution: {integrity: sha512-L+81yMsiHq82VRXS2RVq6OgDwjvA4kDksGU8hfiDHEXP+ncKIUhUsadAVB+MRIp2FErs/5hpXR0u2eluWPAhig==}
    engines: {node: '>= 10'}
    cpu: [arm64]
    os: [darwin]

  '@next/swc-darwin-x64@15.4.1':
    resolution: {integrity: sha512-jfz1RXu6SzL14lFl05/MNkcN35lTLMJWPbqt7Xaj35+ZWAX342aePIJrN6xBdGeKl6jPXJm0Yqo3Xvh3Gpo3Uw==}
    engines: {node: '>= 10'}
    cpu: [x64]
    os: [darwin]

  '@next/swc-linux-arm64-gnu@15.4.1':
    resolution: {integrity: sha512-k0tOFn3dsnkaGfs6iQz8Ms6f1CyQe4GacXF979sL8PNQxjYS1swx9VsOyUQYaPoGV8nAZ7OX8cYaeiXGq9ahPQ==}
    engines: {node: '>= 10'}
    cpu: [arm64]
    os: [linux]

  '@next/swc-linux-arm64-musl@15.4.1':
    resolution: {integrity: sha512-4ogGQ/3qDzbbK3IwV88ltihHFbQVq6Qr+uEapzXHXBH1KsVBZOB50sn6BWHPcFjwSoMX2Tj9eH/fZvQnSIgc3g==}
    engines: {node: '>= 10'}
    cpu: [arm64]
    os: [linux]

  '@next/swc-linux-x64-gnu@15.4.1':
    resolution: {integrity: sha512-Jj0Rfw3wIgp+eahMz/tOGwlcYYEFjlBPKU7NqoOkTX0LY45i5W0WcDpgiDWSLrN8KFQq/LW7fZq46gxGCiOYlQ==}
    engines: {node: '>= 10'}
    cpu: [x64]
    os: [linux]

  '@next/swc-linux-x64-musl@15.4.1':
    resolution: {integrity: sha512-9WlEZfnw1vFqkWsTMzZDgNL7AUI1aiBHi0S2m8jvycPyCq/fbZjtE/nDkhJRYbSjXbtRHYLDBlmP95kpjEmJbw==}
    engines: {node: '>= 10'}
    cpu: [x64]
    os: [linux]

  '@next/swc-win32-arm64-msvc@15.4.1':
    resolution: {integrity: sha512-WodRbZ9g6CQLRZsG3gtrA9w7Qfa9BwDzhFVdlI6sV0OCPq9JrOrJSp9/ioLsezbV8w9RCJ8v55uzJuJ5RgWLZg==}
    engines: {node: '>= 10'}
    cpu: [arm64]
    os: [win32]

  '@next/swc-win32-x64-msvc@15.4.1':
    resolution: {integrity: sha512-y+wTBxelk2xiNofmDOVU7O5WxTHcvOoL3srOM0kxTzKDjQ57kPU0tpnPJ/BWrRnsOwXEv0+3QSbGR7hY4n9LkQ==}
    engines: {node: '>= 10'}
    cpu: [x64]
    os: [win32]

  '@nodelib/fs.scandir@2.1.5':
    resolution: {integrity: sha512-vq24Bq3ym5HEQm2NKCr3yXDwjc7vTsEThRDnkp2DK9p1uqLR+DHurm/NOTo0KG7HYHU7eppKZj3MyqYuMBf62g==}
    engines: {node: '>= 8'}

  '@nodelib/fs.stat@2.0.5':
    resolution: {integrity: sha512-RkhPPp2zrqDAQA/2jNhnztcPAlv64XdhIp7a7454A5ovI7Bukxgt7MX7udwAu3zg1DcpPU0rz3VV1SeaqvY4+A==}
    engines: {node: '>= 8'}

  '@nodelib/fs.walk@1.2.8':
    resolution: {integrity: sha512-oGB+UxlgWcgQkgwo8GcEGwemoTFt3FIO9ababBmaGwXIoBKZ+GTy0pP185beGg7Llih/NSHSV2XAs1lnznocSg==}
    engines: {node: '>= 8'}

  '@pkgjs/parseargs@0.11.0':
    resolution: {integrity: sha512-+1VkjdD0QBLPodGrJUeqarH8VAIvQODIbwh9XpP5Syisf7YoQgsJKPNFoqqLQlu+VQ/tVSshMR6loPMn8U+dPg==}
    engines: {node: '>=14'}

  '@playwright/test@1.56.1':
    resolution: {integrity: sha512-vSMYtL/zOcFpvJCW71Q/OEGQb7KYBPAdKh35WNSkaZA75JlAO8ED8UN6GUNTm3drWomcbcqRPFqQbLae8yBTdg==}
    engines: {node: '>=18'}
    hasBin: true

  '@polka/url@1.0.0-next.29':
    resolution: {integrity: sha512-wwQAWhWSuHaag8c4q/KN/vCoeOJYshAIvMQwD4GpSb3OiZklFfvAgmj0VCBBImRpuF/aFgIRzllXlVX93Jevww==}

  '@poppinss/macroable@1.1.0':
    resolution: {integrity: sha512-y/YKzZDuG8XrpXpM7Z1RdQpiIc0MAKyva24Ux1PB4aI7RiSI/79K8JVDcdyubriTm7vJ1LhFs8CrZpmPnx/8Pw==}

  '@radix-ui/colors@3.0.0':
    resolution: {integrity: sha512-FUOsGBkHrYJwCSEtWRCIfQbZG7q1e6DgxCIOe1SUQzDe/7rXXeA47s8yCn6fuTNQAj1Zq4oTFi9Yjp3wzElcxg==}

  '@radix-ui/primitive@1.1.2':
    resolution: {integrity: sha512-XnbHrrprsNqZKQhStrSwgRUQzoCI1glLzdw79xiZPoofhGICeZRSQ3dIxAKH1gb3OHfNf4d6f+vAv3kil2eggA==}

  '@radix-ui/react-arrow@1.1.4':
    resolution: {integrity: sha512-qz+fxrqgNxG0dYew5l7qR3c7wdgRu1XVUHGnGYX7rg5HM4p9SWaRmJwfgR3J0SgyUKayLmzQIun+N6rWRgiRKw==}
    peerDependencies:
      '@types/react': '*'
      '@types/react-dom': '*'
      react: ^16.8 || ^17.0 || ^18.0 || ^19.0 || ^19.0.0-rc
      react-dom: ^16.8 || ^17.0 || ^18.0 || ^19.0 || ^19.0.0-rc
    peerDependenciesMeta:
      '@types/react':
        optional: true
      '@types/react-dom':
        optional: true

  '@radix-ui/react-collapsible@1.1.7':
    resolution: {integrity: sha512-zGFsPcFJNdQa/UNd6MOgF40BS054FIGj32oOWBllixz42f+AkQg3QJ1YT9pw7vs+Ai+EgWkh839h69GEK8oH2A==}
    peerDependencies:
      '@types/react': '*'
      '@types/react-dom': '*'
      react: ^16.8 || ^17.0 || ^18.0 || ^19.0 || ^19.0.0-rc
      react-dom: ^16.8 || ^17.0 || ^18.0 || ^19.0 || ^19.0.0-rc
    peerDependenciesMeta:
      '@types/react':
        optional: true
      '@types/react-dom':
        optional: true

  '@radix-ui/react-collection@1.1.4':
    resolution: {integrity: sha512-cv4vSf7HttqXilDnAnvINd53OTl1/bjUYVZrkFnA7nwmY9Ob2POUy0WY0sfqBAe1s5FyKsyceQlqiEGPYNTadg==}
    peerDependencies:
      '@types/react': '*'
      '@types/react-dom': '*'
      react: ^16.8 || ^17.0 || ^18.0 || ^19.0 || ^19.0.0-rc
      react-dom: ^16.8 || ^17.0 || ^18.0 || ^19.0 || ^19.0.0-rc
    peerDependenciesMeta:
      '@types/react':
        optional: true
      '@types/react-dom':
        optional: true

  '@radix-ui/react-compose-refs@1.1.2':
    resolution: {integrity: sha512-z4eqJvfiNnFMHIIvXP3CY57y2WJs5g2v3X0zm9mEJkrkNv4rDxu+sg9Jh8EkXyeqBkB7SOcboo9dMVqhyrACIg==}
    peerDependencies:
      '@types/react': '*'
      react: ^16.8 || ^17.0 || ^18.0 || ^19.0 || ^19.0.0-rc
    peerDependenciesMeta:
      '@types/react':
        optional: true

  '@radix-ui/react-context@1.1.2':
    resolution: {integrity: sha512-jCi/QKUM2r1Ju5a3J64TH2A5SpKAgh0LpknyqdQ4m6DCV0xJ2HG1xARRwNGPQfi1SLdLWZ1OJz6F4OMBBNiGJA==}
    peerDependencies:
      '@types/react': '*'
      react: ^16.8 || ^17.0 || ^18.0 || ^19.0 || ^19.0.0-rc
    peerDependenciesMeta:
      '@types/react':
        optional: true

  '@radix-ui/react-direction@1.1.1':
    resolution: {integrity: sha512-1UEWRX6jnOA2y4H5WczZ44gOOjTEmlqv1uNW4GAJEO5+bauCBhv8snY65Iw5/VOS/ghKN9gr2KjnLKxrsvoMVw==}
    peerDependencies:
      '@types/react': '*'
      react: ^16.8 || ^17.0 || ^18.0 || ^19.0 || ^19.0.0-rc
    peerDependenciesMeta:
      '@types/react':
        optional: true

  '@radix-ui/react-dismissable-layer@1.1.7':
    resolution: {integrity: sha512-j5+WBUdhccJsmH5/H0K6RncjDtoALSEr6jbkaZu+bjw6hOPOhHycr6vEUujl+HBK8kjUfWcoCJXxP6e4lUlMZw==}
    peerDependencies:
      '@types/react': '*'
      '@types/react-dom': '*'
      react: ^16.8 || ^17.0 || ^18.0 || ^19.0 || ^19.0.0-rc
      react-dom: ^16.8 || ^17.0 || ^18.0 || ^19.0 || ^19.0.0-rc
    peerDependenciesMeta:
      '@types/react':
        optional: true
      '@types/react-dom':
        optional: true

  '@radix-ui/react-dropdown-menu@2.1.10':
    resolution: {integrity: sha512-8qnILty92BmXbxKugWX3jgEeFeMoxtdggeCCxb/aB7l34QFAKB23IhJfnwyVMbRnAUJiT5LOay4kUS22+AWuRg==}
    peerDependencies:
      '@types/react': '*'
      '@types/react-dom': '*'
      react: ^16.8 || ^17.0 || ^18.0 || ^19.0 || ^19.0.0-rc
      react-dom: ^16.8 || ^17.0 || ^18.0 || ^19.0 || ^19.0.0-rc
    peerDependenciesMeta:
      '@types/react':
        optional: true
      '@types/react-dom':
        optional: true

  '@radix-ui/react-focus-guards@1.1.2':
    resolution: {integrity: sha512-fyjAACV62oPV925xFCrH8DR5xWhg9KYtJT4s3u54jxp+L/hbpTY2kIeEFFbFe+a/HCE94zGQMZLIpVTPVZDhaA==}
    peerDependencies:
      '@types/react': '*'
      react: ^16.8 || ^17.0 || ^18.0 || ^19.0 || ^19.0.0-rc
    peerDependenciesMeta:
      '@types/react':
        optional: true

  '@radix-ui/react-focus-scope@1.1.4':
    resolution: {integrity: sha512-r2annK27lIW5w9Ho5NyQgqs0MmgZSTIKXWpVCJaLC1q2kZrZkcqnmHkCHMEmv8XLvsLlurKMPT+kbKkRkm/xVA==}
    peerDependencies:
      '@types/react': '*'
      '@types/react-dom': '*'
      react: ^16.8 || ^17.0 || ^18.0 || ^19.0 || ^19.0.0-rc
      react-dom: ^16.8 || ^17.0 || ^18.0 || ^19.0 || ^19.0.0-rc
    peerDependenciesMeta:
      '@types/react':
        optional: true
      '@types/react-dom':
        optional: true

  '@radix-ui/react-id@1.1.1':
    resolution: {integrity: sha512-kGkGegYIdQsOb4XjsfM97rXsiHaBwco+hFI66oO4s9LU+PLAC5oJ7khdOVFxkhsmlbpUqDAvXw11CluXP+jkHg==}
    peerDependencies:
      '@types/react': '*'
      react: ^16.8 || ^17.0 || ^18.0 || ^19.0 || ^19.0.0-rc
    peerDependenciesMeta:
      '@types/react':
        optional: true

  '@radix-ui/react-menu@2.1.10':
    resolution: {integrity: sha512-OupA+1PrVf2H0K4jIwkDyA+rsJ7vF1y/VxLEO43dmZ68GtCjvx9K1/B/QscPZM3jIeFNK/wPd0HmiLjT36hVcA==}
    peerDependencies:
      '@types/react': '*'
      '@types/react-dom': '*'
      react: ^16.8 || ^17.0 || ^18.0 || ^19.0 || ^19.0.0-rc
      react-dom: ^16.8 || ^17.0 || ^18.0 || ^19.0 || ^19.0.0-rc
    peerDependenciesMeta:
      '@types/react':
        optional: true
      '@types/react-dom':
        optional: true

  '@radix-ui/react-popover@1.1.10':
    resolution: {integrity: sha512-IZN7b3sXqajiPsOzKuNJBSP9obF4MX5/5UhTgWNofw4r1H+eATWb0SyMlaxPD/kzA4vadFgy1s7Z1AEJ6WMyHQ==}
    peerDependencies:
      '@types/react': '*'
      '@types/react-dom': '*'
      react: ^16.8 || ^17.0 || ^18.0 || ^19.0 || ^19.0.0-rc
      react-dom: ^16.8 || ^17.0 || ^18.0 || ^19.0 || ^19.0.0-rc
    peerDependenciesMeta:
      '@types/react':
        optional: true
      '@types/react-dom':
        optional: true

  '@radix-ui/react-popper@1.2.4':
    resolution: {integrity: sha512-3p2Rgm/a1cK0r/UVkx5F/K9v/EplfjAeIFCGOPYPO4lZ0jtg4iSQXt/YGTSLWaf4x7NG6Z4+uKFcylcTZjeqDA==}
    peerDependencies:
      '@types/react': '*'
      '@types/react-dom': '*'
      react: ^16.8 || ^17.0 || ^18.0 || ^19.0 || ^19.0.0-rc
      react-dom: ^16.8 || ^17.0 || ^18.0 || ^19.0 || ^19.0.0-rc
    peerDependenciesMeta:
      '@types/react':
        optional: true
      '@types/react-dom':
        optional: true

  '@radix-ui/react-portal@1.1.6':
    resolution: {integrity: sha512-XmsIl2z1n/TsYFLIdYam2rmFwf9OC/Sh2avkbmVMDuBZIe7hSpM0cYnWPAo7nHOVx8zTuwDZGByfcqLdnzp3Vw==}
    peerDependencies:
      '@types/react': '*'
      '@types/react-dom': '*'
      react: ^16.8 || ^17.0 || ^18.0 || ^19.0 || ^19.0.0-rc
      react-dom: ^16.8 || ^17.0 || ^18.0 || ^19.0 || ^19.0.0-rc
    peerDependenciesMeta:
      '@types/react':
        optional: true
      '@types/react-dom':
        optional: true

  '@radix-ui/react-presence@1.1.3':
    resolution: {integrity: sha512-IrVLIhskYhH3nLvtcBLQFZr61tBG7wx7O3kEmdzcYwRGAEBmBicGGL7ATzNgruYJ3xBTbuzEEq9OXJM3PAX3tA==}
    peerDependencies:
      '@types/react': '*'
      '@types/react-dom': '*'
      react: ^16.8 || ^17.0 || ^18.0 || ^19.0 || ^19.0.0-rc
      react-dom: ^16.8 || ^17.0 || ^18.0 || ^19.0 || ^19.0.0-rc
    peerDependenciesMeta:
      '@types/react':
        optional: true
      '@types/react-dom':
        optional: true

  '@radix-ui/react-primitive@2.1.0':
    resolution: {integrity: sha512-/J/FhLdK0zVcILOwt5g+dH4KnkonCtkVJsa2G6JmvbbtZfBEI1gMsO3QMjseL4F/SwfAMt1Vc/0XKYKq+xJ1sw==}
    peerDependencies:
      '@types/react': '*'
      '@types/react-dom': '*'
      react: ^16.8 || ^17.0 || ^18.0 || ^19.0 || ^19.0.0-rc
      react-dom: ^16.8 || ^17.0 || ^18.0 || ^19.0 || ^19.0.0-rc
    peerDependenciesMeta:
      '@types/react':
        optional: true
      '@types/react-dom':
        optional: true

  '@radix-ui/react-roving-focus@1.1.6':
    resolution: {integrity: sha512-D2ReXCuIueKf5L2f1ks/wTj3bWck1SvK1pjLmEHPbwksS1nOHBsvgY0b9Hypt81FczqBqSyLHQxn/vbsQ0gDHw==}
    peerDependencies:
      '@types/react': '*'
      '@types/react-dom': '*'
      react: ^16.8 || ^17.0 || ^18.0 || ^19.0 || ^19.0.0-rc
      react-dom: ^16.8 || ^17.0 || ^18.0 || ^19.0 || ^19.0.0-rc
    peerDependenciesMeta:
      '@types/react':
        optional: true
      '@types/react-dom':
        optional: true

  '@radix-ui/react-slot@1.2.0':
    resolution: {integrity: sha512-ujc+V6r0HNDviYqIK3rW4ffgYiZ8g5DEHrGJVk4x7kTlLXRDILnKX9vAUYeIsLOoDpDJ0ujpqMkjH4w2ofuo6w==}
    peerDependencies:
      '@types/react': '*'
      react: ^16.8 || ^17.0 || ^18.0 || ^19.0 || ^19.0.0-rc
    peerDependenciesMeta:
      '@types/react':
        optional: true

  '@radix-ui/react-tabs@1.1.7':
    resolution: {integrity: sha512-sawt4HkD+6haVGjYOC3BMIiCumBpqTK6o407n6zN/6yReed2EN7bXyykNrpqg+xCfudpBUZg7Y2cJBd/x/iybA==}
    peerDependencies:
      '@types/react': '*'
      '@types/react-dom': '*'
      react: ^16.8 || ^17.0 || ^18.0 || ^19.0 || ^19.0.0-rc
      react-dom: ^16.8 || ^17.0 || ^18.0 || ^19.0 || ^19.0.0-rc
    peerDependenciesMeta:
      '@types/react':
        optional: true
      '@types/react-dom':
        optional: true

  '@radix-ui/react-toggle-group@1.1.6':
    resolution: {integrity: sha512-XOBq9VqC+mIn5hzjGdJLhQbvQeiOpV5ExNE6qMQQPvFsCT44QUcxFzYytTWVoyWg9XKfgrleKmTeEyu6aoTPhg==}
    peerDependencies:
      '@types/react': '*'
      '@types/react-dom': '*'
      react: ^16.8 || ^17.0 || ^18.0 || ^19.0 || ^19.0.0-rc
      react-dom: ^16.8 || ^17.0 || ^18.0 || ^19.0 || ^19.0.0-rc
    peerDependenciesMeta:
      '@types/react':
        optional: true
      '@types/react-dom':
        optional: true

  '@radix-ui/react-toggle@1.1.6':
    resolution: {integrity: sha512-3SeJxKeO3TO1zVw1Nl++Cp0krYk6zHDHMCUXXVkosIzl6Nxcvb07EerQpyD2wXQSJ5RZajrYAmPaydU8Hk1IyQ==}
    peerDependencies:
      '@types/react': '*'
      '@types/react-dom': '*'
      react: ^16.8 || ^17.0 || ^18.0 || ^19.0 || ^19.0.0-rc
      react-dom: ^16.8 || ^17.0 || ^18.0 || ^19.0 || ^19.0.0-rc
    peerDependenciesMeta:
      '@types/react':
        optional: true
      '@types/react-dom':
        optional: true

  '@radix-ui/react-tooltip@1.2.3':
    resolution: {integrity: sha512-0KX7jUYFA02np01Y11NWkk6Ip6TqMNmD4ijLelYAzeIndl2aVeltjJFJ2gwjNa1P8U/dgjQ+8cr9Y3Ni+ZNoRA==}
    peerDependencies:
      '@types/react': '*'
      '@types/react-dom': '*'
      react: ^16.8 || ^17.0 || ^18.0 || ^19.0 || ^19.0.0-rc
      react-dom: ^16.8 || ^17.0 || ^18.0 || ^19.0 || ^19.0.0-rc
    peerDependenciesMeta:
      '@types/react':
        optional: true
      '@types/react-dom':
        optional: true

  '@radix-ui/react-use-callback-ref@1.1.1':
    resolution: {integrity: sha512-FkBMwD+qbGQeMu1cOHnuGB6x4yzPjho8ap5WtbEJ26umhgqVXbhekKUQO+hZEL1vU92a3wHwdp0HAcqAUF5iDg==}
    peerDependencies:
      '@types/react': '*'
      react: ^16.8 || ^17.0 || ^18.0 || ^19.0 || ^19.0.0-rc
    peerDependenciesMeta:
      '@types/react':
        optional: true

  '@radix-ui/react-use-controllable-state@1.2.2':
    resolution: {integrity: sha512-BjasUjixPFdS+NKkypcyyN5Pmg83Olst0+c6vGov0diwTEo6mgdqVR6hxcEgFuh4QrAs7Rc+9KuGJ9TVCj0Zzg==}
    peerDependencies:
      '@types/react': '*'
      react: ^16.8 || ^17.0 || ^18.0 || ^19.0 || ^19.0.0-rc
    peerDependenciesMeta:
      '@types/react':
        optional: true

  '@radix-ui/react-use-effect-event@0.0.2':
    resolution: {integrity: sha512-Qp8WbZOBe+blgpuUT+lw2xheLP8q0oatc9UpmiemEICxGvFLYmHm9QowVZGHtJlGbS6A6yJ3iViad/2cVjnOiA==}
    peerDependencies:
      '@types/react': '*'
      react: ^16.8 || ^17.0 || ^18.0 || ^19.0 || ^19.0.0-rc
    peerDependenciesMeta:
      '@types/react':
        optional: true

  '@radix-ui/react-use-escape-keydown@1.1.1':
    resolution: {integrity: sha512-Il0+boE7w/XebUHyBjroE+DbByORGR9KKmITzbR7MyQ4akpORYP/ZmbhAr0DG7RmmBqoOnZdy2QlvajJ2QA59g==}
    peerDependencies:
      '@types/react': '*'
      react: ^16.8 || ^17.0 || ^18.0 || ^19.0 || ^19.0.0-rc
    peerDependenciesMeta:
      '@types/react':
        optional: true

  '@radix-ui/react-use-layout-effect@1.1.1':
    resolution: {integrity: sha512-RbJRS4UWQFkzHTTwVymMTUv8EqYhOp8dOOviLj2ugtTiXRaRQS7GLGxZTLL1jWhMeoSCf5zmcZkqTl9IiYfXcQ==}
    peerDependencies:
      '@types/react': '*'
      react: ^16.8 || ^17.0 || ^18.0 || ^19.0 || ^19.0.0-rc
    peerDependenciesMeta:
      '@types/react':
        optional: true

  '@radix-ui/react-use-rect@1.1.1':
    resolution: {integrity: sha512-QTYuDesS0VtuHNNvMh+CjlKJ4LJickCMUAqjlE3+j8w+RlRpwyX3apEQKGFzbZGdo7XNG1tXa+bQqIE7HIXT2w==}
    peerDependencies:
      '@types/react': '*'
      react: ^16.8 || ^17.0 || ^18.0 || ^19.0 || ^19.0.0-rc
    peerDependenciesMeta:
      '@types/react':
        optional: true

  '@radix-ui/react-use-size@1.1.1':
    resolution: {integrity: sha512-ewrXRDTAqAXlkl6t/fkXWNAhFX9I+CkKlw6zjEwk86RSPKwZr3xpBRso655aqYafwtnbpHLj6toFzmd6xdVptQ==}
    peerDependencies:
      '@types/react': '*'
      react: ^16.8 || ^17.0 || ^18.0 || ^19.0 || ^19.0.0-rc
    peerDependenciesMeta:
      '@types/react':
        optional: true

  '@radix-ui/react-visually-hidden@1.2.0':
    resolution: {integrity: sha512-rQj0aAWOpCdCMRbI6pLQm8r7S2BM3YhTa0SzOYD55k+hJA8oo9J+H+9wLM9oMlZWOX/wJWPTzfDfmZkf7LvCfg==}
    peerDependencies:
      '@types/react': '*'
      '@types/react-dom': '*'
      react: ^16.8 || ^17.0 || ^18.0 || ^19.0 || ^19.0.0-rc
      react-dom: ^16.8 || ^17.0 || ^18.0 || ^19.0 || ^19.0.0-rc
    peerDependenciesMeta:
      '@types/react':
        optional: true
      '@types/react-dom':
        optional: true

  '@radix-ui/rect@1.1.1':
    resolution: {integrity: sha512-HPwpGIzkl28mWyZqG52jiqDJ12waP11Pa1lGoiyUkIEuMLBP0oeK/C89esbXrxsky5we7dfd8U58nm0SgAWpVw==}

  '@react-email/body@0.0.11':
    resolution: {integrity: sha512-ZSD2SxVSgUjHGrB0Wi+4tu3MEpB4fYSbezsFNEJk2xCWDBkFiOeEsjTmR5dvi+CxTK691hQTQlHv0XWuP7ENTg==}
    peerDependencies:
      react: ^18.0 || ^19.0 || ^19.0.0-rc

  '@react-email/button@0.1.0':
    resolution: {integrity: sha512-fg4LtgTu5zXxaRSly9cuv6sHVF/hi1lElbRaIA8EPx5coWOBhCto6rCPfawcXpaN2oER7rNHUrcNBkI+lz5F9A==}
    engines: {node: '>=18.0.0'}
    peerDependencies:
      react: ^18.0 || ^19.0 || ^19.0.0-rc

  '@react-email/code-block@0.1.0':
    resolution: {integrity: sha512-jSpHFsgqnQXxDIssE4gvmdtFncaFQz5D6e22BnVjcCPk/udK+0A9jRwGFEG8JD2si9ZXBmU4WsuqQEczuZn4ww==}
    engines: {node: '>=18.0.0'}
    peerDependencies:
      react: ^18.0 || ^19.0 || ^19.0.0-rc

  '@react-email/code-inline@0.0.5':
    resolution: {integrity: sha512-MmAsOzdJpzsnY2cZoPHFPk6uDO/Ncpb4Kh1hAt9UZc1xOW3fIzpe1Pi9y9p6wwUmpaeeDalJxAxH6/fnTquinA==}
    engines: {node: '>=18.0.0'}
    peerDependencies:
      react: ^18.0 || ^19.0 || ^19.0.0-rc

  '@react-email/column@0.0.13':
    resolution: {integrity: sha512-Lqq17l7ShzJG/d3b1w/+lVO+gp2FM05ZUo/nW0rjxB8xBICXOVv6PqjDnn3FXKssvhO5qAV20lHM6S+spRhEwQ==}
    engines: {node: '>=18.0.0'}
    peerDependencies:
      react: ^18.0 || ^19.0 || ^19.0.0-rc

  '@react-email/components@0.1.1':
    resolution: {integrity: sha512-NyPuoqd1o77HL4+58pBrpk3e5/0UZLNU11/OBnE59F2MCZ8IaZX+55Ce+HR5itKTMdqlgfncz7sGA1TDITo41g==}
    engines: {node: '>=18.0.0'}
    peerDependencies:
      react: ^18.0 || ^19.0 || ^19.0.0-rc

  '@react-email/container@0.0.15':
    resolution: {integrity: sha512-Qo2IQo0ru2kZq47REmHW3iXjAQaKu4tpeq/M8m1zHIVwKduL2vYOBQWbC2oDnMtWPmkBjej6XxgtZByxM6cCFg==}
    engines: {node: '>=18.0.0'}
    peerDependencies:
      react: ^18.0 || ^19.0 || ^19.0.0-rc

  '@react-email/font@0.0.9':
    resolution: {integrity: sha512-4zjq23oT9APXkerqeslPH3OZWuh5X4crHK6nx82mVHV2SrLba8+8dPEnWbaACWTNjOCbcLIzaC9unk7Wq2MIXw==}
    peerDependencies:
      react: ^18.0 || ^19.0 || ^19.0.0-rc

  '@react-email/head@0.0.12':
    resolution: {integrity: sha512-X2Ii6dDFMF+D4niNwMAHbTkeCjlYYnMsd7edXOsi0JByxt9wNyZ9EnhFiBoQdqkE+SMDcu8TlNNttMrf5sJeMA==}
    engines: {node: '>=18.0.0'}
    peerDependencies:
      react: ^18.0 || ^19.0 || ^19.0.0-rc

  '@react-email/heading@0.0.15':
    resolution: {integrity: sha512-xF2GqsvBrp/HbRHWEfOgSfRFX+Q8I5KBEIG5+Lv3Vb2R/NYr0s8A5JhHHGf2pWBMJdbP4B2WHgj/VUrhy8dkIg==}
    engines: {node: '>=18.0.0'}
    peerDependencies:
      react: ^18.0 || ^19.0 || ^19.0.0-rc

  '@react-email/hr@0.0.11':
    resolution: {integrity: sha512-S1gZHVhwOsd1Iad5IFhpfICwNPMGPJidG/Uysy1AwmspyoAP5a4Iw3OWEpINFdgh9MHladbxcLKO2AJO+cA9Lw==}
    engines: {node: '>=18.0.0'}
    peerDependencies:
      react: ^18.0 || ^19.0 || ^19.0.0-rc

  '@react-email/html@0.0.11':
    resolution: {integrity: sha512-qJhbOQy5VW5qzU74AimjAR9FRFQfrMa7dn4gkEXKMB/S9xZN8e1yC1uA9C15jkXI/PzmJ0muDIWmFwatm5/+VA==}
    engines: {node: '>=18.0.0'}
    peerDependencies:
      react: ^18.0 || ^19.0 || ^19.0.0-rc

  '@react-email/img@0.0.11':
    resolution: {integrity: sha512-aGc8Y6U5C3igoMaqAJKsCpkbm1XjguQ09Acd+YcTKwjnC2+0w3yGUJkjWB2vTx4tN8dCqQCXO8FmdJpMfOA9EQ==}
    engines: {node: '>=18.0.0'}
    peerDependencies:
      react: ^18.0 || ^19.0 || ^19.0.0-rc

  '@react-email/link@0.0.12':
    resolution: {integrity: sha512-vF+xxQk2fGS1CN7UPQDbzvcBGfffr+GjTPNiWM38fhBfsLv6A/YUfaqxWlmL7zLzVmo0K2cvvV9wxlSyNba1aQ==}
    engines: {node: '>=18.0.0'}
    peerDependencies:
      react: ^18.0 || ^19.0 || ^19.0.0-rc

  '@react-email/markdown@0.0.15':
    resolution: {integrity: sha512-UQA9pVm5sbflgtg3EX3FquUP4aMBzmLReLbGJ6DZQZnAskBF36aI56cRykDq1o+1jT+CKIK1CducPYziaXliag==}
    engines: {node: '>=18.0.0'}
    peerDependencies:
      react: ^18.0 || ^19.0 || ^19.0.0-rc

  '@react-email/preview-server@4.2.8':
    resolution: {integrity: sha512-q/Y4VQtFsrOiTYAAh84M+acu04OROz1Ay2RQCWX6+5GlM+gZkq4tXiE7TXfTj4dFdPkPvU3mCr6LP6Y2yPnXNg==}

  '@react-email/preview@0.0.13':
    resolution: {integrity: sha512-F7j9FJ0JN/A4d7yr+aw28p4uX7VLWs7hTHtLo7WRyw4G+Lit6Zucq4UWKRxJC8lpsUdzVmG7aBJnKOT+urqs/w==}
    engines: {node: '>=18.0.0'}
    peerDependencies:
      react: ^18.0 || ^19.0 || ^19.0.0-rc

  '@react-email/render@1.1.3':
    resolution: {integrity: sha512-TjjF1tdTmOqYEIWWg9wMx5q9JbQRbWmnG7owQbSGEHkNfc/c/vBu7hjfrki907lgQEAkYac9KPTyIjOKhvhJCg==}
    engines: {node: '>=18.0.0'}
    peerDependencies:
      react: ^18.0 || ^19.0 || ^19.0.0-rc
      react-dom: ^18.0 || ^19.0 || ^19.0.0-rc

  '@react-email/row@0.0.12':
    resolution: {integrity: sha512-HkCdnEjvK3o+n0y0tZKXYhIXUNPDx+2vq1dJTmqappVHXS5tXS6W5JOPZr5j+eoZ8gY3PShI2LWj5rWF7ZEtIQ==}
    engines: {node: '>=18.0.0'}
    peerDependencies:
      react: ^18.0 || ^19.0 || ^19.0.0-rc

  '@react-email/section@0.0.16':
    resolution: {integrity: sha512-FjqF9xQ8FoeUZYKSdt8sMIKvoT9XF8BrzhT3xiFKdEMwYNbsDflcjfErJe3jb7Wj/es/lKTbV5QR1dnLzGpL3w==}
    engines: {node: '>=18.0.0'}
    peerDependencies:
      react: ^18.0 || ^19.0 || ^19.0.0-rc

  '@react-email/tailwind@1.0.5':
    resolution: {integrity: sha512-BH00cZSeFfP9HiDASl+sPHi7Hh77W5nzDgdnxtsVr/m3uQD9g180UwxcE3PhOfx0vRdLzQUU8PtmvvDfbztKQg==}
    engines: {node: '>=18.0.0'}
    peerDependencies:
      react: ^18.0 || ^19.0 || ^19.0.0-rc

  '@react-email/text@0.1.5':
    resolution: {integrity: sha512-o5PNHFSE085VMXayxH+SJ1LSOtGsTv+RpNKnTiJDrJUwoBu77G3PlKOsZZQHCNyD28WsQpl9v2WcJLbQudqwPg==}
    engines: {node: '>=18.0.0'}
    peerDependencies:
      react: ^18.0 || ^19.0 || ^19.0.0-rc

  '@rollup/rollup-android-arm-eabi@4.52.5':
    resolution: {integrity: sha512-8c1vW4ocv3UOMp9K+gToY5zL2XiiVw3k7f1ksf4yO1FlDFQ1C2u72iACFnSOceJFsWskc2WZNqeRhFRPzv+wtQ==}
    cpu: [arm]
    os: [android]

  '@rollup/rollup-android-arm64@4.52.5':
    resolution: {integrity: sha512-mQGfsIEFcu21mvqkEKKu2dYmtuSZOBMmAl5CFlPGLY94Vlcm+zWApK7F/eocsNzp8tKmbeBP8yXyAbx0XHsFNA==}
    cpu: [arm64]
    os: [android]

  '@rollup/rollup-darwin-arm64@4.52.5':
    resolution: {integrity: sha512-takF3CR71mCAGA+v794QUZ0b6ZSrgJkArC+gUiG6LB6TQty9T0Mqh3m2ImRBOxS2IeYBo4lKWIieSvnEk2OQWA==}
    cpu: [arm64]
    os: [darwin]

  '@rollup/rollup-darwin-x64@4.52.5':
    resolution: {integrity: sha512-W901Pla8Ya95WpxDn//VF9K9u2JbocwV/v75TE0YIHNTbhqUTv9w4VuQ9MaWlNOkkEfFwkdNhXgcLqPSmHy0fA==}
    cpu: [x64]
    os: [darwin]

  '@rollup/rollup-freebsd-arm64@4.52.5':
    resolution: {integrity: sha512-QofO7i7JycsYOWxe0GFqhLmF6l1TqBswJMvICnRUjqCx8b47MTo46W8AoeQwiokAx3zVryVnxtBMcGcnX12LvA==}
    cpu: [arm64]
    os: [freebsd]

  '@rollup/rollup-freebsd-x64@4.52.5':
    resolution: {integrity: sha512-jr21b/99ew8ujZubPo9skbrItHEIE50WdV86cdSoRkKtmWa+DDr6fu2c/xyRT0F/WazZpam6kk7IHBerSL7LDQ==}
    cpu: [x64]
    os: [freebsd]

  '@rollup/rollup-linux-arm-gnueabihf@4.52.5':
    resolution: {integrity: sha512-PsNAbcyv9CcecAUagQefwX8fQn9LQ4nZkpDboBOttmyffnInRy8R8dSg6hxxl2Re5QhHBf6FYIDhIj5v982ATQ==}
    cpu: [arm]
    os: [linux]

  '@rollup/rollup-linux-arm-musleabihf@4.52.5':
    resolution: {integrity: sha512-Fw4tysRutyQc/wwkmcyoqFtJhh0u31K+Q6jYjeicsGJJ7bbEq8LwPWV/w0cnzOqR2m694/Af6hpFayLJZkG2VQ==}
    cpu: [arm]
    os: [linux]

  '@rollup/rollup-linux-arm64-gnu@4.52.5':
    resolution: {integrity: sha512-a+3wVnAYdQClOTlyapKmyI6BLPAFYs0JM8HRpgYZQO02rMR09ZcV9LbQB+NL6sljzG38869YqThrRnfPMCDtZg==}
    cpu: [arm64]
    os: [linux]

  '@rollup/rollup-linux-arm64-musl@4.52.5':
    resolution: {integrity: sha512-AvttBOMwO9Pcuuf7m9PkC1PUIKsfaAJ4AYhy944qeTJgQOqJYJ9oVl2nYgY7Rk0mkbsuOpCAYSs6wLYB2Xiw0Q==}
    cpu: [arm64]
    os: [linux]

  '@rollup/rollup-linux-loong64-gnu@4.52.5':
    resolution: {integrity: sha512-DkDk8pmXQV2wVrF6oq5tONK6UHLz/XcEVow4JTTerdeV1uqPeHxwcg7aFsfnSm9L+OO8WJsWotKM2JJPMWrQtA==}
    cpu: [loong64]
    os: [linux]

  '@rollup/rollup-linux-ppc64-gnu@4.52.5':
    resolution: {integrity: sha512-W/b9ZN/U9+hPQVvlGwjzi+Wy4xdoH2I8EjaCkMvzpI7wJUs8sWJ03Rq96jRnHkSrcHTpQe8h5Tg3ZzUPGauvAw==}
    cpu: [ppc64]
    os: [linux]

  '@rollup/rollup-linux-riscv64-gnu@4.52.5':
    resolution: {integrity: sha512-sjQLr9BW7R/ZiXnQiWPkErNfLMkkWIoCz7YMn27HldKsADEKa5WYdobaa1hmN6slu9oWQbB6/jFpJ+P2IkVrmw==}
    cpu: [riscv64]
    os: [linux]

  '@rollup/rollup-linux-riscv64-musl@4.52.5':
    resolution: {integrity: sha512-hq3jU/kGyjXWTvAh2awn8oHroCbrPm8JqM7RUpKjalIRWWXE01CQOf/tUNWNHjmbMHg/hmNCwc/Pz3k1T/j/Lg==}
    cpu: [riscv64]
    os: [linux]

  '@rollup/rollup-linux-s390x-gnu@4.52.5':
    resolution: {integrity: sha512-gn8kHOrku8D4NGHMK1Y7NA7INQTRdVOntt1OCYypZPRt6skGbddska44K8iocdpxHTMMNui5oH4elPH4QOLrFQ==}
    cpu: [s390x]
    os: [linux]

  '@rollup/rollup-linux-x64-gnu@4.52.5':
    resolution: {integrity: sha512-hXGLYpdhiNElzN770+H2nlx+jRog8TyynpTVzdlc6bndktjKWyZyiCsuDAlpd+j+W+WNqfcyAWz9HxxIGfZm1Q==}
    cpu: [x64]
    os: [linux]

  '@rollup/rollup-linux-x64-musl@4.52.5':
    resolution: {integrity: sha512-arCGIcuNKjBoKAXD+y7XomR9gY6Mw7HnFBv5Rw7wQRvwYLR7gBAgV7Mb2QTyjXfTveBNFAtPt46/36vV9STLNg==}
    cpu: [x64]
    os: [linux]

  '@rollup/rollup-openharmony-arm64@4.52.5':
    resolution: {integrity: sha512-QoFqB6+/9Rly/RiPjaomPLmR/13cgkIGfA40LHly9zcH1S0bN2HVFYk3a1eAyHQyjs3ZJYlXvIGtcCs5tko9Cw==}
    cpu: [arm64]
    os: [openharmony]

  '@rollup/rollup-win32-arm64-msvc@4.52.5':
    resolution: {integrity: sha512-w0cDWVR6MlTstla1cIfOGyl8+qb93FlAVutcor14Gf5Md5ap5ySfQ7R9S/NjNaMLSFdUnKGEasmVnu3lCMqB7w==}
    cpu: [arm64]
    os: [win32]

  '@rollup/rollup-win32-ia32-msvc@4.52.5':
    resolution: {integrity: sha512-Aufdpzp7DpOTULJCuvzqcItSGDH73pF3ko/f+ckJhxQyHtp67rHw3HMNxoIdDMUITJESNE6a8uh4Lo4SLouOUg==}
    cpu: [ia32]
    os: [win32]

  '@rollup/rollup-win32-x64-gnu@4.52.5':
    resolution: {integrity: sha512-UGBUGPFp1vkj6p8wCRraqNhqwX/4kNQPS57BCFc8wYh0g94iVIW33wJtQAx3G7vrjjNtRaxiMUylM0ktp/TRSQ==}
    cpu: [x64]
    os: [win32]

  '@rollup/rollup-win32-x64-msvc@4.52.5':
    resolution: {integrity: sha512-TAcgQh2sSkykPRWLrdyy2AiceMckNf5loITqXxFI5VuQjS5tSuw3WlwdN8qv8vzjLAUTvYaH/mVjSFpbkFbpTg==}
    cpu: [x64]
    os: [win32]

  '@selderee/plugin-htmlparser2@0.11.0':
    resolution: {integrity: sha512-P33hHGdldxGabLFjPPpaTxVolMrzrcegejx+0GxjrIb9Zv48D8yAIA/QTDR2dFl7Uz7urX8aX6+5bCZslr+gWQ==}

  '@sideway/address@4.1.5':
    resolution: {integrity: sha512-IqO/DUQHUkPeixNQ8n0JA6102hT9CmaljNTPmQ1u8MEhBo/R4Q8eKLN/vGZxuebwOroDB4cbpjheD4+/sKFK4Q==}

  '@sideway/formula@3.0.1':
    resolution: {integrity: sha512-/poHZJJVjx3L+zVD6g9KgHfYnb443oi7wLu/XKojDviHy6HOEOA6z1Trk5aR1dGcmPenJEgb2sK2I80LeS3MIg==}

  '@sideway/pinpoint@2.0.0':
    resolution: {integrity: sha512-RNiOoTPkptFtSVzQevY/yWtZwf/RxyVnPy/OcA9HBM3MlGDnBEYL5B41H0MTn0Uec8Hi+2qUtTfG2WWZBmMejQ==}

  '@sinclair/typebox@0.31.28':
    resolution: {integrity: sha512-/s55Jujywdw/Jpan+vsy6JZs1z2ZTGxTmbZTPiuSL2wz9mfzA2gN1zzaqmvfi4pq+uOt7Du85fkiwv5ymW84aQ==}

  '@socket.io/component-emitter@3.1.2':
    resolution: {integrity: sha512-9BCxFwvbGg/RsZK9tjXd8s4UcwR0MWeFQ1XEKIQVVvAGJyINdrqKMcTRyLoK8Rse1GjzLV9cwjWV1olXRWEXVA==}

  '@sqlite.org/sqlite-wasm@3.48.0-build4':
    resolution: {integrity: sha512-hI6twvUkzOmyGZhQMza1gpfqErZxXRw6JEsiVjUbo7tFanVD+8Oil0Ih3l2nGzHdxPI41zFmfUQG7GHqhciKZQ==}
    hasBin: true

  '@standard-schema/spec@1.0.0':
    resolution: {integrity: sha512-m2bOd0f2RT9k8QJx1JN85cZYyH1RqFBdlwtkSlf4tBDYLCiiZnv1fIIwacK6cqwXavOydf0NPToMQgpKq+dVlA==}

  '@sveltejs/acorn-typescript@1.0.6':
    resolution: {integrity: sha512-4awhxtMh4cx9blePWl10HRHj8Iivtqj+2QdDCSMDzxG+XKa9+VCNupQuCuvzEhYPzZSrX+0gC+0lHA/0fFKKQQ==}
    peerDependencies:
      acorn: ^8.9.0

  '@sveltejs/adapter-static@3.0.10':
    resolution: {integrity: sha512-7D9lYFWJmB7zxZyTE/qxjksvMqzMuYrrsyh1f4AlZqeZeACPRySjbC3aFiY55wb1tWUaKOQG9PVbm74JcN2Iew==}
    peerDependencies:
      '@sveltejs/kit': ^2.0.0

  '@sveltejs/kit@2.47.2':
    resolution: {integrity: sha512-mbUomaJTiADTrq6GT4ZvQ7v1rs0S+wXGMzrjFwjARAKMEF8FpOUmz2uEJ4M9WMJMQOXCMHpKFzJfdjo9O7M22A==}
    engines: {node: '>=18.13'}
    hasBin: true
    peerDependencies:
      '@opentelemetry/api': ^1.0.0
      '@sveltejs/vite-plugin-svelte': ^3.0.0 || ^4.0.0-next.1 || ^5.0.0 || ^6.0.0-next.0
      svelte: ^4.0.0 || ^5.0.0-next.0
      vite: ^5.0.3 || ^6.0.0 || ^7.0.0-beta.0
    peerDependenciesMeta:
      '@opentelemetry/api':
        optional: true

  '@sveltejs/vite-plugin-svelte-inspector@5.0.1':
    resolution: {integrity: sha512-ubWshlMk4bc8mkwWbg6vNvCeT7lGQojE3ijDh3QTR6Zr/R+GXxsGbyH4PExEPpiFmqPhYiVSVmHBjUcVc1JIrA==}
    engines: {node: ^20.19 || ^22.12 || >=24}
    peerDependencies:
      '@sveltejs/vite-plugin-svelte': ^6.0.0-next.0
      svelte: ^5.0.0
      vite: ^6.3.0 || ^7.0.0

  '@sveltejs/vite-plugin-svelte@6.2.1':
    resolution: {integrity: sha512-YZs/OSKOQAQCnJvM/P+F1URotNnYNeU3P2s4oIpzm1uFaqUEqRxUB0g5ejMjEb5Gjb9/PiBI5Ktrq4rUUF8UVQ==}
    engines: {node: ^20.19 || ^22.12 || >=24}
    peerDependencies:
      svelte: ^5.0.0
      vite: ^6.3.0 || ^7.0.0

  '@swc/helpers@0.5.15':
    resolution: {integrity: sha512-JQ5TuMi45Owi4/BIMAJBoSQoOJu12oOk/gADqlcUL9JEdHB8vyjUSsxqeNXnmXHjYKMi2WcYtezGEEhqUI/E2g==}

  '@swc/helpers@0.5.17':
    resolution: {integrity: sha512-5IKx/Y13RsYd+sauPb2x+U/xZikHjolzfuDgTAl/Tdf3Q8rslRvC19NKDLgAJQ6wsqADk10ntlv08nPFw/gO/A==}

  '@tailwindcss/node@4.1.15':
    resolution: {integrity: sha512-HF4+7QxATZWY3Jr8OlZrBSXmwT3Watj0OogeDvdUY/ByXJHQ+LBtqA2brDb3sBxYslIFx6UP94BJ4X6a4L9Bmw==}

  '@tailwindcss/oxide-android-arm64@4.1.15':
    resolution: {integrity: sha512-TkUkUgAw8At4cBjCeVCRMc/guVLKOU1D+sBPrHt5uVcGhlbVKxrCaCW9OKUIBv1oWkjh4GbunD/u/Mf0ql6kEA==}
    engines: {node: '>= 10'}
    cpu: [arm64]
    os: [android]

  '@tailwindcss/oxide-darwin-arm64@4.1.15':
    resolution: {integrity: sha512-xt5XEJpn2piMSfvd1UFN6jrWXyaKCwikP4Pidcf+yfHTSzSpYhG3dcMktjNkQO3JiLCp+0bG0HoWGvz97K162w==}
    engines: {node: '>= 10'}
    cpu: [arm64]
    os: [darwin]

  '@tailwindcss/oxide-darwin-x64@4.1.15':
    resolution: {integrity: sha512-TnWaxP6Bx2CojZEXAV2M01Yl13nYPpp0EtGpUrY+LMciKfIXiLL2r/SiSRpagE5Fp2gX+rflp/Os1VJDAyqymg==}
    engines: {node: '>= 10'}
    cpu: [x64]
    os: [darwin]

  '@tailwindcss/oxide-freebsd-x64@4.1.15':
    resolution: {integrity: sha512-quISQDWqiB6Cqhjc3iWptXVZHNVENsWoI77L1qgGEHNIdLDLFnw3/AfY7DidAiiCIkGX/MjIdB3bbBZR/G2aJg==}
    engines: {node: '>= 10'}
    cpu: [x64]
    os: [freebsd]

  '@tailwindcss/oxide-linux-arm-gnueabihf@4.1.15':
    resolution: {integrity: sha512-ObG76+vPlab65xzVUQbExmDU9FIeYLQ5k2LrQdR2Ud6hboR+ZobXpDoKEYXf/uOezOfIYmy2Ta3w0ejkTg9yxg==}
    engines: {node: '>= 10'}
    cpu: [arm]
    os: [linux]

  '@tailwindcss/oxide-linux-arm64-gnu@4.1.15':
    resolution: {integrity: sha512-4WbBacRmk43pkb8/xts3wnOZMDKsPFyEH/oisCm2q3aLZND25ufvJKcDUpAu0cS+CBOL05dYa8D4U5OWECuH/Q==}
    engines: {node: '>= 10'}
    cpu: [arm64]
    os: [linux]

  '@tailwindcss/oxide-linux-arm64-musl@4.1.15':
    resolution: {integrity: sha512-AbvmEiteEj1nf42nE8skdHv73NoR+EwXVSgPY6l39X12Ex8pzOwwfi3Kc8GAmjsnsaDEbk+aj9NyL3UeyHcTLg==}
    engines: {node: '>= 10'}
    cpu: [arm64]
    os: [linux]

  '@tailwindcss/oxide-linux-x64-gnu@4.1.15':
    resolution: {integrity: sha512-+rzMVlvVgrXtFiS+ES78yWgKqpThgV19ISKD58Ck+YO5pO5KjyxLt7AWKsWMbY0R9yBDC82w6QVGz837AKQcHg==}
    engines: {node: '>= 10'}
    cpu: [x64]
    os: [linux]

  '@tailwindcss/oxide-linux-x64-musl@4.1.15':
    resolution: {integrity: sha512-fPdEy7a8eQN9qOIK3Em9D3TO1z41JScJn8yxl/76mp4sAXFDfV4YXxsiptJcOwy6bGR+70ZSwFIZhTXzQeqwQg==}
    engines: {node: '>= 10'}
    cpu: [x64]
    os: [linux]

  '@tailwindcss/oxide-wasm32-wasi@4.1.15':
    resolution: {integrity: sha512-sJ4yd6iXXdlgIMfIBXuVGp/NvmviEoMVWMOAGxtxhzLPp9LOj5k0pMEMZdjeMCl4C6Up+RM8T3Zgk+BMQ0bGcQ==}
    engines: {node: '>=14.0.0'}
    cpu: [wasm32]
    bundledDependencies:
      - '@napi-rs/wasm-runtime'
      - '@emnapi/core'
      - '@emnapi/runtime'
      - '@tybys/wasm-util'
      - '@emnapi/wasi-threads'
      - tslib

  '@tailwindcss/oxide-win32-arm64-msvc@4.1.15':
    resolution: {integrity: sha512-sJGE5faXnNQ1iXeqmRin7Ds/ru2fgCiaQZQQz3ZGIDtvbkeV85rAZ0QJFMDg0FrqsffZG96H1U9AQlNBRLsHVg==}
    engines: {node: '>= 10'}
    cpu: [arm64]
    os: [win32]

  '@tailwindcss/oxide-win32-x64-msvc@4.1.15':
    resolution: {integrity: sha512-NLeHE7jUV6HcFKS504bpOohyi01zPXi2PXmjFfkzTph8xRxDdxkRsXm/xDO5uV5K3brrE1cCwbUYmFUSHR3u1w==}
    engines: {node: '>= 10'}
    cpu: [x64]
    os: [win32]

  '@tailwindcss/oxide@4.1.15':
    resolution: {integrity: sha512-krhX+UOOgnsUuks2SR7hFafXmLQrKxB4YyRTERuCE59JlYL+FawgaAlSkOYmDRJdf1Q+IFNDMl9iRnBW7QBDfQ==}
    engines: {node: '>= 10'}

  '@tailwindcss/vite@4.1.15':
    resolution: {integrity: sha512-B6s60MZRTUil+xKoZoGe6i0Iar5VuW+pmcGlda2FX+guDuQ1G1sjiIy1W0frneVpeL/ZjZ4KEgWZHNrIm++2qA==}
    peerDependencies:
      vite: ^5.2.0 || ^6 || ^7

  '@tanstack/table-core@8.21.3':
    resolution: {integrity: sha512-ldZXEhOBb8Is7xLs01fR3YEc3DERiz5silj8tnGkFZytt1abEvl/GhUmCE0PMLaMPTa3Jk4HbKmRlHmu+gCftg==}
    engines: {node: '>=12'}

  '@types/bytes@3.1.5':
    resolution: {integrity: sha512-VgZkrJckypj85YxEsEavcMmmSOIzkUHqWmM4CCyia5dc54YwsXzJ5uT4fYxBQNEXx+oF1krlhgCbvfubXqZYsQ==}

  '@types/cookie@0.6.0':
    resolution: {integrity: sha512-4Kh9a6B2bQciAhf7FSuMRRkUWecJgJu9nPnx3yzpsfXX/c50REIqpHY4C82bXP90qrLtXtkDxTZosYO3UpOwlA==}

  '@types/cors@2.8.19':
    resolution: {integrity: sha512-mFNylyeyqN93lfe/9CSxOGREz8cpzAhH+E93xJ4xWQf62V8sQ/24reV2nyzUWM6H6Xji+GGHpkbLe7pVoUEskg==}

  '@types/docker-modem@3.0.6':
    resolution: {integrity: sha512-yKpAGEuKRSS8wwx0joknWxsmLha78wNMe9R2S3UNsVOkZded8UqOrV8KoeDXoXsjndxwyF3eIhyClGbO1SEhEg==}

  '@types/dockerode@3.3.44':
    resolution: {integrity: sha512-fUpIHlsbYpxAJb285xx3vp7q5wf5mjqSn3cYwl/MhiM+DB99OdO5sOCPlO0PjO+TyOtphPs7tMVLU/RtOo/JjA==}

  '@types/eslint-scope@3.7.7':
    resolution: {integrity: sha512-MzMFlSLBqNF2gcHWO0G1vP/YQyfvrxZ0bF+u7mzUdZ1/xK4A4sru+nraZz5i3iEIk1l1uyicaDVTB4QbbEkAYg==}

  '@types/eslint@9.6.1':
    resolution: {integrity: sha512-FXx2pKgId/WyYo2jXw63kk7/+TY7u7AziEJxJAnSFzHlqTAS3Ync6SvgYAN/k4/PQpnnVuzoMuVnByKK2qp0ag==}

  '@types/estree@1.0.8':
    resolution: {integrity: sha512-dWHzHa2WqEXI/O1E9OjrocMTKJl2mSrEolh1Iomrv6U+JuNwaHXsXx9bLu5gG7BUWFIN0skIQJQ/L1rIex4X6w==}

  '@types/js-yaml@4.0.9':
    resolution: {integrity: sha512-k4MGaQl5TGo/iipqb2UDG2UwjXziSWkh0uysQelTlJpX1qGlpUZYm8PnO4DxG1qBomtJUdYJ6qR6xdIah10JLg==}

  '@types/json-schema@7.0.15':
    resolution: {integrity: sha512-5+fP8P8MFNC+AyZCDxrB2pkZFPGzqQWUzpSeuuVLvm8VMcorNYavBqoFcxK8bQz4Qsbn4oUEEem4wDLfcysGHA==}

  '@types/node@18.19.130':
    resolution: {integrity: sha512-GRaXQx6jGfL8sKfaIDD6OupbIHBr9jv7Jnaml9tB7l4v068PAOXqfcujMMo5PhbIs6ggR1XODELqahT2R8v0fg==}

  '@types/node@22.14.1':
    resolution: {integrity: sha512-u0HuPQwe/dHrItgHHpmw3N2fYCR6x4ivMNbPHRkBVP4CvN+kiRrKHWk3i8tXiO/joPwXLMYvF9TTF0eqgHIuOw==}

  '@types/node@24.9.1':
    resolution: {integrity: sha512-QoiaXANRkSXK6p0Duvt56W208du4P9Uye9hWLWgGMDTEoKPhuenzNcC4vGUmrNkiOKTlIrBoyNQYNpSwfEZXSg==}

  '@types/normalize-path@3.0.2':
    resolution: {integrity: sha512-DO++toKYPaFn0Z8hQ7Tx+3iT9t77IJo/nDiqTXilgEP+kPNIYdpS9kh3fXuc53ugqwp9pxC1PVjCpV1tQDyqMA==}

  '@types/prismjs@1.26.5':
    resolution: {integrity: sha512-AUZTa7hQ2KY5L7AmtSiqxlhWxb4ina0yd8hNbl4TWuqnv/pFP0nDMb3YrfSBf4hJVGLh2YEIBfKaBW/9UEl6IQ==}

  '@types/react-dom@19.0.4':
    resolution: {integrity: sha512-4fSQ8vWFkg+TGhePfUzVmat3eC14TXYSsiiDSLI0dVLsrm9gZFABjPy/Qu6TKgl1tq1Bu1yDsuQgY3A3DOjCcg==}
    peerDependencies:
      '@types/react': ^19.0.0

  '@types/react-dom@19.2.2':
    resolution: {integrity: sha512-9KQPoO6mZCi7jcIStSnlOWn2nEF3mNmyr3rIAsGnAbQKYbRLyqmeSc39EVgtxXVia+LMT8j3knZLAZAh+xLmrw==}
    peerDependencies:
      '@types/react': ^19.2.0

  '@types/react@19.0.10':
    resolution: {integrity: sha512-JuRQ9KXLEjaUNjTWpzuR231Z2WpIwczOkBEIvbHNCzQefFIT0L8IqE6NV6ULLyC1SI/i234JnDoMkfg+RjQj2g==}

  '@types/react@19.2.2':
    resolution: {integrity: sha512-6mDvHUFSjyT2B2yeNx2nUgMxh9LtOWvkhIU3uePn2I2oyNymUAX1NIsdgviM4CH+JSrp2D2hsMvJOkxY+0wNRA==}

  '@types/ssh2@1.15.5':
    resolution: {integrity: sha512-N1ASjp/nXH3ovBHddRJpli4ozpk6UdDYIX4RJWFa9L1YKnzdhTlVmiGHm4DZnj/jLbqZpes4aeR30EFGQtvhQQ==}

  '@types/trusted-types@2.0.7':
    resolution: {integrity: sha512-ScaPdn1dQczgbl0QFTeTOmVHFULt394XJgOQNoyVhZ6r2vLnMLJfBPd53SB52T/3G36VI1/g2MZaX0cwDuXsfw==}

  '@types/validator@13.15.3':
    resolution: {integrity: sha512-7bcUmDyS6PN3EuD9SlGGOxM77F8WLVsrwkxyWxKnxzmXoequ6c7741QBrANq6htVRGOITJ7z72mTP6Z4XyuG+Q==}

  '@types/webpack@5.28.5':
    resolution: {integrity: sha512-wR87cgvxj3p6D0Crt1r5avwqffqPXUkNlnQ1mjU93G7gCuFjufZR4I6j8cz5g1F1tTYpfOOFvly+cmIQwL9wvw==}

  '@typeschema/class-validator@0.3.0':
    resolution: {integrity: sha512-OJSFeZDIQ8EK1HTljKLT5CItM2wsbgczLN8tMEfz3I1Lmhc5TBfkZ0eikFzUC16tI3d1Nag7um6TfCgp2I2Bww==}
    peerDependencies:
      class-validator: ^0.14.1
    peerDependenciesMeta:
      class-validator:
        optional: true

  '@typeschema/core@0.14.0':
    resolution: {integrity: sha512-Ia6PtZHcL3KqsAWXjMi5xIyZ7XMH4aSnOQes8mfMLx+wGFGtGRNlwe6Y7cYvX+WfNK67OL0/HSe9t8QDygV0/w==}
    peerDependencies:
      '@types/json-schema': ^7.0.15
    peerDependenciesMeta:
      '@types/json-schema':
        optional: true

  '@typescript-eslint/eslint-plugin@8.46.2':
    resolution: {integrity: sha512-ZGBMToy857/NIPaaCucIUQgqueOiq7HeAKkhlvqVV4lm089zUFW6ikRySx2v+cAhKeUCPuWVHeimyk6Dw1iY3w==}
    engines: {node: ^18.18.0 || ^20.9.0 || >=21.1.0}
    peerDependencies:
      '@typescript-eslint/parser': ^8.46.2
      eslint: ^8.57.0 || ^9.0.0
      typescript: '>=4.8.4 <6.0.0'

  '@typescript-eslint/parser@8.46.2':
    resolution: {integrity: sha512-BnOroVl1SgrPLywqxyqdJ4l3S2MsKVLDVxZvjI1Eoe8ev2r3kGDo+PcMihNmDE+6/KjkTubSJnmqGZZjQSBq/g==}
    engines: {node: ^18.18.0 || ^20.9.0 || >=21.1.0}
    peerDependencies:
      eslint: ^8.57.0 || ^9.0.0
      typescript: '>=4.8.4 <6.0.0'

  '@typescript-eslint/project-service@8.46.2':
    resolution: {integrity: sha512-PULOLZ9iqwI7hXcmL4fVfIsBi6AN9YxRc0frbvmg8f+4hQAjQ5GYNKK0DIArNo+rOKmR/iBYwkpBmnIwin4wBg==}
    engines: {node: ^18.18.0 || ^20.9.0 || >=21.1.0}
    peerDependencies:
      typescript: '>=4.8.4 <6.0.0'

  '@typescript-eslint/scope-manager@8.46.2':
    resolution: {integrity: sha512-LF4b/NmGvdWEHD2H4MsHD8ny6JpiVNDzrSZr3CsckEgCbAGZbYM4Cqxvi9L+WqDMT+51Ozy7lt2M+d0JLEuBqA==}
    engines: {node: ^18.18.0 || ^20.9.0 || >=21.1.0}

  '@typescript-eslint/tsconfig-utils@8.46.2':
    resolution: {integrity: sha512-a7QH6fw4S57+F5y2FIxxSDyi5M4UfGF+Jl1bCGd7+L4KsaUY80GsiF/t0UoRFDHAguKlBaACWJRmdrc6Xfkkag==}
    engines: {node: ^18.18.0 || ^20.9.0 || >=21.1.0}
    peerDependencies:
      typescript: '>=4.8.4 <6.0.0'

  '@typescript-eslint/type-utils@8.46.2':
    resolution: {integrity: sha512-HbPM4LbaAAt/DjxXaG9yiS9brOOz6fabal4uvUmaUYe6l3K1phQDMQKBRUrr06BQkxkvIZVVHttqiybM9nJsLA==}
    engines: {node: ^18.18.0 || ^20.9.0 || >=21.1.0}
    peerDependencies:
      eslint: ^8.57.0 || ^9.0.0
      typescript: '>=4.8.4 <6.0.0'

  '@typescript-eslint/types@8.46.2':
    resolution: {integrity: sha512-lNCWCbq7rpg7qDsQrd3D6NyWYu+gkTENkG5IKYhUIcxSb59SQC/hEQ+MrG4sTgBVghTonNWq42bA/d4yYumldQ==}
    engines: {node: ^18.18.0 || ^20.9.0 || >=21.1.0}

  '@typescript-eslint/typescript-estree@8.46.2':
    resolution: {integrity: sha512-f7rW7LJ2b7Uh2EiQ+7sza6RDZnajbNbemn54Ob6fRwQbgcIn+GWfyuHDHRYgRoZu1P4AayVScrRW+YfbTvPQoQ==}
    engines: {node: ^18.18.0 || ^20.9.0 || >=21.1.0}
    peerDependencies:
      typescript: '>=4.8.4 <6.0.0'

  '@typescript-eslint/utils@8.46.2':
    resolution: {integrity: sha512-sExxzucx0Tud5tE0XqR0lT0psBQvEpnpiul9XbGUB1QwpWJJAps1O/Z7hJxLGiZLBKMCutjTzDgmd1muEhBnVg==}
    engines: {node: ^18.18.0 || ^20.9.0 || >=21.1.0}
    peerDependencies:
      eslint: ^8.57.0 || ^9.0.0
      typescript: '>=4.8.4 <6.0.0'

  '@typescript-eslint/visitor-keys@8.46.2':
    resolution: {integrity: sha512-tUFMXI4gxzzMXt4xpGJEsBsTox0XbNQ1y94EwlD/CuZwFcQP79xfQqMhau9HsRc/J0cAPA/HZt1dZPtGn9V/7w==}
    engines: {node: ^18.18.0 || ^20.9.0 || >=21.1.0}

  '@uiw/codemirror-theme-github@4.25.2':
    resolution: {integrity: sha512-9g3ujmYCNU2VQCp0+XzI1NS5hSZGgXRtH+5yWli5faiPvHGYZUVke+5Pnzdn/1tkgW6NpTQ7U/JHsyQkgbnZ/w==}

  '@uiw/codemirror-themes@4.25.2':
    resolution: {integrity: sha512-WFYxW3OlCkMomXQBlQdGj1JZ011UNCa7xYdmgYqywVc4E8f5VgIzRwCZSBNVjpWGGDBOjc+Z6F65l7gttP16pg==}
    peerDependencies:
      '@codemirror/language': '>=6.0.0'
      '@codemirror/state': '>=6.0.0'
      '@codemirror/view': '>=6.0.0'

  '@vinejs/compiler@3.0.0':
    resolution: {integrity: sha512-v9Lsv59nR56+bmy2p0+czjZxsLHwaibJ+SV5iK9JJfehlJMa501jUJQqqz4X/OqKXrxtE3uTQmSqjUqzF3B2mw==}
    engines: {node: '>=18.0.0'}

  '@vinejs/vine@3.0.1':
    resolution: {integrity: sha512-ZtvYkYpZOYdvbws3uaOAvTFuvFXoQGAtmzeiXu+XSMGxi5GVsODpoI9Xu9TplEMuD/5fmAtBbKb9cQHkWkLXDQ==}
    engines: {node: '>=18.16.0'}

  '@webassemblyjs/ast@1.14.1':
    resolution: {integrity: sha512-nuBEDgQfm1ccRp/8bCQrx1frohyufl4JlbMMZ4P1wpeOfDhF6FQkxZJ1b/e+PLwr6X1Nhw6OLme5usuBWYBvuQ==}

  '@webassemblyjs/floating-point-hex-parser@1.13.2':
    resolution: {integrity: sha512-6oXyTOzbKxGH4steLbLNOu71Oj+C8Lg34n6CqRvqfS2O71BxY6ByfMDRhBytzknj9yGUPVJ1qIKhRlAwO1AovA==}

  '@webassemblyjs/helper-api-error@1.13.2':
    resolution: {integrity: sha512-U56GMYxy4ZQCbDZd6JuvvNV/WFildOjsaWD3Tzzvmw/mas3cXzRJPMjP83JqEsgSbyrmaGjBfDtV7KDXV9UzFQ==}

  '@webassemblyjs/helper-buffer@1.14.1':
    resolution: {integrity: sha512-jyH7wtcHiKssDtFPRB+iQdxlDf96m0E39yb0k5uJVhFGleZFoNw1c4aeIcVUPPbXUVJ94wwnMOAqUHyzoEPVMA==}

  '@webassemblyjs/helper-numbers@1.13.2':
    resolution: {integrity: sha512-FE8aCmS5Q6eQYcV3gI35O4J789wlQA+7JrqTTpJqn5emA4U2hvwJmvFRC0HODS+3Ye6WioDklgd6scJ3+PLnEA==}

  '@webassemblyjs/helper-wasm-bytecode@1.13.2':
    resolution: {integrity: sha512-3QbLKy93F0EAIXLh0ogEVR6rOubA9AoZ+WRYhNbFyuB70j3dRdwH9g+qXhLAO0kiYGlg3TxDV+I4rQTr/YNXkA==}

  '@webassemblyjs/helper-wasm-section@1.14.1':
    resolution: {integrity: sha512-ds5mXEqTJ6oxRoqjhWDU83OgzAYjwsCV8Lo/N+oRsNDmx/ZDpqalmrtgOMkHwxsG0iI//3BwWAErYRHtgn0dZw==}

  '@webassemblyjs/ieee754@1.13.2':
    resolution: {integrity: sha512-4LtOzh58S/5lX4ITKxnAK2USuNEvpdVV9AlgGQb8rJDHaLeHciwG4zlGr0j/SNWlr7x3vO1lDEsuePvtcDNCkw==}

  '@webassemblyjs/leb128@1.13.2':
    resolution: {integrity: sha512-Lde1oNoIdzVzdkNEAWZ1dZ5orIbff80YPdHx20mrHwHrVNNTjNr8E3xz9BdpcGqRQbAEa+fkrCb+fRFTl/6sQw==}

  '@webassemblyjs/utf8@1.13.2':
    resolution: {integrity: sha512-3NQWGjKTASY1xV5m7Hr0iPeXD9+RDobLll3T9d2AO+g3my8xy5peVyjSag4I50mR1bBSN/Ct12lo+R9tJk0NZQ==}

  '@webassemblyjs/wasm-edit@1.14.1':
    resolution: {integrity: sha512-RNJUIQH/J8iA/1NzlE4N7KtyZNHi3w7at7hDjvRNm5rcUXa00z1vRz3glZoULfJ5mpvYhLybmVcwcjGrC1pRrQ==}

  '@webassemblyjs/wasm-gen@1.14.1':
    resolution: {integrity: sha512-AmomSIjP8ZbfGQhumkNvgC33AY7qtMCXnN6bL2u2Js4gVCg8fp735aEiMSBbDR7UQIj90n4wKAFUSEd0QN2Ukg==}

  '@webassemblyjs/wasm-opt@1.14.1':
    resolution: {integrity: sha512-PTcKLUNvBqnY2U6E5bdOQcSM+oVP/PmrDY9NzowJjislEjwP/C4an2303MCVS2Mg9d3AJpIGdUFIQQWbPds0Sw==}

  '@webassemblyjs/wasm-parser@1.14.1':
    resolution: {integrity: sha512-JLBl+KZ0R5qB7mCnud/yyX08jWFw5MsoalJ1pQ4EdFlgj9VdXKGuENGsiCIjegI1W7p91rUlcB/LB5yRJKNTcQ==}

  '@webassemblyjs/wast-printer@1.14.1':
    resolution: {integrity: sha512-kPSSXE6De1XOR820C90RIo2ogvZG+c3KiHzqUoO/F34Y2shGzesfqv7o57xrxovZJH/MetF5UjroJ/R/3isoiw==}

  '@xterm/addon-fit@0.10.0':
    resolution: {integrity: sha512-UFYkDm4HUahf2lnEyHvio51TNGiLK66mqP2JoATy7hRZeXaGMRDr00JiSF7m63vR5WKATF605yEggJKsw0JpMQ==}
    peerDependencies:
      '@xterm/xterm': ^5.0.0

  '@xterm/xterm@5.5.0':
    resolution: {integrity: sha512-hqJHYaQb5OptNunnyAnkHyM8aCjZ1MEIDTQu1iIbbTD/xops91NB5yq1ZK/dC2JDbVWtF23zUtl9JE2NqwT87A==}

  '@xtuc/ieee754@1.2.0':
    resolution: {integrity: sha512-DX8nKgqcGwsc0eJSqYt5lwP4DH5FlHnmuWWBRy7X0NcaGR0ZtuyeESgMwTYVEtxmsNGY+qit4QYT/MIYTOTPeA==}

  '@xtuc/long@4.2.2':
    resolution: {integrity: sha512-NuHqBY1PB/D8xU6s/thBgOAiAP7HOYDQ32+BFZILJ8ivkUkAHQnWfn6WhL79Owj1qmUnoN/YPhktdIoucipkAQ==}

  accepts@1.3.8:
    resolution: {integrity: sha512-PYAthTa2m2VKxuvSD3DPC/Gy+U+sOA1LAuT8mkmRuvw+NACSaeXEQ+NHcVF7rONl6qcaxV3Uuemwawk+7+SJLw==}
    engines: {node: '>= 0.6'}

  acorn-import-phases@1.0.4:
    resolution: {integrity: sha512-wKmbr/DDiIXzEOiWrTTUcDm24kQ2vGfZQvM2fwg2vXqR5uW6aapr7ObPtj1th32b9u90/Pf4AItvdTh42fBmVQ==}
    engines: {node: '>=10.13.0'}
    peerDependencies:
      acorn: ^8.14.0

  acorn-jsx@5.3.2:
    resolution: {integrity: sha512-rq9s+JNhf0IChjtDXxllJ7g41oZk5SlXtp0LHwyA5cejwn7vKmKp4pPri6YEePv2PU65sAsegbXtIinmDFDXgQ==}
    peerDependencies:
      acorn: ^6.0.0 || ^7.0.0 || ^8.0.0

  acorn@8.15.0:
    resolution: {integrity: sha512-NZyJarBfL7nWwIq+FDL6Zp/yHEhePMNnnJ0y3qfieCrmNvYct8uvtiV41UvlSe6apAfk0fY1FbWx+NwfmpvtTg==}
    engines: {node: '>=0.4.0'}
    hasBin: true

  agent-base@7.1.4:
    resolution: {integrity: sha512-MnA+YT8fwfJPgBx3m60MNqakm30XOkyIoH1y6huTQvC0PwZG7ki8NacLBcrPbNoo8vEZy7Jpuk7+jMO+CUovTQ==}
    engines: {node: '>= 14'}

  ajv-formats@2.1.1:
    resolution: {integrity: sha512-Wx0Kx52hxE7C18hkMEggYlEifqWZtYaRgouJor+WMdPnQyEK13vgEWyVNup7SoeeoLMsr4kf5h6dOW11I15MUA==}
    peerDependencies:
      ajv: ^8.0.0
    peerDependenciesMeta:
      ajv:
        optional: true

  ajv-keywords@5.1.0:
    resolution: {integrity: sha512-YCS/JNFAUyr5vAuhk1DWm1CBxRHW9LbJ2ozWeemrIqpbsqKjHVxYPyi5GC0rjZIT5JxJ3virVTS8wk4i/Z+krw==}
    peerDependencies:
      ajv: ^8.8.2

  ajv@6.12.6:
    resolution: {integrity: sha512-j3fVLgvTo527anyYyJOGTYJbG+vnnQYvE0m5mmkc1TK+nxAppkCLMIL0aZ4dblVCNoGShhm+kzE4ZUykBoMg4g==}

  ajv@8.17.1:
    resolution: {integrity: sha512-B/gBuNg5SiMTrPkC+A2+cW0RszwxYmn6VYxB/inlBStS5nx6xHIt/ehKRhIMhqusl7a8LjQoZnjCs5vhwxOQ1g==}

  ansi-regex@5.0.1:
    resolution: {integrity: sha512-quJQXlTSUGL2LH9SUXo8VwsY4soanhgo6LNSm84E1LBcE8s3O0wpdiRzyR9z/ZZJMlMWv37qOOb9pdJlMUEKFQ==}
    engines: {node: '>=8'}

  ansi-regex@6.2.2:
    resolution: {integrity: sha512-Bq3SmSpyFHaWjPk8If9yc6svM8c56dB5BAtW4Qbw5jHTwwXXcTLoRMkpDJp6VL0XzlWaCHTXrkFURMYmD0sLqg==}
    engines: {node: '>=12'}

  ansi-styles@4.3.0:
    resolution: {integrity: sha512-zbB9rCJAT1rbjiVDb2hqKFHNYLxgtk8NURxZ3IZwD3F6NtxbXZQCnnSi1Lkx+IDohdPlFp222wVALIheZJQSEg==}
    engines: {node: '>=8'}

  ansi-styles@6.2.3:
    resolution: {integrity: sha512-4Dj6M28JB+oAH8kFkTLUo+a2jwOFkuqb3yucU0CANcRRUbxS0cP0nZYCGjcc3BNXwRIsUVmDGgzawme7zvJHvg==}
    engines: {node: '>=12'}

  any-promise@1.3.0:
    resolution: {integrity: sha512-7UvmKalWRt1wgjL1RrGxoSJW/0QZFIegpeGvZG9kjp8vrRu55XTHbwnqq2GpXm9uLbcuhxm3IqX9OB4MZR1b2A==}

  anymatch@3.1.3:
    resolution: {integrity: sha512-KMReFUr0B4t+D+OBkjR3KYqvocp2XaSzO55UcB6mgQMd3KbcE+mWTyvVV7D/zsdEbNnV6acZUutkiHQXvTr1Rw==}
    engines: {node: '>= 8'}

  arg@5.0.2:
    resolution: {integrity: sha512-PYjyFOLKQ9y57JvQ6QLo8dAgNqswh8M1RMJYdQduT6xbWSgK36P/Z/v+p888pM69jMMfS8Xd8F6I1kQ/I9HUGg==}

  argparse@2.0.1:
    resolution: {integrity: sha512-8+9WqebbFzpX9OR+Wa6O29asIogeRMzcGtAINdpMHHyAg10f05aSFVBbcEqGf/PXw1EjAZ+q2/bEBg3DvurK3Q==}

  aria-hidden@1.2.6:
    resolution: {integrity: sha512-ik3ZgC9dY/lYVVM++OISsaYDeg1tb0VtP5uL3ouh1koGOaUMDPpbFIei4JkFimWUFPn90sbMNMXQAIVOlnYKJA==}
    engines: {node: '>=10'}

  aria-query@5.3.2:
    resolution: {integrity: sha512-COROpnaoap1E2F000S62r6A60uHZnmlvomhfyT2DlTcrY1OrBKn2UhH7qn5wTC9zMvD0AY7csdPSNwKP+7WiQw==}
    engines: {node: '>= 0.4'}

  arktype@2.1.23:
    resolution: {integrity: sha512-tyxNWX6xJVMb2EPJJ3OjgQS1G/vIeQRrZuY4DeBNQmh8n7geS+czgbauQWB6Pr+RXiOO8ChEey44XdmxsqGmfQ==}

  array-timsort@1.0.3:
    resolution: {integrity: sha512-/+3GRL7dDAGEfM6TseQk/U+mi18TU2Ms9I3UlLdUMhz2hbvGNTKdj9xniwXfUqgYhHxRx0+8UnKkvlNwVU+cWQ==}

  asynckit@0.4.0:
    resolution: {integrity: sha512-Oei9OH4tRh0YqU3GxhX79dM/mwVgvbZJaSNaRk+bshkj0S5cfHcgYakreBjrHwatXKbz+IoIdYLxrKim2MjW0Q==}

  autoprefixer@10.4.21:
    resolution: {integrity: sha512-O+A6LWV5LDHSJD3LjHYoNi4VLsj/Whi7k6zG12xTYaU4cQ8oxQGckXNX8cRHK5yOZ/ppVHe0ZBXGzSV9jXdVbQ==}
    engines: {node: ^10 || ^12 || >=14}
    hasBin: true
    peerDependencies:
      postcss: ^8.1.0

  axios@1.12.2:
    resolution: {integrity: sha512-vMJzPewAlRyOgxV2dU0Cuz2O8zzzx9VYtbJOaBgXFeLc4IV/Eg50n4LowmehOOR61S8ZMpc2K5Sa7g6A4jfkUw==}

  axobject-query@4.1.0:
    resolution: {integrity: sha512-qIj0G9wZbMGNLjLmg1PT6v2mE9AH2zlnADJD/2tC6E00hgmhUOfEB6greHPAfLRSufHqROIUTkw6E+M3lH0PTQ==}
    engines: {node: '>= 0.4'}

  balanced-match@1.0.2:
    resolution: {integrity: sha512-3oSeUO0TMV67hN1AmbXsK4yaqU7tjiHlbxRDZOpH0KW9+CeX4bRAaX0Anxt0tx2MrpRpWwQaPwIlISEJhYU5Pw==}

  base64-js@1.5.1:
    resolution: {integrity: sha512-AKpaYlHn8t4SVbOHCy+b5+KKgvR4vrsD8vbvrbiQJps7fKDTkjkDry6ji0rUJjC0kzbNePLwzxq8iypo41qeWA==}

  base64id@2.0.0:
    resolution: {integrity: sha512-lGe34o6EHj9y3Kts9R4ZYs/Gr+6N7MCaMlIFA3F1R2O5/m7K06AxfSeO5530PEERE6/WyEg3lsuyw4GHlPZHog==}
    engines: {node: ^4.5.0 || >= 5.9}

  baseline-browser-mapping@2.8.18:
    resolution: {integrity: sha512-UYmTpOBwgPScZpS4A+YbapwWuBwasxvO/2IOHArSsAhL/+ZdmATBXTex3t+l2hXwLVYK382ibr/nKoY9GKe86w==}
    hasBin: true

  bidi-js@1.0.3:
    resolution: {integrity: sha512-RKshQI1R3YQ+n9YJz2QQ147P66ELpa1FQEg20Dk8oW9t2KgLbpDLLp9aGZ7y8WHSshDknG0bknqGw5/tyCs5tw==}

  binary-extensions@2.3.0:
    resolution: {integrity: sha512-Ceh+7ox5qe7LJuLHoY0feh3pHuUDHAcRUeyL2VYghZwfpkNIy/+8Ocg0a3UuSoYzavmylwuLWQOf3hl0jjMMIw==}
    engines: {node: '>=8'}

  bits-ui@2.14.0:
    resolution: {integrity: sha512-XKYLhsg7ThLXbhYldJHerAeAMKCoU9eSntYJIYJym9ah3rqL1cvg0yGBT/8e23I7RYsgh0F1pihaOJbuCJ0IJA==}
    engines: {node: '>=20'}
    peerDependencies:
      '@internationalized/date': ^3.8.1
      svelte: ^5.33.0

  bl@4.1.0:
    resolution: {integrity: sha512-1W07cM9gS6DcLperZfFSj+bWLtaPGSOHWhPiGzXmvVJbRLdG82sH/Kn8EtW1VqWVA54AKf2h5k5BbnIbwF3h6w==}

  boolbase@1.0.0:
    resolution: {integrity: sha512-JZOSA7Mo9sNGB8+UjSgzdLtokWAky1zbztM3WRLCbZ70/3cTANmQmOdR7y2g+J0e2WXywy1yS468tY+IruqEww==}

  brace-expansion@1.1.12:
    resolution: {integrity: sha512-9T9UjW3r0UW5c1Q7GTwllptXwhvYmEzFhzMfZ9H7FQWt+uZePjZPjBP/W1ZEyZ1twGWom5/56TF4lPcqjnDHcg==}

  brace-expansion@2.0.2:
    resolution: {integrity: sha512-Jt0vHyM+jmUBqojB7E1NIYadt0vI0Qxjxd2TErW94wDz+E2LAm5vKMXXwg6ZZBTHPuUlDgQHKXvjGBdfcF1ZDQ==}

  braces@3.0.3:
    resolution: {integrity: sha512-yQbXgO/OSZVD2IsiLlro+7Hf6Q18EJrKSEsdoMzKePKXct3gvD8oLcOQdIzGupr5Fj+EDe8gO/lxc1BzfMpxvA==}
    engines: {node: '>=8'}

  browserslist@4.26.3:
    resolution: {integrity: sha512-lAUU+02RFBuCKQPj/P6NgjlbCnLBMp4UtgTx7vNHd3XSIJF87s9a5rA3aH2yw3GS9DqZAUbOtZdCCiZeVRqt0w==}
    engines: {node: ^6 || ^7 || ^8 || ^9 || ^10 || ^11 || ^12 || >=13.7}
    hasBin: true

  buffer-from@1.1.2:
    resolution: {integrity: sha512-E+XQCRwSbaaiChtv6k6Dwgc+bx+Bs6vuKJHHl5kox/BaKbhiXzqQOwK4cO22yElGp2OCmjwVhT3HmxgyPGnJfQ==}

  buffer@5.7.1:
    resolution: {integrity: sha512-EHcyIPBQ4BSGlvjB16k5KgAJ27CIsHY/2JBmCRReo48y9rQ3MaUzWX3KVlBa4U7MyX02HdVj0K7C3WaB3ju7FQ==}

  bytes@3.1.2:
    resolution: {integrity: sha512-/Nf7TyzTx6S3yRJObOAV7956r8cr2+Oj8AC5dt8wSP3BQAoeX58NoHyCU8P8zGkNXStjTSi6fzO6F0pBdcYbEg==}
    engines: {node: '>= 0.8'}

  call-bind-apply-helpers@1.0.2:
    resolution: {integrity: sha512-Sp1ablJ0ivDkSzjcaJdxEunN5/XvksFJ2sMBFfq6x0ryhQV/2b/KwFe21cMpmHtPOSij8K99/wSfoEuTObmuMQ==}
    engines: {node: '>= 0.4'}

  callsites@3.1.0:
    resolution: {integrity: sha512-P8BjAsXvZS+VIDUI11hHCQEv74YT67YUi5JJFNWIqL235sBmjX4+qx9Muvls5ivyNENctx46xQLQ3aTuE7ssaQ==}
    engines: {node: '>=6'}

  camelcase-css@2.0.1:
    resolution: {integrity: sha512-QOSvevhslijgYwRx6Rv7zKdMF8lbRmx+uQGx2+vDc+KI/eBnsy9kit5aj23AgGu3pa4t9AgwbnXWqS+iOY+2aA==}
    engines: {node: '>= 6'}

  camelcase@8.0.0:
    resolution: {integrity: sha512-8WB3Jcas3swSvjIeA2yvCJ+Miyz5l1ZmB6HFb9R1317dt9LCQoswg/BGrmAmkWVEszSrrg4RwmO46qIm2OEnSA==}
    engines: {node: '>=16'}

  caniuse-lite@1.0.30001751:
    resolution: {integrity: sha512-A0QJhug0Ly64Ii3eIqHu5X51ebln3k4yTUkY1j8drqpWHVreg/VLijN48cZ1bYPiqOQuqpkIKnzr/Ul8V+p6Cw==}

  chalk@4.1.2:
    resolution: {integrity: sha512-oKnbhFyRIXpUuez8iBMmyEa4nbj4IOQyuhc/wy9kY7/WVPcwIO9VA668Pu8RkO7+0G76SLROeyw9CpQ061i4mA==}
    engines: {node: '>=10'}

  chalk@5.6.2:
    resolution: {integrity: sha512-7NzBL0rN6fMUW+f7A6Io4h40qQlG+xGmtMxfbnH/K7TAtt8JQWVQK+6g0UXKMeVJoyV5EkkNsErQ8pVD3bLHbA==}
    engines: {node: ^12.17.0 || ^14.13 || >=16.0.0}

  chokidar@3.6.0:
    resolution: {integrity: sha512-7VT13fmjotKpGipCW9JEQAusEPE+Ei8nl6/g4FBAmIm0GOOLMua9NDDo/DWp0ZAxCr3cPq5ZpBqmPAQgDda2Pw==}
    engines: {node: '>= 8.10.0'}

  chokidar@4.0.3:
    resolution: {integrity: sha512-Qgzu8kfBvo+cA4962jnP1KkS6Dop5NS6g7R5LFYJr4b8Ub94PPQXUksCw9PvXoeXPRRddRNC5C1JQUR2SMGtnA==}
    engines: {node: '>= 14.16.0'}

<<<<<<< HEAD
  chownr@3.0.0:
    resolution: {integrity: sha512-+IxzY9BZOQd/XuYPRmrvEVjF/nqj5kgT4kEq7VofrDoM1MxoRjEWkrCC3EtLi59TVawxTAn+orJwFQcrqEN1+g==}
    engines: {node: '>=18'}

  chrome-trace-event@1.0.4:
    resolution: {integrity: sha512-rNjApaLzuwaOTjCiT8lSDdGN1APCiqkChLMJxJPWLunPAt5fy8xgU9/jNOchV84wfIxrA0lRQB7oCT8jrn/wrQ==}
    engines: {node: '>=6.0'}

  citty@0.1.6:
    resolution: {integrity: sha512-tskPPKEs8D2KPafUypv2gxwJP8h/OaJmC82QQGGDQcHvXX43xF2VDACcJVmZ0EuSxkpO9Kc4MlrA3q0+FG58AQ==}

=======
>>>>>>> 63301ac7
  class-validator@0.14.2:
    resolution: {integrity: sha512-3kMVRF2io8N8pY1IFIXlho9r8IPUUIfHe2hYVtiebvAzU2XeQFXTv+XI4WX+TnXmtwXMDcjngcpkiPM0O9PvLw==}

  cli-cursor@3.1.0:
    resolution: {integrity: sha512-I/zHAwsKf9FqGoXM4WWRACob9+SNukZTd94DWF57E4toouRulbCxcUh6RKUEOQlYTHJnzkPMySvPNaaSLNfLZw==}
    engines: {node: '>=8'}

  cli-cursor@5.0.0:
    resolution: {integrity: sha512-aCj4O5wKyszjMmDT4tZj93kxyydN/K5zPWSCe6/0AV/AA1pqe5ZBIw0a2ZfPQV7lL5/yb5HsUreJ6UFAF1tEQw==}
    engines: {node: '>=18'}

  cli-spinners@2.9.2:
    resolution: {integrity: sha512-ywqV+5MmyL4E7ybXgKys4DugZbX0FC6LnwrhjuykIjnK9k8OQacQ7axGKnjDXWNhns0xot3bZI5h55H8yo9cJg==}
    engines: {node: '>=6'}

  client-only@0.0.1:
    resolution: {integrity: sha512-IV3Ou0jSMzZrd3pZ48nLkT9DA7Ag1pnPzaiQhpW7c3RbcqqzvzzVu+L8gfqMp/8IM2MQtSiqaCxrrcfu8I8rMA==}

  clone@1.0.4:
    resolution: {integrity: sha512-JQHZ2QMW6l3aH/j6xCqQThY/9OH4D/9ls34cgkUBiEeocRTU04tHfKPBsUK1PqZCUQM7GiA0IIXJSuXHI64Kbg==}
    engines: {node: '>=0.8'}

  clsx@2.1.1:
    resolution: {integrity: sha512-eYm0QWBtUrBWZWG0d386OGAw16Z995PiOVo2B7bjWSbHedGl5e0ZWaq65kOGgUSNesEIDkB9ISbTg/JK9dhCZA==}
    engines: {node: '>=6'}

  codemirror@6.0.2:
    resolution: {integrity: sha512-VhydHotNW5w1UGK0Qj96BwSk/Zqbp9WbnyK2W/eVMv4QyF41INRGpjUhFJY7/uDNuudSc33a/PKr4iDqRduvHw==}

  color-convert@2.0.1:
    resolution: {integrity: sha512-RRECPsj7iu/xb5oKYcsFHSppFNnsj/52OVTRKb4zP5onXwVF3zVmmToNcOfGC+CRDpfK/U584fMg38ZHCaElKQ==}
    engines: {node: '>=7.0.0'}

  color-name@1.1.4:
    resolution: {integrity: sha512-dOy+3AuW3a2wNbZHIuMZpTcgjGuLU/uBL/ubcZF9OXbDo8ff4O8yVp5Bf0efS8uEoYo5q4Fx7dY9OgQGXgAsQA==}

  color-string@1.9.1:
    resolution: {integrity: sha512-shrVawQFojnZv6xM40anx4CkoDP+fZsw/ZerEMsW/pyzsRbElpsL/DBVW7q3ExxwusdNXI3lXpuhEZkzs8p5Eg==}

  color@4.2.3:
    resolution: {integrity: sha512-1rXeuUUiGGrykh+CeBdu5Ie7OJwinCgQY0bc7GCRxy5xVHy+moaqkpL/jqQq0MtQOeYcrqEz4abc5f0KtU7W4A==}
    engines: {node: '>=12.5.0'}

  combined-stream@1.0.8:
    resolution: {integrity: sha512-FQN4MRfuJeHf7cBbBMJFXhKSDq+2kAArBlmRBvcvFE5BB1HZKXtSFASDhdlz9zOYwxh8lDdnvmMOe/+5cdoEdg==}
    engines: {node: '>= 0.8'}

  commander@11.1.0:
    resolution: {integrity: sha512-yPVavfyCcRhmorC7rWlkHn15b4wDVgVmBA7kV4QVBsF7kv/9TKJAbAXVTxvTnwP8HHKjRCJDClKbciiYS7p0DQ==}
    engines: {node: '>=16'}

  commander@13.1.0:
    resolution: {integrity: sha512-/rFeCpNJQbhSZjGVwO9RFV3xPqbnERS8MmIQzCtD/zl6gpJuV/bMLuN92oG3F7d8oDEHHRrujSXNUr8fpjntKw==}
    engines: {node: '>=18'}

  commander@2.20.3:
    resolution: {integrity: sha512-GpVkmM8vF2vQUkj2LvZmD35JxeJOLCwJ9cUkugyk2nuhbv3+mJvpLYYt+0+USMxE+oj+ey/lJEnhZw75x/OMcQ==}

  commander@4.1.1:
    resolution: {integrity: sha512-NOKm8xhkzAjzFx8B2v5OAHT+u5pRQc2UCa2Vq9jYL/31o2wi9mxBA7LIFs3sV5VSC49z6pEhfbMULvShKj26WA==}
    engines: {node: '>= 6'}

  comment-json@4.4.1:
    resolution: {integrity: sha512-r1To31BQD5060QdkC+Iheai7gHwoSZobzunqkf2/kQ6xIAfJyrKNAFUwdKvkK7Qgu7pVTKQEa7ok7Ed3ycAJgg==}
    engines: {node: '>= 6'}

  concat-map@0.0.1:
    resolution: {integrity: sha512-/Srv4dswyQNBfohGpz9o6Yb3Gz3SrUDqBH5rTuhGR7ahtlbYKnVxw2bCFMRljaA7EXHaXZ8wsHdodFvbkhKmqg==}

  confbox@0.2.2:
    resolution: {integrity: sha512-1NB+BKqhtNipMsov4xI/NnhCKp9XG9NamYp5PVm9klAT0fsrNPjaFICsCFhNhwZJKNh7zB/3q8qXz0E9oaMNtQ==}

  consola@3.4.0:
    resolution: {integrity: sha512-EiPU8G6dQG0GFHNR8ljnZFki/8a+cQwEQ+7wpxdChl02Q8HXlwEZWD5lqAF8vC2sEC3Tehr8hy7vErz88LHyUA==}
    engines: {node: ^14.18.0 || >=16.10.0}

  convert-source-map@2.0.0:
    resolution: {integrity: sha512-Kvp459HrV2FEJ1CAsi1Ku+MY3kasH19TFykTz2xWmMeq6bk2NU3XXvfJ+Q61m0xktWwt+1HSYf3JZsTms3aRJg==}

  cookie@0.6.0:
    resolution: {integrity: sha512-U71cyTamuh1CRNCfpGY6to28lxvNwPG4Guz/EVjgf3Jmzv0vlDp1atT9eS5dDjMYHucpHbWns6Lwf3BKz6svdw==}
    engines: {node: '>= 0.6'}

  cookie@0.7.2:
    resolution: {integrity: sha512-yki5XnKuf750l50uGTllt6kKILY4nQ1eNIQatoXEByZ5dWgnKqbnqmTrBE5B4N7lrMJKQ2ytWMiTO2o0v6Ew/w==}
    engines: {node: '>= 0.6'}

  core-util-is@1.0.3:
    resolution: {integrity: sha512-ZQBvi1DcpJ4GDqanjucZ2Hj3wEO5pZDS89BWbkcrvdxksJorwUDDZamX9ldFkp9aw2lmBDLgkObEA4DWNJ9FYQ==}

  cors@2.8.5:
    resolution: {integrity: sha512-KIHbLJqu73RGr/hnbrO9uBeixNGuvSQjul/jdFvS/KFSIH1hWVd1ng7zOHx+YrEfInLG7q4n6GHQ9cDtxv/P6g==}
    engines: {node: '>= 0.10'}

  crelt@1.0.6:
    resolution: {integrity: sha512-VQ2MBenTq1fWZUH9DJNGti7kKv6EeAuYr3cLwxUWhIu1baTaXh4Ib5W2CqHVqib4/MqbYGJqiL3Zb8GJZr3l4g==}

  cross-spawn@7.0.6:
    resolution: {integrity: sha512-uV2QOWP2nWzsy2aMp8aRibhi9dlzF5Hgh5SHaB9OiTGEyDTiJJyx0uy51QXdyWbtAHNua4XJzUKca3OzKUd3vA==}
    engines: {node: '>= 8'}

  css-select@5.2.2:
    resolution: {integrity: sha512-TizTzUddG/xYLA3NXodFM0fSbNizXjOKhqiQQwvhlspadZokn1KDy0NZFS0wuEubIYAV5/c1/lAr0TaaFXEXzw==}

  css-tree@3.1.0:
    resolution: {integrity: sha512-0eW44TGN5SQXU1mWSkKwFstI/22X2bG1nYzZTYMAWjylYURhse752YgbE4Cx46AC+bAvI+/dYTPRk1LqSUnu6w==}
    engines: {node: ^10 || ^12.20.0 || ^14.13.0 || >=15.0.0}

  css-what@6.2.2:
    resolution: {integrity: sha512-u/O3vwbptzhMs3L1fQE82ZSLHQQfto5gyZzwteVIEyeaY5Fc7R4dapF/BvRoSYFeqfBk4m0V1Vafq5Pjv25wvA==}
    engines: {node: '>= 6'}

  cssesc@3.0.0:
    resolution: {integrity: sha512-/Tb/JcjK111nNScGob5MNtsntNM1aCNUDipB/TkwZFhyDrrE47SOx/18wF2bbjgc3ZzCSKW1T5nt5EbFoAz/Vg==}
    engines: {node: '>=4'}
    hasBin: true

  cssstyle@5.3.1:
    resolution: {integrity: sha512-g5PC9Aiph9eiczFpcgUhd9S4UUO3F+LHGRIi5NUMZ+4xtoIYbHNZwZnWA2JsFGe8OU8nl4WyaEFiZuGuxlutJQ==}
    engines: {node: '>=20'}

  csstype@3.1.3:
    resolution: {integrity: sha512-M1uQkMl8rQK/szD0LNhtqxIPLpimGm8sOBwU7lLnCpSbTyY3yeU1Vc7l4KT5zT4s/yOxHH5O7tIuuLOCnLADRw==}

  data-urls@6.0.0:
    resolution: {integrity: sha512-BnBS08aLUM+DKamupXs3w2tJJoqU+AkaE/+6vQxi/G/DPmIZFJJp9Dkb1kM03AZx8ADehDUZgsNxju3mPXZYIA==}
    engines: {node: '>=20'}

  date-fns@4.1.0:
    resolution: {integrity: sha512-Ukq0owbQXxa/U3EGtsdVBkR1w7KOQ5gIBqdH2hkvknzZPYvBxb/aa6E8L7tmjFtkwZBu3UXBbjIgPo/Ez4xaNg==}

  dayjs@1.11.18:
    resolution: {integrity: sha512-zFBQ7WFRvVRhKcWoUh+ZA1g2HVgUbsZm9sbddh8EC5iv93sui8DVVz1Npvz+r6meo9VKfa8NyLWBsQK1VvIKPA==}

  debounce@2.2.0:
    resolution: {integrity: sha512-Xks6RUDLZFdz8LIdR6q0MTH44k7FikOmnh5xkSjMig6ch45afc8sjTjRQf3P6ax8dMgcQrYO/AR2RGWURrruqw==}
    engines: {node: '>=18'}

  debug@4.3.7:
    resolution: {integrity: sha512-Er2nc/H7RrMXZBFCEim6TCmMk02Z8vLC2Rbi1KEBggpo0fS6l0S1nnapwmIi3yW/+GOJap1Krg4w0Hg80oCqgQ==}
    engines: {node: '>=6.0'}
    peerDependencies:
      supports-color: '*'
    peerDependenciesMeta:
      supports-color:
        optional: true

  debug@4.4.3:
    resolution: {integrity: sha512-RGwwWnwQvkVfavKVt22FGLw+xYSdzARwm0ru6DhTVA3umU5hZc28V3kO4stgYryrTlLpuvgI9GiijltAjNbcqA==}
    engines: {node: '>=6.0'}
    peerDependencies:
      supports-color: '*'
    peerDependenciesMeta:
      supports-color:
        optional: true

  decimal.js@10.6.0:
    resolution: {integrity: sha512-YpgQiITW3JXGntzdUmyUR1V812Hn8T1YVXhCu+wO3OpS4eU9l4YdD3qjyiKdV6mvV29zapkMeD390UVEf2lkUg==}

  dedent@1.5.1:
    resolution: {integrity: sha512-+LxW+KLWxu3HW3M2w2ympwtqPrqYRzU8fqi6Fhd18fBALe15blJPI/I4+UHveMVG6lJqB4JNd4UG0S5cnVHwIg==}
    peerDependencies:
      babel-plugin-macros: ^3.1.0
    peerDependenciesMeta:
      babel-plugin-macros:
        optional: true

  deep-is@0.1.4:
    resolution: {integrity: sha512-oIPzksmTg4/MriiaYGO+okXDT7ztn/w3Eptv/+gSIdMdKsJo0u4CfYNFJPy+4SKMuCqGw2wxnA+URMg3t8a/bQ==}

  deepmerge@4.3.1:
    resolution: {integrity: sha512-3sUqbMEc77XqpdNO7FRyRog+eW3ph+GYCbj+rK+uYyRMuwsVy0rMiVtPn+QJlKFvWP/1PYpapqYn0Me2knFn+A==}
    engines: {node: '>=0.10.0'}

  defaults@1.0.4:
    resolution: {integrity: sha512-eFuaLoy/Rxalv2kr+lqMlUnrDWV+3j4pljOIJgLIhI058IQfWJ7vXhyEIHu+HtC738klGALYxOKDO0bQP3tg8A==}

  delayed-stream@1.0.0:
    resolution: {integrity: sha512-ZySD7Nf91aLB0RxL4KGrKHBXl7Eds1DAmEdcoVawXnLD7SDhpNgtuII2aAkg7a7QS41jxPSZ17p4VdGnMHk3MQ==}
    engines: {node: '>=0.4.0'}

  dequal@2.0.3:
    resolution: {integrity: sha512-0je+qPKHEMohvfRTCEo3CrPG6cAzAYgmzKyxRiYSSDkS6eGJdyVJm7WaYA5ECaAD9wLB2T4EEeymA5aFVcYXCA==}
    engines: {node: '>=6'}

  detect-libc@2.1.2:
    resolution: {integrity: sha512-Btj2BOOO83o3WyH59e8MgXsxEQVcarkUOpEYrubB0urwnN10yQ364rsiByU11nZlqWYZm05i/of7io4mzihBtQ==}
    engines: {node: '>=8'}

  detect-node-es@1.1.0:
    resolution: {integrity: sha512-ypdmJU/TbBby2Dxibuv7ZLW3Bs1QEmM7nHjEANfohJLvE0XVujisn1qPJcZxg+qDucsr+bP6fLD1rPS3AhJ7EQ==}

  devalue@5.4.1:
    resolution: {integrity: sha512-YtoaOfsqjbZQKGIMRYDWKjUmSB4VJ/RElB+bXZawQAQYAo4xu08GKTMVlsZDTF6R2MbAgjcAQRPI5eIyRAT2OQ==}

  didyoumean@1.2.2:
    resolution: {integrity: sha512-gxtyfqMg7GKyhQmb056K7M3xszy/myH8w+B4RT+QXBQsvAOdc3XymqDDPHx1BgPgsdAA5SIifona89YtRATDzw==}

  dlv@1.1.3:
    resolution: {integrity: sha512-+HlytyjlPKnIG8XuRG8WvmBP8xs8P71y+SKKS6ZXWoEgLuePxtDoUEiH7WkdePWrQ5JBpE6aoVqfZfJUQkjXwA==}

  dom-serializer@2.0.0:
    resolution: {integrity: sha512-wIkAryiqt/nV5EQKqQpo3SToSOV9J0DnbJqwK7Wv/Trc92zIAYZ4FlMu+JPFW1DfGFt81ZTCGgDEabffXeLyJg==}

  domelementtype@2.3.0:
    resolution: {integrity: sha512-OLETBj6w0OsagBwdXnPdN0cnMfF9opN69co+7ZrbfPGrdpPVNBUj02spi6B1N7wChLQiPn4CSH/zJvXw56gmHw==}

  domhandler@5.0.3:
    resolution: {integrity: sha512-cgwlv/1iFQiFnU96XXgROh8xTeetsnJiDsTc7TYCLFd9+/WNkIqPTxiM/8pSd8VIrhXGTf1Ny1q1hquVqDJB5w==}
    engines: {node: '>= 4'}

  dompurify@3.3.0:
    resolution: {integrity: sha512-r+f6MYR1gGN1eJv0TVQbhA7if/U7P87cdPl3HN5rikqaBSBxLiCb/b9O+2eG0cxz0ghyU+mU1QkbsOwERMYlWQ==}

  domutils@3.2.2:
    resolution: {integrity: sha512-6kZKyUajlDuqlHKVX1w7gyslj9MPIXzIFiz/rGu35uC1wMi+kMhQwGhl4lt9unC9Vb9INnY9Z3/ZA3+FhASLaw==}

  dunder-proto@1.0.1:
    resolution: {integrity: sha512-KIN/nDJBQRcXw0MLVhZE9iQHmG68qAVIBg9CqmUYjmQIhgij9U5MFvrqkUL5FbtyyzZuOeOt0zdeRe4UY7ct+A==}
    engines: {node: '>= 0.4'}

  eastasianwidth@0.2.0:
    resolution: {integrity: sha512-I88TYZWc9XiYHRQ4/3c5rjjfgkjhLyW2luGIheGERbNQ6OY7yTybanSpDXZa8y7VUP9YmDcYa+eyq4ca7iLqWA==}

  effect@3.18.4:
    resolution: {integrity: sha512-b1LXQJLe9D11wfnOKAk3PKxuqYshQ0Heez+y5pnkd3jLj1yx9QhM72zZ9uUrOQyNvrs2GZZd/3maL0ZV18YuDA==}

  electron-to-chromium@1.5.237:
    resolution: {integrity: sha512-icUt1NvfhGLar5lSWH3tHNzablaA5js3HVHacQimfP8ViEBOQv+L7DKEuHdbTZ0SKCO1ogTJTIL1Gwk9S6Qvcg==}

  emoji-regex@10.6.0:
    resolution: {integrity: sha512-toUI84YS5YmxW219erniWD0CIVOo46xGKColeNQRgOzDorgBi1v4D71/OFzgD9GO2UGKIv1C3Sp8DAn0+j5w7A==}

  emoji-regex@8.0.0:
    resolution: {integrity: sha512-MSjYzcWNOA0ewAHpz0MxpYFvwg6yjy1NG3xteoqz644VCo/RPgnr1/GGt+ic3iJTzQ8Eu3TdM14SawnVUmGE6A==}

  emoji-regex@9.2.2:
    resolution: {integrity: sha512-L18DaJsXSUk2+42pv8mLs5jJT2hqFkFE4j21wOmgbUqsZ2hL72NsUU785g9RXgo3s0ZNgVl42TiHp3ZtOv/Vyg==}

  engine.io-client@6.6.3:
    resolution: {integrity: sha512-T0iLjnyNWahNyv/lcjS2y4oE358tVS/SYQNxYXGAJ9/GLgH4VCvOQ/mhTjqU88mLZCQgiG8RIegFHYCdVC+j5w==}

  engine.io-parser@5.2.3:
    resolution: {integrity: sha512-HqD3yTBfnBxIrbnM1DoD6Pcq8NECnh8d4As1Qgh0z5Gg3jRRIqijury0CL3ghu/edArpUYiYqQiDUQBIs4np3Q==}
    engines: {node: '>=10.0.0'}

  engine.io@6.6.4:
    resolution: {integrity: sha512-ZCkIjSYNDyGn0R6ewHDtXgns/Zre/NT6Agvq1/WobF7JXgFff4SeDroKiCO3fNJreU9YG429Sc81o4w5ok/W5g==}
    engines: {node: '>=10.2.0'}

  enhanced-resolve@5.18.3:
    resolution: {integrity: sha512-d4lC8xfavMeBjzGr2vECC3fsGXziXZQyJxD868h2M/mBI3PwAuODxAkLkq5HYuvrPYcUtiLzsTo8U3PgX3Ocww==}
    engines: {node: '>=10.13.0'}

  entities@4.5.0:
    resolution: {integrity: sha512-V0hjH4dGPh9Ao5p0MoRY6BVqtwCjhz6vI5LT8AJ55H+4g9/4vbHx1I54fS0XuclLhDHArPQCiMjDxjaL8fPxhw==}
    engines: {node: '>=0.12'}

  entities@6.0.1:
    resolution: {integrity: sha512-aN97NXWF6AWBTahfVOIrB/NShkzi5H7F9r1s9mD3cDj4Ko5f2qhhVoYMibXF7GlLveb/D2ioWay8lxI97Ven3g==}
    engines: {node: '>=0.12'}

  es-define-property@1.0.1:
    resolution: {integrity: sha512-e3nRfgfUZ4rNGL232gUgX06QNyyez04KdjFrF+LTRoOXmrOgFKDg4BCdsjW8EnT69eqdYGmRpJwiPVYNrCaW3g==}
    engines: {node: '>= 0.4'}

  es-errors@1.3.0:
    resolution: {integrity: sha512-Zf5H2Kxt2xjTvbJvP2ZWLEICxA6j+hAmMzIlypy4xcBg1vKVnx89Wy0GbS+kf5cwCVFFzdCFh2XSCFNULS6csw==}
    engines: {node: '>= 0.4'}

  es-module-lexer@1.7.0:
    resolution: {integrity: sha512-jEQoCwk8hyb2AZziIOLhDqpm5+2ww5uIE6lkO/6jcOCusfk6LhMHpXXfBLXTZ7Ydyt0j4VoUQv6uGNYbdW+kBA==}

  es-object-atoms@1.1.1:
    resolution: {integrity: sha512-FGgH2h8zKNim9ljj7dankFPcICIK9Cp5bm+c2gQSYePhpaG5+esrLODihIorn+Pe6FGJzWhXQotPv73jTaldXA==}
    engines: {node: '>= 0.4'}

  es-set-tostringtag@2.1.0:
    resolution: {integrity: sha512-j6vWzfrGVfyXxge+O0x5sh6cvxAog0a/4Rdd2K36zCMV5eJ+/+tOAngRO8cODMNWbVRdVlmGZQL2YS3yR8bIUA==}
    engines: {node: '>= 0.4'}

  esbuild-runner@2.2.2:
    resolution: {integrity: sha512-fRFVXcmYVmSmtYm2mL8RlUASt2TDkGh3uRcvHFOKNr/T58VrfVeKD9uT9nlgxk96u0LS0ehS/GY7Da/bXWKkhw==}
    hasBin: true
    peerDependencies:
      esbuild: '*'

  esbuild@0.25.0:
    resolution: {integrity: sha512-BXq5mqc8ltbaN34cDqWuYKyNhX8D/Z0J1xdtdQ8UcIIIyJyz+ZMKUt58tF3SrZ85jcfN/PZYhjR5uDQAYNVbuw==}
    engines: {node: '>=18'}
    hasBin: true

  esbuild@0.25.10:
    resolution: {integrity: sha512-9RiGKvCwaqxO2owP61uQ4BgNborAQskMR6QusfWzQqv7AZOg5oGehdY2pRJMTKuwxd1IDBP4rSbI5lHzU7SMsQ==}
    engines: {node: '>=18'}
    hasBin: true

  esbuild@0.25.11:
    resolution: {integrity: sha512-KohQwyzrKTQmhXDW1PjCv3Tyspn9n5GcY2RTDqeORIdIJY8yKIF7sTSopFmn/wpMPW4rdPXI0UE5LJLuq3bx0Q==}
    engines: {node: '>=18'}
    hasBin: true

  escalade@3.2.0:
    resolution: {integrity: sha512-WUj2qlxaQtO4g6Pq5c29GTcWGDyd8itL8zTlipgECz3JesAiiOKotd8JU6otB3PACgG6xkJUyVhboMS+bje/jA==}
    engines: {node: '>=6'}

  escape-string-regexp@4.0.0:
    resolution: {integrity: sha512-TtpcNJ3XAzx3Gq8sWRzJaVajRs0uVxA2YAkdb1jm2YkPz4G6egUFAyA3n5vtEIZefPk5Wa4UXbKuS5fKkJWdgA==}
    engines: {node: '>=10'}

  eslint-plugin-svelte@3.12.5:
    resolution: {integrity: sha512-4KRG84eAHQfYd9OjZ1K7sCHy0nox+9KwT+s5WCCku3jTim5RV4tVENob274nCwIaApXsYPKAUAZFBxKZ3Wyfjw==}
    engines: {node: ^18.18.0 || ^20.9.0 || >=21.1.0}
    peerDependencies:
      eslint: ^8.57.1 || ^9.0.0
      svelte: ^3.37.0 || ^4.0.0 || ^5.0.0
    peerDependenciesMeta:
      svelte:
        optional: true

  eslint-scope@5.1.1:
    resolution: {integrity: sha512-2NxwbF/hZ0KpepYN0cNbo+FN6XoK7GaHlQhgx/hIZl6Va0bF45RQOOwhLIy8lQDbuCiadSLCBnH2CFYquit5bw==}
    engines: {node: '>=8.0.0'}

  eslint-scope@8.4.0:
    resolution: {integrity: sha512-sNXOfKCn74rt8RICKMvJS7XKV/Xk9kA7DyJr8mJik3S7Cwgy3qlkkmyS2uQB3jiJg6VNdZd/pDBJu0nvG2NlTg==}
    engines: {node: ^18.18.0 || ^20.9.0 || >=21.1.0}

  eslint-visitor-keys@3.4.3:
    resolution: {integrity: sha512-wpc+LXeiyiisxPlEkUzU6svyS1frIO3Mgxj1fdy7Pm8Ygzguax2N3Fa/D/ag1WqbOprdI+uY6wMUl8/a2G+iag==}
    engines: {node: ^12.22.0 || ^14.17.0 || >=16.0.0}

  eslint-visitor-keys@4.2.1:
    resolution: {integrity: sha512-Uhdk5sfqcee/9H/rCOJikYz67o0a2Tw2hGRPOG2Y1R2dg7brRe1uG0yaNQDHu+TO/uQPF/5eCapvYSmHUjt7JQ==}
    engines: {node: ^18.18.0 || ^20.9.0 || >=21.1.0}

  eslint@9.38.0:
    resolution: {integrity: sha512-t5aPOpmtJcZcz5UJyY2GbvpDlsK5E8JqRqoKtfiKE3cNh437KIqfJr3A3AKf5k64NPx6d0G3dno6XDY05PqPtw==}
    engines: {node: ^18.18.0 || ^20.9.0 || >=21.1.0}
    hasBin: true
    peerDependencies:
      jiti: '*'
    peerDependenciesMeta:
      jiti:
        optional: true

  esm-env@1.2.2:
    resolution: {integrity: sha512-Epxrv+Nr/CaL4ZcFGPJIYLWFom+YeV1DqMLHJoEd9SYRxNbaFruBwfEX/kkHUJf55j2+TUbmDcmuilbP1TmXHA==}

  espree@10.4.0:
    resolution: {integrity: sha512-j6PAQ2uUr79PZhBjP5C5fhl8e39FmRnOjsD5lGnWrFU8i2G776tBK7+nP8KuQUTTyAZUwfQqXAgrVH5MbH9CYQ==}
    engines: {node: ^18.18.0 || ^20.9.0 || >=21.1.0}

  esprima@4.0.1:
    resolution: {integrity: sha512-eGuFFw7Upda+g4p+QHvnW0RyTX/SVeJBDM/gCtMARO0cLuT2HcEKnTPvhjV6aGeqrCB/sbNop0Kszm0jsaWU4A==}
    engines: {node: '>=4'}
    hasBin: true

  esquery@1.6.0:
    resolution: {integrity: sha512-ca9pw9fomFcKPvFLXhBKUK90ZvGibiGOvRJNbjljY7s7uq/5YO4BOzcYtJqExdx99rF6aAcnRxHmcUHcz6sQsg==}
    engines: {node: '>=0.10'}

  esrap@2.1.0:
    resolution: {integrity: sha512-yzmPNpl7TBbMRC5Lj2JlJZNPml0tzqoqP5B1JXycNUwtqma9AKCO0M2wHrdgsHcy1WRW7S9rJknAMtByg3usgA==}

  esrecurse@4.3.0:
    resolution: {integrity: sha512-KmfKL3b6G+RXvP8N1vr3Tq1kL/oCFgn2NYXEtqP8/L3pKapUA4G8cFVaoF3SU323CD4XypR/ffioHmkti6/Tag==}
    engines: {node: '>=4.0'}

  estraverse@4.3.0:
    resolution: {integrity: sha512-39nnKffWz8xN1BU/2c79n9nB9HDzo0niYUqx6xyqUnyoAnQyyWpOTdZEeiCch8BBu515t4wp9ZmgVfVhn9EBpw==}
    engines: {node: '>=4.0'}

  estraverse@5.3.0:
    resolution: {integrity: sha512-MMdARuVEQziNTeJD8DgMqmhwR11BRQ/cBP+pLtYdSTnf3MIO8fFeiINEbX36ZdNlfU/7A9f3gUw49B3oQsvwBA==}
    engines: {node: '>=4.0'}

  esutils@2.0.3:
    resolution: {integrity: sha512-kVscqXk4OCp68SZ0dkgEKVi6/8ij300KBWTJq32P/dYeWTSwK41WyTxalN1eRmA5Z9UU/LX9D7FWSmV9SAYx6g==}
    engines: {node: '>=0.10.0'}

  events@3.3.0:
    resolution: {integrity: sha512-mQw+2fkQbALzQ7V0MY0IqdnXNOeTtP4r0lN9z7AAawCXgqea7bDii20AYrIBrFd/Hx0M2Ocz6S111CaFkUcb0Q==}
    engines: {node: '>=0.8.x'}

  exsolve@1.0.7:
    resolution: {integrity: sha512-VO5fQUzZtI6C+vx4w/4BWJpg3s/5l+6pRQEHzFRM8WFi4XffSP1Z+4qi7GbjWbvRQEbdIco5mIMq+zX4rPuLrw==}

  fast-check@3.23.2:
    resolution: {integrity: sha512-h5+1OzzfCC3Ef7VbtKdcv7zsstUQwUDlYpUTvjeUsJAssPgLn7QzbboPtL5ro04Mq0rPOsMzl7q5hIbRs2wD1A==}
    engines: {node: '>=8.0.0'}

  fast-deep-equal@2.0.1:
    resolution: {integrity: sha512-bCK/2Z4zLidyB4ReuIsvALH6w31YfAQDmXMqMx6FyfHqvBxtjC0eRumeSu4Bs3XtXwpyIywtSTrVT99BxY1f9w==}

  fast-deep-equal@3.1.3:
    resolution: {integrity: sha512-f3qQ9oQy9j2AhBe/H9VC91wLmKBCCU/gDOnKNAYG5hswO7BLKj09Hc5HYNz9cGI++xlpDCIgDaitVs03ATR84Q==}

  fast-glob@3.3.3:
    resolution: {integrity: sha512-7MptL8U0cqcFdzIzwOTHoilX9x5BrNqye7Z/LuC7kCMRio1EMSyqRK3BEAUD7sXRq4iT4AzTVuZdhgQ2TCvYLg==}
    engines: {node: '>=8.6.0'}

  fast-json-stable-stringify@2.1.0:
    resolution: {integrity: sha512-lhd/wF+Lk98HZoTCtlVraHtfh5XYijIjalXck7saUtuanSDyLMxnHhSXEDJqHxD7msR8D0uCmqlkwjCV8xvwHw==}

  fast-levenshtein@2.0.6:
    resolution: {integrity: sha512-DCXu6Ifhqcks7TZKY3Hxp3y6qphY5SJZmrWMDrKcERSOXWQdMhU9Ig/PYrzyw/ul9jOIyh0N4M0tbC5hodg8dw==}

  fast-uri@3.1.0:
    resolution: {integrity: sha512-iPeeDKJSWf4IEOasVVrknXpaBV0IApz/gp7S2bb7Z4Lljbl2MGJRqInZiUrQwV16cpzw/D3S5j5Julj/gT52AA==}

  fastq@1.19.1:
    resolution: {integrity: sha512-GwLTyxkCXjXbxqIhTsMI2Nui8huMPtnxg7krajPJAjnEG/iiOS7i+zCtWGZR9G0NBKbXKh6X9m9UIsYX/N6vvQ==}

  fdir@6.5.0:
    resolution: {integrity: sha512-tIbYtZbucOs0BRGqPJkshJUYdL+SDH7dVM8gjy+ERp3WAUjLEFJE+02kanyHtwjWOnwrKYBiwAmM0p4kLJAnXg==}
    engines: {node: '>=12.0.0'}
    peerDependencies:
      picomatch: ^3 || ^4
    peerDependenciesMeta:
      picomatch:
        optional: true

  file-entry-cache@8.0.0:
    resolution: {integrity: sha512-XXTUwCvisa5oacNGRP9SfNtYBNAMi+RPwBFmblZEF7N7swHYQS6/Zfk7SRwx4D5j3CH211YNRco1DEMNVfZCnQ==}
    engines: {node: '>=16.0.0'}

  fill-range@7.1.1:
    resolution: {integrity: sha512-YsGpe3WHLK8ZYi4tWDg2Jy3ebRz2rXowDxnld4bkQB00cc/1Zw9AWnC0i9ztDJitivtQvaI9KaLyKrc+hBW0yg==}
    engines: {node: '>=8'}

  find-up@5.0.0:
    resolution: {integrity: sha512-78/PXT1wlLLDgTzDs7sjq9hzz0vXD+zn+7wypEe4fXQxCmdmqfGsEPQxmiCSQI3ajFV91bVSsvNtrJRiW6nGng==}
    engines: {node: '>=10'}

  flat-cache@4.0.1:
    resolution: {integrity: sha512-f7ccFPK3SXFHpx15UIGyRJ/FJQctuKZ0zVuN3frBo4HnK3cay9VEW0R6yPYFHC0AgqhukPzKjq22t5DmAyqGyw==}
    engines: {node: '>=16'}

  flatted@3.3.3:
    resolution: {integrity: sha512-GX+ysw4PBCz0PzosHDepZGANEuFCMLrnRTiEy9McGjmkCQYwRq4A/X786G/fjM/+OjsWSU1ZrY5qyARZmO/uwg==}

  follow-redirects@1.15.11:
    resolution: {integrity: sha512-deG2P0JfjrTxl50XGCDyfI97ZGVCxIpfKYmfyrQ54n5FO/0gfIES8C/Psl6kWVDolizcaaxZJnTS0QSMxvnsBQ==}
    engines: {node: '>=4.0'}
    peerDependencies:
      debug: '*'
    peerDependenciesMeta:
      debug:
        optional: true

  foreground-child@3.3.1:
    resolution: {integrity: sha512-gIXjKqtFuWEgzFRJA9WCQeSJLZDjgJUOMCMzxtvFq/37KojM1BFGufqsCy0r4qSQmYLsZYMeyRqzIWOMup03sw==}
    engines: {node: '>=14'}

  form-data@4.0.4:
    resolution: {integrity: sha512-KrGhL9Q4zjj0kiUt5OO4Mr/A/jlI2jDYs5eHBpYHPcBEVSiipAvn2Ko2HnPe20rmcuuvMHNdZFp+4IlGTMF0Ow==}
    engines: {node: '>= 6'}

  formsnap@2.0.1:
    resolution: {integrity: sha512-iJSe4YKd/W6WhLwKDVJU9FQeaJRpEFuolhju7ZXlRpUVyDdqFdMP8AUBICgnVvQPyP41IPAlBa/v0Eo35iE6wQ==}
    engines: {node: '>=18', pnpm: '>=8.7.0'}
    peerDependencies:
      svelte: ^5.0.0
      sveltekit-superforms: ^2.19.0

  fraction.js@4.3.7:
    resolution: {integrity: sha512-ZsDfxO51wGAXREY55a7la9LScWpwv9RxIrYABrlvOFBlH/ShPnrtsXeuUIfXKKOVicNxQ+o8JTbJvjS4M89yew==}

  framer-motion@12.23.12:
    resolution: {integrity: sha512-6e78rdVtnBvlEVgu6eFEAgG9v3wLnYEboM8I5O5EXvfKC8gxGQB8wXJdhkMy10iVcn05jl6CNw7/HTsTCfwcWg==}
    peerDependencies:
      '@emotion/is-prop-valid': '*'
      react: ^18.0.0 || ^19.0.0
      react-dom: ^18.0.0 || ^19.0.0
    peerDependenciesMeta:
      '@emotion/is-prop-valid':
        optional: true
      react:
        optional: true
      react-dom:
        optional: true

  fsevents@2.3.2:
    resolution: {integrity: sha512-xiqMQR4xAeHTuB9uWm+fFRcIOgKBMiOBP+eXiyT7jsgVCq1bkVygt00oASowB7EdtpOHaaPgKt812P9ab+DDKA==}
    engines: {node: ^8.16.0 || ^10.6.0 || >=11.0.0}
    os: [darwin]

  fsevents@2.3.3:
    resolution: {integrity: sha512-5xoDfX+fL7faATnagmWPpbFtwh/R77WmMMqqHGS65C3vvB0YHrgF+B1YmZ3441tMj5n63k0212XNoJwzlhffQw==}
    engines: {node: ^8.16.0 || ^10.6.0 || >=11.0.0}
    os: [darwin]

  function-bind@1.1.2:
    resolution: {integrity: sha512-7XHNxH7qX9xG5mIwxkhumTox/MIRNcOgDrxWsMt2pAr23WHp6MrRlN7FBSFpCpr+oVO0F744iUgR82nJMfG2SA==}

  gensync@1.0.0-beta.2:
    resolution: {integrity: sha512-3hN7NaskYvMDLQY55gnW3NQ+mesEAepTqlg+VEbj7zzqEMBVNhzcGYYeqFo/TlYz6eQiFcp1HcsCZO+nGgS8zg==}
    engines: {node: '>=6.9.0'}

  get-east-asian-width@1.4.0:
    resolution: {integrity: sha512-QZjmEOC+IT1uk6Rx0sX22V6uHWVwbdbxf1faPqJ1QhLdGgsRGCZoyaQBm/piRdJy/D2um6hM1UP7ZEeQ4EkP+Q==}
    engines: {node: '>=18'}

  get-intrinsic@1.3.0:
    resolution: {integrity: sha512-9fSjSaos/fRIVIp+xSJlE6lfwhES7LNtKaCBIamHsjr2na1BiABJPo0mOjjz8GJDURarmCPGqaiVg5mfjb98CQ==}
    engines: {node: '>= 0.4'}

  get-nonce@1.0.1:
    resolution: {integrity: sha512-FJhYRoDaiatfEkUK8HKlicmu/3SGFD51q3itKDGoSTysQJBnfOcxU5GxnhE1E6soB76MbT0MBtnKJuXyAx+96Q==}
    engines: {node: '>=6'}

  get-proto@1.0.1:
    resolution: {integrity: sha512-sTSfBjoXBp89JvIKIefqw7U2CCebsc74kiY6awiGogKtoSGbgjYE/G/+l9sF3MWFPNc9IcoOC4ODfKHfxFmp0g==}
    engines: {node: '>= 0.4'}

  get-tsconfig@4.12.0:
    resolution: {integrity: sha512-LScr2aNr2FbjAjZh2C6X6BxRx1/x+aTDExct/xyq2XKbYOiG5c0aK7pMsSuyc0brz3ibr/lbQiHD9jzt4lccJw==}

  glob-parent@5.1.2:
    resolution: {integrity: sha512-AOIgSQCepiJYwP3ARnGx+5VnTu2HBYdzbGP45eLw1vr3zB3vZLeyed1sC9hnbcOc9/SrMyM5RPQrkGz4aS9Zow==}
    engines: {node: '>= 6'}

  glob-parent@6.0.2:
    resolution: {integrity: sha512-XxwI8EOhVQgWp6iDL+3b0r86f4d6AX6zSU55HfB4ydCEuXLXc5FcYeOu+nnGftS4TEju/11rt4KJPTMgbfmv4A==}
    engines: {node: '>=10.13.0'}

  glob-to-regexp@0.4.1:
    resolution: {integrity: sha512-lkX1HJXwyMcprw/5YUZc2s7DrpAiHB21/V+E1rHUrVNokkvB6bqMzT0VfV6/86ZNabt1k14YOIaT7nDvOX3Iiw==}

  glob@10.4.5:
    resolution: {integrity: sha512-7Bv8RF0k6xjo7d4A/PxYLbUCfb6c+Vpd2/mB2yRDlew7Jb5hEXiCD9ibfO7wpk8i4sevK6DFny9h7EYbM3/sHg==}
    hasBin: true

  glob@11.0.3:
    resolution: {integrity: sha512-2Nim7dha1KVkaiF4q6Dj+ngPPMdfvLJEOpZk/jKiUAkqKebpGAWQXAq9z1xu9HKu5lWfqw/FASuccEjyznjPaA==}
    engines: {node: 20 || >=22}
    hasBin: true

  globals@11.12.0:
    resolution: {integrity: sha512-WOBp/EEGUiIsJSp7wcv/y6MO+lV9UoncWqxuFfm8eBwzWNgyfBd6Gz+IeKQ9jCmyhoH99g15M3T+QaVHFjizVA==}
    engines: {node: '>=4'}

  globals@14.0.0:
    resolution: {integrity: sha512-oahGvuMGQlPw/ivIYBjVSrWAfWLBeku5tpPE2fOPLi+WHffIWbuh2tCjhyQhTBPMf5E9jDEH4FOmTYgYwbKwtQ==}
    engines: {node: '>=18'}

  globals@16.4.0:
    resolution: {integrity: sha512-ob/2LcVVaVGCYN+r14cnwnoDPUufjiYgSqRhiFD0Q1iI4Odora5RE8Iv1D24hAz5oMophRGkGz+yuvQmmUMnMw==}
    engines: {node: '>=18'}

  gopd@1.2.0:
    resolution: {integrity: sha512-ZUKRh6/kUFoAiTAtTYPZJ3hw9wNxx+BIBOijnlG9PnrJsCcSjs1wyyD6vJpaYtgnzDrKYRSqf3OO6Rfa93xsRg==}
    engines: {node: '>= 0.4'}

  graceful-fs@4.2.11:
    resolution: {integrity: sha512-RbJ5/jmFcNNCcDV5o9eTnBLJ/HszWV0P73bc+Ff4nS/rJj+YaS6IGyiOL0VoBYX+l1Wrl3k63h/KrH+nhJ0XvQ==}

  graphemer@1.4.0:
    resolution: {integrity: sha512-EtKwoO6kxCL9WO5xipiHTZlSzBm7WLT627TqC/uVRd0HKmq8NXyebnNYxDoBi7wt8eTWrUrKXCOVaFq9x1kgag==}

  has-flag@4.0.0:
    resolution: {integrity: sha512-EykJT/Q1KjTWctppgIAgfSO0tKVuZUjhgMr17kqTumMl6Afv3EISleU7qZUzoXDFTAHTDC4NOoG/ZxU3EvlMPQ==}
    engines: {node: '>=8'}

  has-symbols@1.1.0:
    resolution: {integrity: sha512-1cDNdwJ2Jaohmb3sg4OmKaMBwuC48sYni5HUw2DvsC8LjGTLK9h+eb1X6RyuOHe4hT0ULCW68iomhjUoKUqlPQ==}
    engines: {node: '>= 0.4'}

  has-tostringtag@1.0.2:
    resolution: {integrity: sha512-NqADB8VjPFLM2V0VvHUewwwsw0ZWBaIdgo+ieHtK3hasLz4qeCRjYcqfB6AQrBggRKppKF8L52/VqdVsO47Dlw==}
    engines: {node: '>= 0.4'}

  hasown@2.0.2:
    resolution: {integrity: sha512-0hJU9SCPvmMzIBdZFqNPXWa6dqh7WdH0cII9y+CyS8rG3nL48Bclra9HmKhVVUHyPWNH5Y7xDwAB7bfgSjkUMQ==}
    engines: {node: '>= 0.4'}

  he@1.2.0:
    resolution: {integrity: sha512-F/1DnUGPopORZi0ni+CvrCgHQ5FyEAHRLSApuYWMmrbSwoN2Mn/7k+Gl38gJnR7yyDZk6WLXwiGod1JOWNDKGw==}
    hasBin: true

  html-encoding-sniffer@4.0.0:
    resolution: {integrity: sha512-Y22oTqIU4uuPgEemfz7NDJz6OeKf12Lsu+QC+s3BVpda64lTiMYCyGwg5ki4vFxkMwQdeZDl2adZoqUgdFuTgQ==}
    engines: {node: '>=18'}

  html-to-text@9.0.5:
    resolution: {integrity: sha512-qY60FjREgVZL03vJU6IfMV4GDjGBIoOyvuFdpBDIX9yTlDw0TjxVBQp+P8NvpdIXNJvfWBTNul7fsAQJq2FNpg==}
    engines: {node: '>=14'}

  htmlparser2@8.0.2:
    resolution: {integrity: sha512-GYdjWKDkbRLkZ5geuHs5NY1puJ+PXwP7+fHPRz06Eirsb9ugf6d8kkXav6ADhcODhFFPMIXyxkxSuMf3D6NCFA==}

  http-proxy-agent@7.0.2:
    resolution: {integrity: sha512-T1gkAiYYDWYx3V5Bmyu7HcfcvL7mUrTWiM6yOfa3PIphViJ/gFPbvidQ+veqSOHci/PxBcDabeUNCzpOODJZig==}
    engines: {node: '>= 14'}

  https-proxy-agent@7.0.6:
    resolution: {integrity: sha512-vK9P5/iUfdl95AI+JVyUuIcVtd4ofvtrOr3HNtM2yxC9bnMbEdp3x01OhQNnjb8IJYi38VlTE3mBXwcfvywuSw==}
    engines: {node: '>= 14'}

  human-id@4.1.2:
    resolution: {integrity: sha512-v/J+4Z/1eIJovEBdlV5TYj1IR+ZiohcYGRY+qN/oC9dAfKzVT023N/Bgw37hrKCoVRBvk3bqyzpr2PP5YeTMSg==}
    hasBin: true

  iconv-lite@0.6.3:
    resolution: {integrity: sha512-4fCk79wshMdzMp2rH06qWrJE4iolqLhCUH+OiuIgU++RB0+94NlDL81atO7GX55uUKueo0txHNtvEyI6D7WdMw==}
    engines: {node: '>=0.10.0'}

  ieee754@1.2.1:
    resolution: {integrity: sha512-dcyqhDvX1C46lXZcVqCpK+FtMRQVdIMN6/Df5js2zouUsqG7I6sFxitIC+7KYK29KdXOLHdu9zL4sFnoVQnqaA==}

  ignore@5.3.2:
    resolution: {integrity: sha512-hsBTNUqQTDwkWtcdYI2i06Y/nUBEsNEDJKjWdigLvegy8kDuJAS8uRlpkkcQpyEXL0Z/pjDy5HBmMjRCJ2gq+g==}
    engines: {node: '>= 4'}

  ignore@7.0.5:
    resolution: {integrity: sha512-Hs59xBNfUIunMFgWAbGX5cq6893IbWg4KnrjbYwX3tx0ztorVgTDA6B2sxf8ejHJ4wz8BqGUMYlnzNBer5NvGg==}
    engines: {node: '>= 4'}

  import-fresh@3.3.1:
    resolution: {integrity: sha512-TR3KfrTZTYLPB6jUjfx6MF9WcWrHL9su5TObK4ZkYgBdWKPOFoSoQIdEuTuR82pmtxH2spWG9h6etwfr1pLBqQ==}
    engines: {node: '>=6'}

  imurmurhash@0.1.4:
    resolution: {integrity: sha512-JmXMZ6wuvDmLiHEml9ykzqO6lwFbof0GG4IkcGaENdCRDDmMVnny7s5HsIgHCbaq0w2MyPhDqkhTUgS2LU2PHA==}
    engines: {node: '>=0.8.19'}

  inherits@2.0.4:
    resolution: {integrity: sha512-k/vGaX4/Yla3WzyMCvTQOXYeIHvqOKtnqBduzTHpzpQZzAskKMhZ2K+EnBiSM9zGSoIFeMpXKxa4dYeZIQqewQ==}

  inline-style-parser@0.2.4:
    resolution: {integrity: sha512-0aO8FkhNZlj/ZIbNi7Lxxr12obT7cL1moPfE4tg1LkX7LlLfC6DeX4l2ZEud1ukP9jNQyNnfzQVqwbwmAATY4Q==}

  is-arrayish@0.3.4:
    resolution: {integrity: sha512-m6UrgzFVUYawGBh1dUsWR5M2Clqic9RVXC/9f8ceNlv2IcO9j9J/z8UoCLPqtsPBFNzEpfR3xftohbfqDx8EQA==}

  is-binary-path@2.1.0:
    resolution: {integrity: sha512-ZMERYes6pDydyuGidse7OsHxtbI7WVeUEozgR/g7rd0xUimYNlvZRE/K2MgZTjWy725IfelLeVcEM97mmtRGXw==}
    engines: {node: '>=8'}

  is-core-module@2.16.1:
    resolution: {integrity: sha512-UfoeMA6fIJ8wTYFEUjelnaGI67v6+N7qXJEvQuIGa99l4xsCruSYOVSQ0uPANn4dAzm8lkYPaKLrrijLq7x23w==}
    engines: {node: '>= 0.4'}

  is-extglob@2.1.1:
    resolution: {integrity: sha512-SbKbANkN603Vi4jEZv49LeVJMn4yGwsbzZworEoyEiutsN3nJYdbO36zfhGJ6QEDpOZIFkDtnq5JRxmvl3jsoQ==}
    engines: {node: '>=0.10.0'}

  is-fullwidth-code-point@3.0.0:
    resolution: {integrity: sha512-zymm5+u+sCsSWyD9qNaejV3DFvhCKclKdizYaJUuHA83RLjb7nSuGnddCHGv0hk+KY7BMAlsWeK4Ueg6EV6XQg==}
    engines: {node: '>=8'}

  is-glob@4.0.3:
    resolution: {integrity: sha512-xelSayHH36ZgE7ZWhli7pW34hNbNl8Ojv5KVmkJD4hBdD3th8Tfk9vYasLM+mXWOZhFkgZfxhLSnrwRr4elSSg==}
    engines: {node: '>=0.10.0'}

  is-interactive@1.0.0:
    resolution: {integrity: sha512-2HvIEKRoqS62guEC+qBjpvRubdX910WCMuJTZ+I9yvqKU2/12eSL549HMwtabb4oupdj2sMP50k+XJfB/8JE6w==}
    engines: {node: '>=8'}

  is-interactive@2.0.0:
    resolution: {integrity: sha512-qP1vozQRI+BMOPcjFzrjXuQvdak2pHNUMZoeG2eRbiSqyvbEf/wQtEOTOX1guk6E3t36RkaqiSt8A/6YElNxLQ==}
    engines: {node: '>=12'}

  is-number@7.0.0:
    resolution: {integrity: sha512-41Cifkg6e8TylSpdtTpeLVMqvSBEVzTttHvERD741+pnZ8ANv0004MRL43QKPDlK9cGvNp6NZWZUBlbGXYxxng==}
    engines: {node: '>=0.12.0'}

  is-potential-custom-element-name@1.0.1:
    resolution: {integrity: sha512-bCYeRA2rVibKZd+s2625gGnGF/t7DSqDs4dP7CrLA1m7jKWz6pps0LpYLJN8Q64HtmPKJ1hrN3nzPNKFEKOUiQ==}

  is-reference@3.0.3:
    resolution: {integrity: sha512-ixkJoqQvAP88E6wLydLGGqCJsrFUnqoH6HnaczB8XmDH1oaWU+xxdptvikTgaEhtZ53Ky6YXiBuUI2WXLMCwjw==}

  is-unicode-supported@0.1.0:
    resolution: {integrity: sha512-knxG2q4UC3u8stRGyAVJCOdxFmv5DZiRcdlIaAQXAbSfJya+OhopNotLQrstBhququ4ZpuKbDc/8S6mgXgPFPw==}
    engines: {node: '>=10'}

  is-unicode-supported@1.3.0:
    resolution: {integrity: sha512-43r2mRvz+8JRIKnWJ+3j8JtjRKZ6GmjzfaE/qiBJnikNnYv/6bagRJ1kUhNk8R5EX/GkobD+r+sfxCPJsiKBLQ==}
    engines: {node: '>=12'}

  is-unicode-supported@2.1.0:
    resolution: {integrity: sha512-mE00Gnza5EEB3Ds0HfMyllZzbBrmLOX3vfWoj9A9PEnTfratQ/BcaJOuMhnkhjXvb2+FkY3VuHqtAGpTPmglFQ==}
    engines: {node: '>=18'}

  isexe@2.0.0:
    resolution: {integrity: sha512-RHxMLp9lnKHGHRng9QFhRCMbYAcVpn69smSGcq3f36xjgVVWThj4qqLbTLlq7Ssj8B+fIQ1EuCEGI2lKsyQeIw==}

  isomorphic-dompurify@2.29.0:
    resolution: {integrity: sha512-Bgw5M9GMsuGeGSRpS81gk68t9/+r3AwuJJ5WnSxZK+tuazDodlRgmwz4ItMAfNYDgiNaizREYeiefkFQWkG7ow==}
    engines: {node: '>=18'}

  jackspeak@3.4.3:
    resolution: {integrity: sha512-OGlZQpz2yfahA/Rd1Y8Cd9SIEsqvXkLVoSw/cgwhnhFMDbsQFeZYoJJ7bIZBS9BcamUW96asq/npPWugM+RQBw==}

  jackspeak@4.1.1:
    resolution: {integrity: sha512-zptv57P3GpL+O0I7VdMJNBZCu+BPHVQUk55Ft8/QCJjTVxrnJHuVuX/0Bl2A6/+2oyR/ZMEuFKwmzqqZ/U5nPQ==}
    engines: {node: 20 || >=22}

  jest-worker@27.5.1:
    resolution: {integrity: sha512-7vuh85V5cdDofPyxn58nrPjBktZo0u9x1g8WtjQol+jZDaE+fhN+cIvTj11GndBnMnyfrUOG1sZQxCdjKh+DKg==}
    engines: {node: '>= 10.13.0'}

  jiti@1.21.7:
    resolution: {integrity: sha512-/imKNG4EbWNrVjoNC/1H5/9GFy+tqjGBHCaSsN+P2RnPqjsLmv6UD3Ej+Kj8nBWaRAwyk7kK5ZUc+OEatnTR3A==}
    hasBin: true

  jiti@2.4.2:
    resolution: {integrity: sha512-rg9zJN+G4n2nfJl5MW3BMygZX56zKPNVEYYqq7adpmMh4Jn2QNEwhvQlFy6jPVdcod7txZtKHWnyZiA3a0zP7A==}
    hasBin: true

  jiti@2.6.1:
    resolution: {integrity: sha512-ekilCSN1jwRvIbgeg/57YFh8qQDNbwDb9xT/qu2DAHbFFZUicIl4ygVaAvzveMhMVr3LnpSKTNnwt8PoOfmKhQ==}
    hasBin: true

  joi@17.13.3:
    resolution: {integrity: sha512-otDA4ldcIx+ZXsKHWmp0YizCweVRZG96J10b0FevjfuncLO1oX59THoAmHkNubYJ+9gWsYsp5k8v4ib6oDv1fA==}

  js-sha256@0.11.1:
    resolution: {integrity: sha512-o6WSo/LUvY2uC4j7mO50a2ms7E/EAdbP0swigLV+nzHKTTaYnaLIWJ02VdXrsJX0vGedDESQnLsOekr94ryfjg==}

  js-tokens@4.0.0:
    resolution: {integrity: sha512-RdJUflcE3cUzKiMqQgsCu06FPu9UdIJO0beYbPhHN4k6apgJtifcoCtT9bcxOpYBtpD2kCM6Sbzg4CausW/PKQ==}

  js-yaml@4.1.0:
    resolution: {integrity: sha512-wpxZs9NoxZaJESJGIZTyDEaYpl0FKSA+FB9aJiyemKhMwkxQg63h4T1KJgUGHpTqPDNRcmmYLugrRjJlBtWvRA==}
    hasBin: true

  jsdom@27.0.0:
    resolution: {integrity: sha512-lIHeR1qlIRrIN5VMccd8tI2Sgw6ieYXSVktcSHaNe3Z5nE/tcPQYQWOq00wxMvYOsz+73eAkNenVvmPC6bba9A==}
    engines: {node: '>=20'}
    peerDependencies:
      canvas: ^3.0.0
    peerDependenciesMeta:
      canvas:
        optional: true

  jsesc@3.1.0:
    resolution: {integrity: sha512-/sM3dO2FOzXjKQhJuo0Q173wf2KOo8t4I8vHy6lF9poUp7bKT0/NHE8fPX23PwfhnykfqnC2xRxOnVw5XuGIaA==}
    engines: {node: '>=6'}
    hasBin: true

  json-buffer@3.0.1:
    resolution: {integrity: sha512-4bV5BfR2mqfQTJm+V5tPPdf+ZpuhiIvTuAB5g8kcrXOZpTT/QwwVRWBywX1ozr6lEuPdbHxwaJlm9G6mI2sfSQ==}

  json-parse-even-better-errors@2.3.1:
    resolution: {integrity: sha512-xyFwyhro/JEof6Ghe2iz2NcXoj2sloNsWr/XsERDK/oiPCfaNhl5ONfp+jQdAZRQQ0IJWNzH9zIZF7li91kh2w==}

  json-schema-to-ts@3.1.1:
    resolution: {integrity: sha512-+DWg8jCJG2TEnpy7kOm/7/AxaYoaRbjVB4LFZLySZlWn8exGs3A4OLJR966cVvU26N7X9TWxl+Jsw7dzAqKT6g==}
    engines: {node: '>=16'}

  json-schema-traverse@0.4.1:
    resolution: {integrity: sha512-xbbCH5dCYU5T8LcEhhuh7HJ88HXuW3qsI3Y0zOZFKfZEHcpWiHU/Jxzk629Brsab/mMiHQti9wMP+845RPe3Vg==}

  json-schema-traverse@1.0.0:
    resolution: {integrity: sha512-NM8/P9n3XjXhIZn1lLhkFaACTOURQXjWhV4BA/RnOv8xvgqtqpAX9IO4mRQxSx1Rlo4tqzeqb0sOlruaOy3dug==}

  json-stable-stringify-without-jsonify@1.0.1:
    resolution: {integrity: sha512-Bdboy+l7tA3OGW6FjyFHWkP5LuByj1Tk33Ljyq0axyzdk9//JSi2u3fP1QSmd1KNwq6VOKYGlAu87CisVir6Pw==}

  json5@2.2.3:
    resolution: {integrity: sha512-XmOWe7eyHYH14cLdVPoyg+GOH3rYX++KpzrylJwSW98t3Nk+U8XOl8FWKOgwtzdb8lXGf6zYwDUzeHMWfxasyg==}
    engines: {node: '>=6'}
    hasBin: true

  keyv@4.5.4:
    resolution: {integrity: sha512-oxVHkHR/EJf2CNXnWxRLW6mg7JyCCUcG0DtEGmL2ctUo1PNTin1PUil+r/+4r5MpVgC/fn1kjsx7mjSujKqIpw==}

  kleur@3.0.3:
    resolution: {integrity: sha512-eTIzlVOSUR+JxdDFepEYcBMtZ9Qqdef+rnzWdRZuMbOywu5tO2w2N7rqjoANZ5k9vywhL6Br1VRjUIgTQx4E8w==}
    engines: {node: '>=6'}

  kleur@4.1.5:
    resolution: {integrity: sha512-o+NO+8WrRiQEE4/7nwRJhN1HWpVmJm511pBHUxPLtp0BUISzlBplORYSmTclCnJvQq2tKu/sgl3xVpkc7ZWuQQ==}
    engines: {node: '>=6'}

  known-css-properties@0.37.0:
    resolution: {integrity: sha512-JCDrsP4Z1Sb9JwG0aJ8Eo2r7k4Ou5MwmThS/6lcIe1ICyb7UBJKGRIUUdqc2ASdE/42lgz6zFUnzAIhtXnBVrQ==}

  kysely@0.27.6:
    resolution: {integrity: sha512-FIyV/64EkKhJmjgC0g2hygpBv5RNWVPyNCqSAD7eTCv6eFWNIi4PN1UvdSJGicN/o35bnevgis4Y0UDC0qi8jQ==}
    engines: {node: '>=14.0.0'}

  leac@0.6.0:
    resolution: {integrity: sha512-y+SqErxb8h7nE/fiEX07jsbuhrpO9lL8eca7/Y1nuWV2moNlXhyd59iDGcRf6moVyDMbmTNzL40SUyrFU/yDpg==}

  levn@0.4.1:
    resolution: {integrity: sha512-+bT2uH4E5LGE7h/n3evcS/sQlJXCpIp6ym8OWJ5eV6+67Dsql/LaaT7qJBAt2rzfoa/5QBGBhxDix1dMt2kQKQ==}
    engines: {node: '>= 0.8.0'}

  libphonenumber-js@1.12.24:
    resolution: {integrity: sha512-l5IlyL9AONj4voSd7q9xkuQOL4u8Ty44puTic7J88CmdXkxfGsRfoVLXHCxppwehgpb/Chdb80FFehHqjN3ItQ==}

  lightningcss-android-arm64@1.30.2:
    resolution: {integrity: sha512-BH9sEdOCahSgmkVhBLeU7Hc9DWeZ1Eb6wNS6Da8igvUwAe0sqROHddIlvU06q3WyXVEOYDZ6ykBZQnjTbmo4+A==}
    engines: {node: '>= 12.0.0'}
    cpu: [arm64]
    os: [android]

  lightningcss-darwin-arm64@1.30.2:
    resolution: {integrity: sha512-ylTcDJBN3Hp21TdhRT5zBOIi73P6/W0qwvlFEk22fkdXchtNTOU4Qc37SkzV+EKYxLouZ6M4LG9NfZ1qkhhBWA==}
    engines: {node: '>= 12.0.0'}
    cpu: [arm64]
    os: [darwin]

  lightningcss-darwin-x64@1.30.2:
    resolution: {integrity: sha512-oBZgKchomuDYxr7ilwLcyms6BCyLn0z8J0+ZZmfpjwg9fRVZIR5/GMXd7r9RH94iDhld3UmSjBM6nXWM2TfZTQ==}
    engines: {node: '>= 12.0.0'}
    cpu: [x64]
    os: [darwin]

  lightningcss-freebsd-x64@1.30.2:
    resolution: {integrity: sha512-c2bH6xTrf4BDpK8MoGG4Bd6zAMZDAXS569UxCAGcA7IKbHNMlhGQ89eRmvpIUGfKWNVdbhSbkQaWhEoMGmGslA==}
    engines: {node: '>= 12.0.0'}
    cpu: [x64]
    os: [freebsd]

  lightningcss-linux-arm-gnueabihf@1.30.2:
    resolution: {integrity: sha512-eVdpxh4wYcm0PofJIZVuYuLiqBIakQ9uFZmipf6LF/HRj5Bgm0eb3qL/mr1smyXIS1twwOxNWndd8z0E374hiA==}
    engines: {node: '>= 12.0.0'}
    cpu: [arm]
    os: [linux]

  lightningcss-linux-arm64-gnu@1.30.2:
    resolution: {integrity: sha512-UK65WJAbwIJbiBFXpxrbTNArtfuznvxAJw4Q2ZGlU8kPeDIWEX1dg3rn2veBVUylA2Ezg89ktszWbaQnxD/e3A==}
    engines: {node: '>= 12.0.0'}
    cpu: [arm64]
    os: [linux]

  lightningcss-linux-arm64-musl@1.30.2:
    resolution: {integrity: sha512-5Vh9dGeblpTxWHpOx8iauV02popZDsCYMPIgiuw97OJ5uaDsL86cnqSFs5LZkG3ghHoX5isLgWzMs+eD1YzrnA==}
    engines: {node: '>= 12.0.0'}
    cpu: [arm64]
    os: [linux]

  lightningcss-linux-x64-gnu@1.30.2:
    resolution: {integrity: sha512-Cfd46gdmj1vQ+lR6VRTTadNHu6ALuw2pKR9lYq4FnhvgBc4zWY1EtZcAc6EffShbb1MFrIPfLDXD6Xprbnni4w==}
    engines: {node: '>= 12.0.0'}
    cpu: [x64]
    os: [linux]

  lightningcss-linux-x64-musl@1.30.2:
    resolution: {integrity: sha512-XJaLUUFXb6/QG2lGIW6aIk6jKdtjtcffUT0NKvIqhSBY3hh9Ch+1LCeH80dR9q9LBjG3ewbDjnumefsLsP6aiA==}
    engines: {node: '>= 12.0.0'}
    cpu: [x64]
    os: [linux]

  lightningcss-win32-arm64-msvc@1.30.2:
    resolution: {integrity: sha512-FZn+vaj7zLv//D/192WFFVA0RgHawIcHqLX9xuWiQt7P0PtdFEVaxgF9rjM/IRYHQXNnk61/H/gb2Ei+kUQ4xQ==}
    engines: {node: '>= 12.0.0'}
    cpu: [arm64]
    os: [win32]

  lightningcss-win32-x64-msvc@1.30.2:
    resolution: {integrity: sha512-5g1yc73p+iAkid5phb4oVFMB45417DkRevRbt/El/gKXJk4jid+vPFF/AXbxn05Aky8PapwzZrdJShv5C0avjw==}
    engines: {node: '>= 12.0.0'}
    cpu: [x64]
    os: [win32]

  lightningcss@1.30.2:
    resolution: {integrity: sha512-utfs7Pr5uJyyvDETitgsaqSyjCb2qNRAtuqUeWIAKztsOYdcACf2KtARYXg2pSvhkt+9NfoaNY7fxjl6nuMjIQ==}
    engines: {node: '>= 12.0.0'}

  lilconfig@2.1.0:
    resolution: {integrity: sha512-utWOt/GHzuUxnLKxB6dk81RoOeoNeHgbrXiuGk4yyF5qlRz+iIVWu56E2fqGHFrXz0QNUhLB/8nKqvRH66JKGQ==}
    engines: {node: '>=10'}

  lilconfig@3.1.3:
    resolution: {integrity: sha512-/vlFKAoH5Cgt3Ie+JLhRbwOsCQePABiU3tJ1egGvyQ+33R/vcwM2Zl2QR/LzjsBeItPt3oSVXapn+m4nQDvpzw==}
    engines: {node: '>=14'}

  lines-and-columns@1.2.4:
    resolution: {integrity: sha512-7ylylesZQ/PV29jhEDl3Ufjo6ZX7gCqJr5F7PKrqc93v7fzSymt1BpwEU8nAUXs8qzzvqhbjhK5QZg6Mt/HkBg==}

  loader-runner@4.3.1:
    resolution: {integrity: sha512-IWqP2SCPhyVFTBtRcgMHdzlf9ul25NwaFx4wCEH/KjAXuuHY4yNjvPXsBokp8jCB936PyWRaPKUNh8NvylLp2Q==}
    engines: {node: '>=6.11.5'}

  locate-character@3.0.0:
    resolution: {integrity: sha512-SW13ws7BjaeJ6p7Q6CO2nchbYEc3X3J6WrmTTDto7yMPqVSZTUyY5Tjbid+Ab8gLnATtygYtiDIJGQRRn2ZOiA==}

  locate-path@6.0.0:
    resolution: {integrity: sha512-iPZK6eYjbxRu3uB4/WZ3EsEIMJFMqAoopl3R+zuq0UjcAm/MO6KCweDgPfP3elTztoKP3KtnVHxTn2NHBSDVUw==}
    engines: {node: '>=10'}

  lodash.merge@4.6.2:
    resolution: {integrity: sha512-0KpjqXRVvrYyCsX1swR/XTK0va6VQkQM6MNo7PqW77ByjAhoARA8EfrP1N4+KlKj8YS0ZUCtRT/YUuhyYDujIQ==}

  log-symbols@4.1.0:
    resolution: {integrity: sha512-8XPvpAA8uyhfteu8pIvQxpJZ7SYYdpUivZpGy6sFsBuKRY/7rQGavedeB8aK+Zkyq6upMFVL/9AW6vOYzfRyLg==}
    engines: {node: '>=10'}

  log-symbols@6.0.0:
    resolution: {integrity: sha512-i24m8rpwhmPIS4zscNzK6MSEhk0DUWa/8iYQWxhffV8jkI4Phvs3F+quL5xvS0gdQR0FyTCMMH33Y78dDTzzIw==}
    engines: {node: '>=18'}

  log-symbols@7.0.1:
    resolution: {integrity: sha512-ja1E3yCr9i/0hmBVaM0bfwDjnGy8I/s6PP4DFp+yP+a+mrHO4Rm7DtmnqROTUkHIkqffC84YY7AeqX6oFk0WFg==}
    engines: {node: '>=18'}

  lru-cache@10.4.3:
    resolution: {integrity: sha512-JNAzZcXrCt42VGLuYz0zfAzDfAvJWW6AfYlDBQyDV5DClI2m5sAmK+OIO7s59XfsRsWHp02jAJrRadPRGTt6SQ==}

  lru-cache@11.2.2:
    resolution: {integrity: sha512-F9ODfyqML2coTIsQpSkRHnLSZMtkU8Q+mSfcaIyKwy58u+8k5nvAYeiNhsyMARvzNcXJ9QfWVrcPsC9e9rAxtg==}
    engines: {node: 20 || >=22}

  lru-cache@5.1.1:
    resolution: {integrity: sha512-KpNARQA3Iwv+jTA0utUVVbrh+Jlrr1Fv0e56GGzAFOXN7dk/FviaDW8LHmK52DlcH4WP2n6gI8vN1aesBFgo9w==}

  lz-string@1.5.0:
    resolution: {integrity: sha512-h5bgJWpxJNswbU7qCrV0tIKQCaS3blPDrqKWx+QxzuzL1zGUzij9XCWLrSLsJPu5t+eWA/ycetzYAO5IOMcWAQ==}
    hasBin: true

  magic-string@0.30.19:
    resolution: {integrity: sha512-2N21sPY9Ws53PZvsEpVtNuSW+ScYbQdp4b9qUaL+9QkHUrGFKo56Lg9Emg5s9V/qrtNBmiR01sYhUOwu3H+VOw==}

  marked@7.0.4:
    resolution: {integrity: sha512-t8eP0dXRJMtMvBojtkcsA7n48BkauktUKzfkPSCq85ZMTJ0v76Rke4DYz01omYpPTUh4p/f7HePgRo3ebG8+QQ==}
    engines: {node: '>= 16'}
    hasBin: true

  math-intrinsics@1.1.0:
    resolution: {integrity: sha512-/IXtbwEk5HTPyEwyKX6hGkYXxM9nbj64B+ilVJnC/R6B0pH5G4V3b0pVbL7DBj4tkhBAppbQUlf6F6Xl9LHu1g==}
    engines: {node: '>= 0.4'}

  md-to-react-email@5.0.5:
    resolution: {integrity: sha512-OvAXqwq57uOk+WZqFFNCMZz8yDp8BD3WazW1wAKHUrPbbdr89K9DWS6JXY09vd9xNdPNeurI8DU/X4flcfaD8A==}
    peerDependencies:
      react: ^18.0 || ^19.0

  mdn-data@2.12.2:
    resolution: {integrity: sha512-IEn+pegP1aManZuckezWCO+XZQDplx1366JoVhTpMpBB1sPey/SbveZQUosKiKiGYjg1wH4pMlNgXbCiYgihQA==}

  memoize-weak@1.0.2:
    resolution: {integrity: sha512-gj39xkrjEw7nCn4nJ1M5ms6+MyMlyiGmttzsqAUsAKn6bYKwuTHh/AO3cKPF8IBrTIYTxb0wWXFs3E//Y8VoWQ==}

  merge-stream@2.0.0:
    resolution: {integrity: sha512-abv/qOcuPfk3URPfDzmZU1LKmuw8kT+0nIHvKrKgFrwifol/doWcdA4ZqsWQ8ENrFKkd67Mfpo/LovbIUsbt3w==}

  merge2@1.4.1:
    resolution: {integrity: sha512-8q7VEgMJW4J8tcfVPy8g09NcQwZdbwFEqhe/WZkoIzjn/3TGDwtOCYtXGxA3O8tPzpczCCDgv+P2P5y00ZJOOg==}
    engines: {node: '>= 8'}

  micromatch@4.0.8:
    resolution: {integrity: sha512-PXwfBhYu0hBCPw8Dn0E+WDYb7af3dSLVWKi3HGv84IdF4TyFoC0ysxFd0Goxw7nSv4T/PzEJQxsYsEiFCKo2BA==}
    engines: {node: '>=8.6'}

  mime-db@1.52.0:
    resolution: {integrity: sha512-sPU4uV7dYlvtWJxwwxHD0PuihVNiE7TyAbQ5SWxDCB9mUYvOgroQOwYQQOKPJ8CIbE+1ETVlOoK1UC2nU3gYvg==}
    engines: {node: '>= 0.6'}

  mime-db@1.54.0:
    resolution: {integrity: sha512-aU5EJuIN2WDemCcAp2vFBfp/m4EAhWJnUNSSw0ixs7/kXbd6Pg64EmwJkNdFhB8aWt1sH2CTXrLxo/iAGV3oPQ==}
    engines: {node: '>= 0.6'}

  mime-types@2.1.35:
    resolution: {integrity: sha512-ZDY+bPm5zTTF+YpCrAU9nK0UgICYPT0QtT1NZWFv4s++TNkcgVaT0g6+4R2uI4MjQjzysHB1zxuWL50hzaeXiw==}
    engines: {node: '>= 0.6'}

  mime-types@3.0.1:
    resolution: {integrity: sha512-xRc4oEhT6eaBpU1XF7AjpOFD+xQmXNB5OVKwp4tqCuBpHLS/ZbBDrc07mYTDqVMg6PfxUjjNp85O6Cd2Z/5HWA==}
    engines: {node: '>= 0.6'}

  mimic-fn@2.1.0:
    resolution: {integrity: sha512-OqbOk5oEQeAZ8WXWydlu9HJjz9WVdEIvamMCcXmuqUYjTknH/sqsWvhQ3vgwKFRR1HpjvNBKQ37nbJgYzGqGcg==}
    engines: {node: '>=6'}

  mimic-function@5.0.1:
    resolution: {integrity: sha512-VP79XUPxV2CigYP3jWwAUFSku2aKqBH7uTAapFWCBqutsbmDo96KY5o8uh6U+/YSIn5OxJnXp73beVkpqMIGhA==}
    engines: {node: '>=18'}

  minimatch@10.0.3:
    resolution: {integrity: sha512-IPZ167aShDZZUMdRk66cyQAW3qr0WzbHkPdMYa8bzZhlHhO3jALbKdxcaak7W9FfT2rZNpQuUu4Od7ILEpXSaw==}
    engines: {node: 20 || >=22}

  minimatch@3.1.2:
    resolution: {integrity: sha512-J7p63hRiAjw1NDEww1W7i37+ByIrOWO5XQQAzZ3VOcL0PNybwpfmV/N05zFAzwQ9USyEcX6t3UO+K5aqBQOIHw==}

  minimatch@9.0.5:
    resolution: {integrity: sha512-G6T0ZX48xgozx7587koeX9Ys2NYy6Gmv//P89sEte9V9whIapMNF4idKxnW2QtCcLiTWlb/wfCabAtAFWhhBow==}
    engines: {node: '>=16 || 14 >=14.17'}

<<<<<<< HEAD
  minimist@1.2.8:
    resolution: {integrity: sha512-2yyAR8qBkN3YuheJanUpWC5U3bb5osDywNB8RzDVlDwDHbocAJveqqj1u8+SVD7jkWT4yvsHCpWqqWqAxb0zCA==}

  minipass@7.1.2:
    resolution: {integrity: sha512-qOOzS1cBTWYF4BH8fVePDBOO9iptMnGUEZwNc/cMWnTV2nVLZ7VoNWEPHkYczZA0pdoA7dl6e7FL659nX9S2aw==}
    engines: {node: '>=16 || 14 >=14.17'}

  minizlib@3.1.0:
    resolution: {integrity: sha512-KZxYo1BUkWD2TVFLr0MQoM8vUUigWD3LlD83a/75BqC+4qE0Hb1Vo5v1FgcfaNXvfXzr+5EhQ6ing/CaBijTlw==}
    engines: {node: '>= 18'}

=======
>>>>>>> 63301ac7
  mode-watcher@1.1.0:
    resolution: {integrity: sha512-mUT9RRGPDYenk59qJauN1rhsIMKBmWA3xMF+uRwE8MW/tjhaDSCCARqkSuDTq8vr4/2KcAxIGVjACxTjdk5C3g==}
    peerDependencies:
      svelte: ^5.27.0

  motion-dom@12.23.23:
    resolution: {integrity: sha512-n5yolOs0TQQBRUFImrRfs/+6X4p3Q4n1dUEqt/H58Vx7OW6RF+foWEgmTVDhIWJIMXOuNNL0apKH2S16en9eiA==}

  motion-utils@12.23.6:
    resolution: {integrity: sha512-eAWoPgr4eFEOFfg2WjIsMoqJTW6Z8MTUCgn/GZ3VRpClWBdnbjryiA3ZSNLyxCTmCQx4RmYX6jX1iWHbenUPNQ==}

  mri@1.2.0:
    resolution: {integrity: sha512-tzzskb3bG8LvYGFF/mDTpq3jpI6Q9wc3LEmBaghu+DdCssd1FakN7Bc0hVNmEyGq1bq3RgfkCb3cmQLpNPOroA==}
    engines: {node: '>=4'}

  mrmime@2.0.1:
    resolution: {integrity: sha512-Y3wQdFg2Va6etvQ5I82yUhGdsKrcYox6p7FfL1LbK2J4V01F9TGlepTIhnK24t7koZibmg82KGglhA1XK5IsLQ==}
    engines: {node: '>=10'}

  ms@2.1.3:
    resolution: {integrity: sha512-6FlzubTLZG3J2a/NVCAleEhjzq5oxgHyaCU9yYXvcLsvoVaHJq/s5xXI6/XXP6tz7R9xAOtHnSO/tXtF3WRTlA==}

  mz@2.7.0:
    resolution: {integrity: sha512-z81GNO7nnYMEhrGh9LeymoE4+Yr0Wn5McHIZMK5cfQCl+NDX08sCZgUc9/6MHni9IWuFLm1Z3HTCXu2z9fN62Q==}

  nanoid@3.3.11:
    resolution: {integrity: sha512-N8SpfPUnUp1bK+PMYW8qSWdl9U+wwNWI4QKxOYDy9JAro3WMX7p2OeVRF9v+347pnakNevPmiHhNmZ2HbFA76w==}
    engines: {node: ^10 || ^12 || ^13.7 || ^14 || >=15.0.1}
    hasBin: true

  natural-compare@1.4.0:
    resolution: {integrity: sha512-OWND8ei3VtNC9h7V60qff3SVobHr996CTwgxubgyQYEpg290h9J0buyECNNJexkFm5sOajh5G116RYA1c8ZMSw==}

  negotiator@0.6.3:
    resolution: {integrity: sha512-+EUsqGPLsM+j/zdChZjsnX51g4XrHFOIXwfnCVPGlQk/k5giakcKsuxCObBRu6DSm9opw/O6slWbJdghQM4bBg==}
    engines: {node: '>= 0.6'}

  neo-async@2.6.2:
    resolution: {integrity: sha512-Yd3UES5mWCSqR+qNT93S3UoYUkqAZ9lLg8a7g9rimsWmYGK8cVToA4/sF3RrshdyV3sAGMXVUmpMYOw+dLpOuw==}

  next@15.4.1:
    resolution: {integrity: sha512-eNKB1q8C7o9zXF8+jgJs2CzSLIU3T6bQtX6DcTnCq1sIR1CJ0GlSyRs1BubQi3/JgCnr9Vr+rS5mOMI38FFyQw==}
    engines: {node: ^18.18.0 || ^19.8.0 || >= 20.0.0}
    hasBin: true
    peerDependencies:
      '@opentelemetry/api': ^1.1.0
      '@playwright/test': ^1.51.1
      babel-plugin-react-compiler: '*'
      react: ^18.2.0 || 19.0.0-rc-de68d2f4-20241204 || ^19.0.0
      react-dom: ^18.2.0 || 19.0.0-rc-de68d2f4-20241204 || ^19.0.0
      sass: ^1.3.0
    peerDependenciesMeta:
      '@opentelemetry/api':
        optional: true
      '@playwright/test':
        optional: true
      babel-plugin-react-compiler:
        optional: true
      sass:
        optional: true

  node-html-parser@7.0.1:
    resolution: {integrity: sha512-KGtmPY2kS0thCWGK0VuPyOS+pBKhhe8gXztzA2ilAOhbUbxa9homF1bOyKvhGzMLXUoRds9IOmr/v5lr/lqNmA==}

  node-releases@2.0.25:
    resolution: {integrity: sha512-4auku8B/vw5psvTiiN9j1dAOsXvMoGqJuKJcR+dTdqiXEK20mMTk1UEo3HS16LeGQsVG6+qKTPM9u/qQ2LqATA==}

  normalize-path@3.0.0:
    resolution: {integrity: sha512-6eZs5Ls3WtCisHWp9S2GUy8dqkpGi4BVSz3GaqiE6ezub0512ESztXUwUB6C6IKbQkY2Pnb/mD4WYojCRwcwLA==}
    engines: {node: '>=0.10.0'}

  normalize-range@0.1.2:
    resolution: {integrity: sha512-bdok/XvKII3nUpklnV6P2hxtMNrCboOjAcyBuQnWEhO665FwrSNRxU+AqpsyvO6LgGYPspN+lu5CLtw4jPRKNA==}
    engines: {node: '>=0.10.0'}

  normalize-url@8.1.0:
    resolution: {integrity: sha512-X06Mfd/5aKsRHc0O0J5CUedwnPmnDtLF2+nq+KN9KSDlJHkPuh0JUviWjEWMe0SW/9TDdSLVPuk7L5gGTIA1/w==}
    engines: {node: '>=14.16'}

  nth-check@2.1.1:
    resolution: {integrity: sha512-lqjrjmaOoAnWfMmBPL+XNnynZh2+swxiX3WUE0s4yEHI6m+AwrK2UZOimIRl3X/4QctVqS8AiZjFqyOGrMXb/w==}

  nypm@0.6.0:
    resolution: {integrity: sha512-mn8wBFV9G9+UFHIrq+pZ2r2zL4aPau/by3kJb3cM7+5tQHMt6HGQB8FDIeKFYp8o0D2pnH6nVsO88N4AmUxIWg==}
    engines: {node: ^14.16.0 || >=16.10.0}
    hasBin: true

  object-assign@4.1.1:
    resolution: {integrity: sha512-rJgTQnkUnH1sFw8yT6VSU3zD3sWmu6sZhIseY8VX+GRu3P6F7Fu+JNDoXfklElbLJSnc3FUQHVe4cU5hj+BcUg==}
    engines: {node: '>=0.10.0'}

  object-hash@3.0.0:
    resolution: {integrity: sha512-RSn9F68PjH9HqtltsSnqYC1XXoWe9Bju5+213R98cNGttag9q9yAOTzdbsqvIa7aNm5WffBZFpWYr2aWrklWAw==}
    engines: {node: '>= 6'}

  onetime@5.1.2:
    resolution: {integrity: sha512-kbpaSSGJTWdAY5KPVeMOKXSrPtr8C8C7wodJbcsd51jRnmD+GZu8Y0VoU6Dm5Z4vWr0Ig/1NKuWRKf7j5aaYSg==}
    engines: {node: '>=6'}

  onetime@7.0.0:
    resolution: {integrity: sha512-VXJjc87FScF88uafS3JllDgvAm+c/Slfz06lorj2uAY34rlUu0Nt+v8wreiImcrgAjjIHp1rXpTDlLOGw29WwQ==}
    engines: {node: '>=18'}

  optionator@0.9.4:
    resolution: {integrity: sha512-6IpQ7mKUxRcZNLIObR0hz7lxsapSSIYNZJwXPGeF0mTVqGKFIXj1DQcMoT22S3ROcLyY/rz0PWaWZ9ayWmad9g==}
    engines: {node: '>= 0.8.0'}

  ora@5.4.1:
    resolution: {integrity: sha512-5b6Y85tPxZZ7QytO+BQzysW31HJku27cRIlkbAXaNx+BdcVi+LlRFmVXzeF6a7JCwJpyw5c4b+YSVImQIrBpuQ==}
    engines: {node: '>=10'}

  ora@8.2.0:
    resolution: {integrity: sha512-weP+BZ8MVNnlCm8c0Qdc1WSWq4Qn7I+9CJGm7Qali6g44e/PUzbjNqJX5NJ9ljlNMosfJvg1fKEGILklK9cwnw==}
    engines: {node: '>=18'}

  p-limit@3.1.0:
    resolution: {integrity: sha512-TYOanM3wGwNGsZN2cVTYPArw454xnXj5qmWF1bEoAc4+cU/ol7GVh7odevjp1FNHduHc3KZMcFduxU5Xc6uJRQ==}
    engines: {node: '>=10'}

  p-locate@5.0.0:
    resolution: {integrity: sha512-LaNjtRWUBY++zB5nE/NwcaoMylSPk+S+ZHNB1TzdbMJMny6dynpAGt7X/tl/QYq3TIeE6nxHppbo2LGymrG5Pw==}
    engines: {node: '>=10'}

  package-json-from-dist@1.0.1:
    resolution: {integrity: sha512-UEZIS3/by4OC8vL3P2dTXRETpebLI2NiI5vIrjaD/5UtrkFX/tNbwjTSRAGC/+7CAo2pIcBaRgWmcBBHcsaCIw==}

  paneforge@1.0.2:
    resolution: {integrity: sha512-KzmIXQH1wCfwZ4RsMohD/IUtEjVhteR+c+ulb/CHYJHX8SuDXoJmChtsc/Xs5Wl8NHS4L5Q7cxL8MG40gSU1bA==}
    peerDependencies:
      svelte: ^5.29.0

  parent-module@1.0.1:
    resolution: {integrity: sha512-GQ2EWRpQV8/o+Aw8YqtfZZPfNRWZYkbidE9k5rpl/hC3vtHHBfGm2Ifi6qWV+coDGkrUKZAxE3Lot5kcsRlh+g==}
    engines: {node: '>=6'}

  parse5@7.3.0:
    resolution: {integrity: sha512-IInvU7fabl34qmi9gY8XOVxhYyMyuH2xUNpb2q8/Y+7552KlejkRvqvD19nMoUW/uQGGbqNpA6Tufu5FL5BZgw==}

  parseley@0.12.1:
    resolution: {integrity: sha512-e6qHKe3a9HWr0oMRVDTRhKce+bRO8VGQR3NyVwcjwrbhMmFCX9KszEV35+rn4AdilFAq9VPxP/Fe1wC9Qjd2lw==}

  path-exists@4.0.0:
    resolution: {integrity: sha512-ak9Qy5Q7jYb2Wwcey5Fpvg2KoAc/ZIhLSLOSBmRmygPsGwkVVt0fZa0qrtMz+m6tJTAHfZQ8FnmB4MG4LWy7/w==}
    engines: {node: '>=8'}

  path-key@3.1.1:
    resolution: {integrity: sha512-ojmeN0qd+y0jszEtoY48r0Peq5dwMEkIlCOu6Q5f41lfkswXuKtYrhgoTpLnyIcHm24Uhqx+5Tqm2InSwLhE6Q==}
    engines: {node: '>=8'}

  path-parse@1.0.7:
    resolution: {integrity: sha512-LDJzPVEEEPR+y48z93A0Ed0yXb8pAByGWo/k5YYdYgpY2/2EsOsksJrq7lOHxryrVOn1ejG6oAp8ahvOIQD8sw==}

  path-scurry@1.11.1:
    resolution: {integrity: sha512-Xa4Nw17FS9ApQFJ9umLiJS4orGjm7ZzwUrwamcGQuHSzDyth9boKDaycYdDcZDuqYATXw4HFXgaqWTctW/v1HA==}
    engines: {node: '>=16 || 14 >=14.18'}

  path-scurry@2.0.0:
    resolution: {integrity: sha512-ypGJsmGtdXUOeM5u93TyeIEfEhM6s+ljAhrk5vAvSx8uyY/02OvrZnA0YNGUrPXfpJMgI1ODd3nwz8Npx4O4cg==}
    engines: {node: 20 || >=22}

  pathe@2.0.3:
    resolution: {integrity: sha512-WUjGcAqP1gQacoQe+OBJsFA7Ld4DyXuUIjZ5cc75cLHvJ7dtNsTugphxIADwspS+AraAUePCKrSVtPLFj/F88w==}

  peberminta@0.9.0:
    resolution: {integrity: sha512-XIxfHpEuSJbITd1H3EeQwpcZbTLHc+VVr8ANI9t5sit565tsI4/xK3KWTUFE2e6QiangUkh3B0jihzmGnNrRsQ==}

  picocolors@1.1.1:
    resolution: {integrity: sha512-xceH2snhtb5M9liqDsmEw56le376mTZkEX/jEb/RxNFyegNul7eNslCXP9FDj/Lcu0X8KEyMceP2ntpaHrDEVA==}

  picomatch@2.3.1:
    resolution: {integrity: sha512-JU3teHTNjmE2VCGFzuY8EXzCDVwEqB2a8fsIvwaStHhAWJEeVd1o1QD80CU6+ZdEXXSLbSsuLwJjkCBWqRQUVA==}
    engines: {node: '>=8.6'}

  picomatch@4.0.3:
    resolution: {integrity: sha512-5gTmgEY/sqK6gFXLIsQNH19lWb4ebPDLA4SdLP7dsWkIXHWlG66oPuVvXSGFPppYZz8ZDZq0dYYrbHfBCVUb1Q==}
    engines: {node: '>=12'}

  pify@2.3.0:
    resolution: {integrity: sha512-udgsAY+fTnvv7kI7aaxbqwWNb0AHiB0qBO89PZKPkoTmGOgdbrHDKD+0B2X4uTfJ/FT1R09r9gTsjUjNJotuog==}
    engines: {node: '>=0.10.0'}

  pirates@4.0.7:
    resolution: {integrity: sha512-TfySrs/5nm8fQJDcBDuUng3VOUKsd7S+zqvbOTiGXHfxX4wK31ard+hoNuvkicM/2YFzlpDgABOevKSsB4G/FA==}
    engines: {node: '>= 6'}

  pkg-types@2.3.0:
    resolution: {integrity: sha512-SIqCzDRg0s9npO5XQ3tNZioRY1uK06lA41ynBC1YmFTmnY6FjUjVt6s4LoADmwoig1qqD0oK8h1p/8mlMx8Oig==}

  playwright-core@1.56.1:
    resolution: {integrity: sha512-hutraynyn31F+Bifme+Ps9Vq59hKuUCz7H1kDOcBs+2oGguKkWTU50bBWrtz34OUWmIwpBTWDxaRPXrIXkgvmQ==}
    engines: {node: '>=18'}
    hasBin: true

  playwright@1.56.1:
    resolution: {integrity: sha512-aFi5B0WovBHTEvpM3DzXTUaeN6eN0qWnTkKx4NQaH4Wvcmc153PdaY2UBdSYKaGYw+UyWXSVyxDUg5DoPEttjw==}
    engines: {node: '>=18'}
    hasBin: true

  postcss-import@15.1.0:
    resolution: {integrity: sha512-hpr+J05B2FVYUAXHeK1YyI267J/dDDhMU6B6civm8hSY1jYJnBXxzKDKDswzJmtLHryrjhnDjqqp/49t8FALew==}
    engines: {node: '>=14.0.0'}
    peerDependencies:
      postcss: ^8.0.0

  postcss-js@4.1.0:
    resolution: {integrity: sha512-oIAOTqgIo7q2EOwbhb8UalYePMvYoIeRY2YKntdpFQXNosSu3vLrniGgmH9OKs/qAkfoj5oB3le/7mINW1LCfw==}
    engines: {node: ^12 || ^14 || >= 16}
    peerDependencies:
      postcss: ^8.4.21

  postcss-load-config@3.1.4:
    resolution: {integrity: sha512-6DiM4E7v4coTE4uzA8U//WhtPwyhiim3eyjEMFCnUpzbrkK9wJHgKDT2mR+HbtSrd/NubVaYTOpSpjUl8NQeRg==}
    engines: {node: '>= 10'}
    peerDependencies:
      postcss: '>=8.0.9'
      ts-node: '>=9.0.0'
    peerDependenciesMeta:
      postcss:
        optional: true
      ts-node:
        optional: true

  postcss-load-config@4.0.2:
    resolution: {integrity: sha512-bSVhyJGL00wMVoPUzAVAnbEoWyqRxkjv64tUl427SKnPrENtq6hJwUojroMz2VB+Q1edmi4IfrAPpami5VVgMQ==}
    engines: {node: '>= 14'}
    peerDependencies:
      postcss: '>=8.0.9'
      ts-node: '>=9.0.0'
    peerDependenciesMeta:
      postcss:
        optional: true
      ts-node:
        optional: true

  postcss-nested@6.2.0:
    resolution: {integrity: sha512-HQbt28KulC5AJzG+cZtj9kvKB93CFCdLvog1WFLf1D+xmMvPGlBstkpTEZfK5+AN9hfJocyBFCNiqyS48bpgzQ==}
    engines: {node: '>=12.0'}
    peerDependencies:
      postcss: ^8.2.14

  postcss-safe-parser@7.0.1:
    resolution: {integrity: sha512-0AioNCJZ2DPYz5ABT6bddIqlhgwhpHZ/l65YAYo0BCIn0xiDpsnTHz0gnoTGk0OXZW0JRs+cDwL8u/teRdz+8A==}
    engines: {node: '>=18.0'}
    peerDependencies:
      postcss: ^8.4.31

  postcss-scss@4.0.9:
    resolution: {integrity: sha512-AjKOeiwAitL/MXxQW2DliT28EKukvvbEWx3LBmJIRN8KfBGZbRTxNYW0kSqi1COiTZ57nZ9NW06S6ux//N1c9A==}
    engines: {node: '>=12.0'}
    peerDependencies:
      postcss: ^8.4.29

  postcss-selector-parser@6.1.2:
    resolution: {integrity: sha512-Q8qQfPiZ+THO/3ZrOrO0cJJKfpYCagtMUkXbnEfmgUjwXg6z/WBeOyS9APBBPCTSiDV+s4SwQGu8yFsiMRIudg==}
    engines: {node: '>=4'}

  postcss-selector-parser@7.1.0:
    resolution: {integrity: sha512-8sLjZwK0R+JlxlYcTuVnyT2v+htpdrjDOKuMcOVdYjt52Lh8hWRYpxBPoKx/Zg+bcjc3wx6fmQevMmUztS/ccA==}
    engines: {node: '>=4'}

  postcss-value-parser@4.2.0:
    resolution: {integrity: sha512-1NNCs6uurfkVbeXG4S8JFT9t19m45ICnif8zWLd5oPSZ50QnwMfK+H3jv408d4jw/7Bttv5axS5IiHoLaVNHeQ==}

  postcss@8.4.31:
    resolution: {integrity: sha512-PS08Iboia9mts/2ygV3eLpY5ghnUcfLV/EXTOW1E2qYxJKGGBUtNjN76FYHnMs36RmARn41bC0AZmn+rR0OVpQ==}
    engines: {node: ^10 || ^12 || >=14}

  postcss@8.5.6:
    resolution: {integrity: sha512-3Ybi1tAuwAP9s0r1UQ2J4n5Y0G05bJkpUIO0/bI9MhwmD70S5aTWbXGBwxHrelT+XM1k6dM0pk+SwNkpTRN7Pg==}
    engines: {node: ^10 || ^12 || >=14}

  prelude-ls@1.2.1:
    resolution: {integrity: sha512-vkcDPrRZo1QZLbn5RLGPpg/WmIQ65qoWWhcGKf/b5eplkkarX0m9z8ppCat4mlOqUsWpyNuYgO3VRyrYHSzX5g==}
    engines: {node: '>= 0.8.0'}

  prettier-plugin-svelte@3.4.0:
    resolution: {integrity: sha512-pn1ra/0mPObzqoIQn/vUTR3ZZI6UuZ0sHqMK5x2jMLGrs53h0sXhkVuDcrlssHwIMk7FYrMjHBPoUSyyEEDlBQ==}
    peerDependencies:
      prettier: ^3.0.0
      svelte: ^3.2.0 || ^4.0.0-next.0 || ^5.0.0-next.0

  prettier-plugin-tailwindcss@0.7.1:
    resolution: {integrity: sha512-Bzv1LZcuiR1Sk02iJTS1QzlFNp/o5l2p3xkopwOrbPmtMeh3fK9rVW5M3neBQzHq+kGKj/4LGQMTNcTH4NGPtQ==}
    engines: {node: '>=20.19'}
    peerDependencies:
      '@ianvs/prettier-plugin-sort-imports': '*'
      '@prettier/plugin-hermes': '*'
      '@prettier/plugin-oxc': '*'
      '@prettier/plugin-pug': '*'
      '@shopify/prettier-plugin-liquid': '*'
      '@trivago/prettier-plugin-sort-imports': '*'
      '@zackad/prettier-plugin-twig': '*'
      prettier: ^3.0
      prettier-plugin-astro: '*'
      prettier-plugin-css-order: '*'
      prettier-plugin-jsdoc: '*'
      prettier-plugin-marko: '*'
      prettier-plugin-multiline-arrays: '*'
      prettier-plugin-organize-attributes: '*'
      prettier-plugin-organize-imports: '*'
      prettier-plugin-sort-imports: '*'
      prettier-plugin-svelte: '*'
    peerDependenciesMeta:
      '@ianvs/prettier-plugin-sort-imports':
        optional: true
      '@prettier/plugin-hermes':
        optional: true
      '@prettier/plugin-oxc':
        optional: true
      '@prettier/plugin-pug':
        optional: true
      '@shopify/prettier-plugin-liquid':
        optional: true
      '@trivago/prettier-plugin-sort-imports':
        optional: true
      '@zackad/prettier-plugin-twig':
        optional: true
      prettier-plugin-astro:
        optional: true
      prettier-plugin-css-order:
        optional: true
      prettier-plugin-jsdoc:
        optional: true
      prettier-plugin-marko:
        optional: true
      prettier-plugin-multiline-arrays:
        optional: true
      prettier-plugin-organize-attributes:
        optional: true
      prettier-plugin-organize-imports:
        optional: true
      prettier-plugin-sort-imports:
        optional: true
      prettier-plugin-svelte:
        optional: true

  prettier@3.6.2:
    resolution: {integrity: sha512-I7AIg5boAr5R0FFtJ6rCfD+LFsWHp81dolrFD8S79U9tb8Az2nGrJncnMSnys+bpQJfRUzqs9hnA81OAA3hCuQ==}
    engines: {node: '>=14'}
    hasBin: true

  pretty-bytes@6.1.1:
    resolution: {integrity: sha512-mQUvGU6aUFQ+rNvTIAcZuWGRT9a6f6Yrg9bHs4ImKF+HZCEK+plBvnAZYSIQztknZF2qnzNtr6F8s0+IuptdlQ==}
    engines: {node: ^14.13.1 || >=16.0.0}

  prism-react-renderer@2.4.1:
    resolution: {integrity: sha512-ey8Ls/+Di31eqzUxC46h8MksNuGx/n0AAC8uKpwFau4RPDYLuE3EXTp8N8G2vX2N7UC/+IXeNUnlWBGGcAG+Ig==}
    peerDependencies:
      react: '>=16.0.0'

  prismjs@1.30.0:
    resolution: {integrity: sha512-DEvV2ZF2r2/63V+tK8hQvrR2ZGn10srHbXviTlcv7Kpzw8jWiNTqbVgjO3IY8RxrrOUF8VPMQQFysYYYv0YZxw==}
    engines: {node: '>=6'}

  prompts@2.4.2:
    resolution: {integrity: sha512-NxNv/kLguCA7p3jE8oL2aEBsrJWgAakBpgmgK6lpPWV+WuOmY6r2/zbAVnP+T8bQlA0nzHXSJSJW0Hq7ylaD2Q==}
    engines: {node: '>= 6'}

  property-expr@2.0.6:
    resolution: {integrity: sha512-SVtmxhRE/CGkn3eZY1T6pC8Nln6Fr/lu1mKSgRud0eC73whjGfoAogbn78LkD8aFL0zz3bAFerKSnOl7NlErBA==}

  proxy-from-env@1.1.0:
    resolution: {integrity: sha512-D+zkORCbA9f1tdWRK0RaCR3GPv50cMxcrz4X8k5LTSUD1Dkw47mKJEZQNunItRTkWwgtaUSo1RVFRIG9ZXiFYg==}

  punycode@2.3.1:
    resolution: {integrity: sha512-vYt7UD1U9Wg6138shLtLOvdAu+8DsC/ilFtEVHcH+wydcSpNE20AfSOduf6MkRFahL5FY7X1oU7nKVZFtfq8Fg==}
    engines: {node: '>=6'}

  pure-rand@6.1.0:
    resolution: {integrity: sha512-bVWawvoZoBYpp6yIoQtQXHZjmz35RSVHnUOTefl8Vcjr8snTPY1wnpSPMWekcFwbxI6gtmT7rSYPFvz71ldiOA==}

  queue-microtask@1.2.3:
    resolution: {integrity: sha512-NuaNSa6flKT5JaSYQzJok04JzTL1CA6aGhv5rfLW3PgqA+M2ChpZQnAC8h8i4ZFkBS8X5RqkDBHA7r4hej3K9A==}

  randombytes@2.1.0:
    resolution: {integrity: sha512-vYl3iOX+4CKUWuxGi9Ukhie6fsqXqS9FE2Zaic4tNFD2N2QQaXOMFbuKK4QmDHC0JO6B1Zp41J0LpT0oR68amQ==}

  react-dom@19.0.0:
    resolution: {integrity: sha512-4GV5sHFG0e/0AD4X+ySy6UJd3jVl1iNsNHdpad0qhABJ11twS3TTBnseqsKurKcsNqCEFeGL3uLpVChpIO3QfQ==}
    peerDependencies:
      react: ^19.0.0

  react-dom@19.2.0:
    resolution: {integrity: sha512-UlbRu4cAiGaIewkPyiRGJk0imDN2T3JjieT6spoL2UeSf5od4n5LB/mQ4ejmxhCFT1tYe8IvaFulzynWovsEFQ==}
    peerDependencies:
      react: ^19.2.0

  react-email@4.2.8:
    resolution: {integrity: sha512-Eqzs/xZnS881oghPO/4CQ1cULyESuUhEjfYboXmYNOokXnJ6QP5GKKJZ6zjkg9SnKXxSrIxSo5PxzCI5jReJMA==}
    engines: {node: '>=18.0.0'}
    hasBin: true

  react-promise-suspense@0.3.4:
    resolution: {integrity: sha512-I42jl7L3Ze6kZaq+7zXWSunBa3b1on5yfvUW6Eo/3fFOj6dZ5Bqmcd264nJbTK/gn1HjjILAjSwnZbV4RpSaNQ==}

  react-remove-scroll-bar@2.3.8:
    resolution: {integrity: sha512-9r+yi9+mgU33AKcj6IbT9oRCO78WriSj6t/cF8DWBZJ9aOGPOTEDvdUDz1FwKim7QXWwmHqtdHnRJfhAxEG46Q==}
    engines: {node: '>=10'}
    peerDependencies:
      '@types/react': '*'
      react: ^16.8.0 || ^17.0.0 || ^18.0.0 || ^19.0.0
    peerDependenciesMeta:
      '@types/react':
        optional: true

  react-remove-scroll@2.7.1:
    resolution: {integrity: sha512-HpMh8+oahmIdOuS5aFKKY6Pyog+FNaZV/XyJOq7b4YFwsFHe5yYfdbIalI4k3vU2nSDql7YskmUseHsRrJqIPA==}
    engines: {node: '>=10'}
    peerDependencies:
      '@types/react': '*'
      react: ^16.8.0 || ^17.0.0 || ^18.0.0 || ^19.0.0 || ^19.0.0-rc
    peerDependenciesMeta:
      '@types/react':
        optional: true

  react-style-singleton@2.2.3:
    resolution: {integrity: sha512-b6jSvxvVnyptAiLjbkWLE/lOnR4lfTtDAl+eUC7RZy+QQWc6wRzIV2CE6xBuMmDxc2qIihtDCZD5NPOFl7fRBQ==}
    engines: {node: '>=10'}
    peerDependencies:
      '@types/react': '*'
      react: ^16.8.0 || ^17.0.0 || ^18.0.0 || ^19.0.0 || ^19.0.0-rc
    peerDependenciesMeta:
      '@types/react':
        optional: true

  react@19.0.0:
    resolution: {integrity: sha512-V8AVnmPIICiWpGfm6GLzCR/W5FXLchHop40W4nXBmdlEceh16rCN8O8LNWm5bh5XUX91fh7KpA+W0TgMKmgTpQ==}
    engines: {node: '>=0.10.0'}

  react@19.2.0:
    resolution: {integrity: sha512-tmbWg6W31tQLeB5cdIBOicJDJRR2KzXsV7uSK9iNfLWQ5bIZfxuPEHp7M8wiHyHnn0DD1i7w3Zmin0FtkrwoCQ==}
    engines: {node: '>=0.10.0'}

  read-cache@1.0.0:
    resolution: {integrity: sha512-Owdv/Ft7IjOgm/i0xvNDZ1LrRANRfew4b2prF3OWMQLxLfu3bS8FVhCsrSCMK4lR56Y9ya+AThoTpDCTxCmpRA==}

  readable-stream@3.6.2:
    resolution: {integrity: sha512-9u/sniCrY3D5WdsERHzHE4G2YCXqoG5FTHUiCC4SIbr6XcLZBY05ya9EKjYek9O5xOAwjGq+1JdGBAS7Q9ScoA==}
    engines: {node: '>= 6'}

  readdirp@3.6.0:
    resolution: {integrity: sha512-hOS089on8RduqdbhvQ5Z37A0ESjsqz6qnRcffsMU3495FuTdqSm+7bhJ29JvIOsBDEEnan5DPu9t3To9VRlMzA==}
    engines: {node: '>=8.10.0'}

  readdirp@4.1.2:
    resolution: {integrity: sha512-GDhwkLfywWL2s6vEjyhri+eXmfH6j1L7JE27WhqLeYzoh/A3DBaYGEj2H/HFZCn/kMfim73FXxEJTw06WtxQwg==}
    engines: {node: '>= 14.18.0'}

  require-from-string@2.0.2:
    resolution: {integrity: sha512-Xf0nWe6RseziFMu+Ap9biiUbmplq6S9/p+7w7YXP/JBHhrUDDUhwa+vANyubuqfZWTveU//DYVGsDG7RKL/vEw==}
    engines: {node: '>=0.10.0'}

  resolve-from@4.0.0:
    resolution: {integrity: sha512-pb/MYmXstAkysRFx8piNI1tGFNQIFA3vkE3Gq4EuA1dF6gHp/+vgZqsCGJapvy8N3Q+4o7FwvquPJcnZ7RYy4g==}
    engines: {node: '>=4'}

  resolve-pkg-maps@1.0.0:
    resolution: {integrity: sha512-seS2Tj26TBVOC2NIc2rOe2y2ZO7efxITtLZcGSOnHHNOQ7CkiUBfw0Iw2ck6xkIhPwLhKNLS8BO+hEpngQlqzw==}

  resolve@1.22.10:
    resolution: {integrity: sha512-NPRy+/ncIMeDlTAsuqwKIiferiawhefFJtkNSW0qZJEqMEb+qBt/77B/jGeeek+F0uOeN05CDa6HXbbIgtVX4w==}
    engines: {node: '>= 0.4'}
    hasBin: true

  restore-cursor@3.1.0:
    resolution: {integrity: sha512-l+sSefzHpj5qimhFSE5a8nufZYAM3sBSVMAPtYkmC+4EH2anSGaEMXSD0izRQbu9nfyQ9y5JrVmp7E8oZrUjvA==}
    engines: {node: '>=8'}

  restore-cursor@5.1.0:
    resolution: {integrity: sha512-oMA2dcrw6u0YfxJQXm342bFKX/E4sG9rbTzO9ptUcR/e8A33cHuvStiYOwH7fszkZlZ1z/ta9AAoPk2F4qIOHA==}
    engines: {node: '>=18'}

  reusify@1.1.0:
    resolution: {integrity: sha512-g6QUff04oZpHs0eG5p83rFLhHeV00ug/Yf9nZM6fLeUrPguBTkTQOdpAWWspMh55TZfVQDPaN3NQJfbVRAxdIw==}
    engines: {iojs: '>=1.0.0', node: '>=0.10.0'}

  rollup@4.52.5:
    resolution: {integrity: sha512-3GuObel8h7Kqdjt0gxkEzaifHTqLVW56Y/bjN7PSQtkKr0w3V/QYSdt6QWYtd7A1xUtYQigtdUfgj1RvWVtorw==}
    engines: {node: '>=18.0.0', npm: '>=8.0.0'}
    hasBin: true

  rrweb-cssom@0.8.0:
    resolution: {integrity: sha512-guoltQEx+9aMf2gDZ0s62EcV8lsXR+0w8915TC3ITdn2YueuNjdAYh/levpU9nFaoChh9RUS5ZdQMrKfVEN9tw==}

  run-parallel@1.2.0:
    resolution: {integrity: sha512-5l4VyZR86LZ/lDxZTR6jqL8AFE2S0IFLMP26AbjsLVADxHdhB/c0GUsH+y39UfCi3dzz8OlQuPmnaJOMoDHQBA==}

  runed@0.23.4:
    resolution: {integrity: sha512-9q8oUiBYeXIDLWNK5DfCWlkL0EW3oGbk845VdKlPeia28l751VpfesaB/+7pI6rnbx1I6rqoZ2fZxptOJLxILA==}
    peerDependencies:
      svelte: ^5.7.0

  runed@0.25.0:
    resolution: {integrity: sha512-7+ma4AG9FT2sWQEA0Egf6mb7PBT2vHyuHail1ie8ropfSjvZGtEAx8YTmUjv/APCsdRRxEVvArNjALk9zFSOrg==}
    peerDependencies:
      svelte: ^5.7.0

  runed@0.28.0:
    resolution: {integrity: sha512-k2xx7RuO9hWcdd9f+8JoBeqWtYrm5CALfgpkg2YDB80ds/QE4w0qqu34A7fqiAwiBBSBQOid7TLxwxVC27ymWQ==}
    peerDependencies:
      svelte: ^5.7.0

  runed@0.29.2:
    resolution: {integrity: sha512-0cq6cA6sYGZwl/FvVqjx9YN+1xEBu9sDDyuWdDW1yWX7JF2wmvmVKfH+hVCZs+csW+P3ARH92MjI3H9QTagOQA==}
    peerDependencies:
      svelte: ^5.7.0

  runed@0.34.0:
    resolution: {integrity: sha512-hdDCoxWCuOCa7HnuU2ihu2tXuAOacNXtvTDDZ02km+rguHZBtglzAoo3dVYtssZjFsooY9xawvYX9HmDJqaPTA==}
    peerDependencies:
      '@sveltejs/kit': ^2.21.0
      svelte: ^5.7.0
    peerDependenciesMeta:
      '@sveltejs/kit':
        optional: true

  runed@0.35.1:
    resolution: {integrity: sha512-2F4Q/FZzbeJTFdIS/PuOoPRSm92sA2LhzTnv6FXhCoENb3huf5+fDuNOg1LNvGOouy3u/225qxmuJvcV3IZK5Q==}
    peerDependencies:
      '@sveltejs/kit': ^2.21.0
      svelte: ^5.7.0
    peerDependenciesMeta:
      '@sveltejs/kit':
        optional: true

  sade@1.8.1:
    resolution: {integrity: sha512-xal3CZX1Xlo/k4ApwCFrHVACi9fBqJ7V+mwhBsuf/1IOKbBy098Fex+Wa/5QMubw09pSZ/u8EY8PWgevJsXp1A==}
    engines: {node: '>=6'}

  safe-buffer@5.2.1:
    resolution: {integrity: sha512-rp3So07KcdmmKbGvgaNxQSJr7bGVSVk5S9Eq1F+ppbRo70+YeaDxkw5Dd8NPN+GD6bjnYm2VuPuCXmpuYvmCXQ==}

  safer-buffer@2.1.2:
    resolution: {integrity: sha512-YZo3K82SD7Riyi0E1EQPojLz7kpepnSQI9IyPbHHg1XXXevb5dJI7tpyN2ADxGcQbHG7vcyRHk0cbwqcQriUtg==}

  saxes@6.0.0:
    resolution: {integrity: sha512-xAg7SOnEhrm5zI3puOOKyy1OMcMlIJZYNJY7xLBwSze0UjhPLnWfj2GF2EpT0jmzaJKIWKHLsaSSajf35bcYnA==}
    engines: {node: '>=v12.22.7'}

  scheduler@0.25.0:
    resolution: {integrity: sha512-xFVuu11jh+xcO7JOAGJNOXld8/TcEHK/4CituBUeUb5hqxJLj9YuemAEuvm9gQ/+pgXYfbQuqAkiYu+u7YEsNA==}

  scheduler@0.27.0:
    resolution: {integrity: sha512-eNv+WrVbKu1f3vbYJT/xtiF5syA5HPIMtf9IgY/nKg0sWqzAUEvqY/xm7OcZc/qafLx/iO9FgOmeSAp4v5ti/Q==}

  schema-utils@4.3.3:
    resolution: {integrity: sha512-eflK8wEtyOE6+hsaRVPxvUKYCpRgzLqDTb8krvAsRIwOGlHoSgYLgBXoubGgLd2fT41/OUYdb48v4k4WWHQurA==}
    engines: {node: '>= 10.13.0'}

  selderee@0.11.0:
    resolution: {integrity: sha512-5TF+l7p4+OsnP8BCCvSyZiSPc4x4//p5uPwK8TCnVPJYRmU2aYKMpOXvw8zM5a5JvuuCGN1jmsMwuU2W02ukfA==}

  semver@6.3.1:
    resolution: {integrity: sha512-BR7VvDCVHO+q2xBEWskxS6DJE1qRnb7DxzUrogb71CWoSficBxYsiAGd+Kl0mmq/MprG9yArRkyrQxTO6XjMzA==}
    hasBin: true

  semver@7.7.3:
    resolution: {integrity: sha512-SdsKMrI9TdgjdweUSR9MweHA4EJ8YxHn8DFaDisvhVlUOe4BF1tLD7GAj0lIqWVl+dPb/rExr0Btby5loQm20Q==}
    engines: {node: '>=10'}
    hasBin: true

  serialize-javascript@6.0.2:
    resolution: {integrity: sha512-Saa1xPByTTq2gdeFZYLLo+RFE35NHZkAbqZeWNd3BpzppeVisAqpDjcp8dyf6uIvEqJRd46jemmyA4iFIeVk8g==}

  set-cookie-parser@2.7.1:
    resolution: {integrity: sha512-IOc8uWeOZgnb3ptbCURJWNjWUPcO3ZnTTdzsurqERrP6nPyv+paC55vJM0LpOlT2ne+Ix+9+CRG1MNLlyZ4GjQ==}

  sharp@0.34.1:
    resolution: {integrity: sha512-1j0w61+eVxu7DawFJtnfYcvSv6qPFvfTaqzTQ2BLknVhHTwGS8sc63ZBF4rzkWMBVKybo4S5OBtDdZahh2A1xg==}
    engines: {node: ^18.17.0 || ^20.3.0 || >=21.0.0}

  sharp@0.34.4:
    resolution: {integrity: sha512-FUH39xp3SBPnxWvd5iib1X8XY7J0K0X7d93sie9CJg2PO8/7gmg89Nve6OjItK53/MlAushNNxteBYfM6DEuoA==}
    engines: {node: ^18.17.0 || ^20.3.0 || >=21.0.0}

  shebang-command@2.0.0:
    resolution: {integrity: sha512-kHxr2zZpYtdmrN1qDjrrX/Z1rR1kG8Dx+gkpK1G4eXmvXswmcE1hTWBWYUzlraYw1/yZp6YuDY77YtvbN0dmDA==}
    engines: {node: '>=8'}

  shebang-regex@3.0.0:
    resolution: {integrity: sha512-7++dFhtcx3353uBaq8DDR4NuxBetBzC7ZQOhmTQInHEd6bSrXdiEyzCvG07Z44UYdLShWUyXt5M/yhz8ekcb1A==}
    engines: {node: '>=8'}

  signal-exit@3.0.7:
    resolution: {integrity: sha512-wnD2ZE+l+SPC/uoS0vXeE9L1+0wuaMqKlfz9AMUo38JsyLSBWSFcHR1Rri62LZc12vLr1gb3jl7iwQhgwpAbGQ==}

  signal-exit@4.1.0:
    resolution: {integrity: sha512-bzyZ1e88w9O1iNJbKnOlvYTrWPDl46O1bG0D3XInv+9tkPrxrN8jUUTiFlDkkmKWgn1M6CfIA13SuGqOa9Korw==}
    engines: {node: '>=14'}

  simple-swizzle@0.2.4:
    resolution: {integrity: sha512-nAu1WFPQSMNr2Zn9PGSZK9AGn4t/y97lEm+MXTtUDwfP0ksAIX4nO+6ruD9Jwut4C49SB1Ws+fbXsm/yScWOHw==}

  sirv@3.0.2:
    resolution: {integrity: sha512-2wcC/oGxHis/BoHkkPwldgiPSYcpZK3JU28WoMVv55yHJgcZ8rlXvuG9iZggz+sU1d4bRgIGASwyWqjxu3FM0g==}
    engines: {node: '>=18'}

  sisteransi@1.0.5:
    resolution: {integrity: sha512-bLGGlR1QxBcynn2d5YmDX4MGjlZvy2MRBDRNHLJ8VI6l6+9FUiyTFNJ0IveOSP0bcXgVDPRcfGqA0pjaqUpfVg==}

  socket.io-adapter@2.5.5:
    resolution: {integrity: sha512-eLDQas5dzPgOWCk9GuuJC2lBqItuhKI4uxGgo9aIV7MYbk2h9Q6uULEh8WBzThoI7l+qU9Ast9fVUmkqPP9wYg==}

  socket.io-client@4.8.1:
    resolution: {integrity: sha512-hJVXfu3E28NmzGk8o1sHhN3om52tRvwYeidbj7xKy2eIIse5IoKX3USlS6Tqt3BHAtflLIkCQBkzVrEEfWUyYQ==}
    engines: {node: '>=10.0.0'}

  socket.io-parser@4.2.4:
    resolution: {integrity: sha512-/GbIKmo8ioc+NIWIhwdecY0ge+qVBSMdgxGygevmdHj24bsfgtCmcUUcQ5ZzcylGFHsN3k4HB4Cgkl96KVnuew==}
    engines: {node: '>=10.0.0'}

  socket.io@4.8.1:
    resolution: {integrity: sha512-oZ7iUCxph8WYRHHcjBEc9unw3adt5CmSNlppj/5Q4k2RIrhl8Z5yY2Xr4j9zj0+wzVZ0bxmYoGSzKJnRl6A4yg==}
    engines: {node: '>=10.2.0'}

  sonner@2.0.3:
    resolution: {integrity: sha512-njQ4Hht92m0sMqqHVDL32V2Oun9W1+PHO9NDv9FHfJjT3JT22IG4Jpo3FPQy+mouRKCXFWO+r67v6MrHX2zeIA==}
    peerDependencies:
      react: ^18.0.0 || ^19.0.0 || ^19.0.0-rc
      react-dom: ^18.0.0 || ^19.0.0 || ^19.0.0-rc

  source-map-js@1.2.1:
    resolution: {integrity: sha512-UXWMKhLOwVKb728IUtQPXxfYU+usdybtUrK/8uGE8CQMvrhOpwvzDBwj0QhSL7MQc7vIsISBG8VQ8+IDQxpfQA==}
    engines: {node: '>=0.10.0'}

  source-map-support@0.5.21:
    resolution: {integrity: sha512-uBHU3L3czsIyYXKX88fdrGovxdSCoTGDRZ6SYXtSRxLZUzHg5P/66Ht6uoUlHu9EZod+inXhKo3qQgwXUT/y1w==}

  source-map@0.6.1:
    resolution: {integrity: sha512-UjgapumWlbMhkBgzT7Ykc5YXUT46F0iKu8SGXq0bcwP5dz/h0Plj6enJqjz1Zbq2l5WaqYnrVbwWOWMyF3F47g==}
    engines: {node: '>=0.10.0'}

  spamc@0.0.5:
    resolution: {integrity: sha512-jYXItuZuiWZyG9fIdvgTUbp2MNRuyhuSwvvhhpPJd4JK/9oSZxkD7zAj53GJtowSlXwCJzLg6sCKAoE9wXsKgg==}

  sqlite-wasm-kysely@0.3.0:
    resolution: {integrity: sha512-TzjBNv7KwRw6E3pdKdlRyZiTmUIE0UttT/Sl56MVwVARl/u5gp978KepazCJZewFUnlWHz9i3NQd4kOtP/Afdg==}
    peerDependencies:
      kysely: '*'

  stacktrace-parser@0.1.11:
    resolution: {integrity: sha512-WjlahMgHmCJpqzU8bIBy4qtsZdU9lRlcZE3Lvyej6t4tuOuv1vk57OW3MBrj6hXBFx/nNoC9MPMTcr5YA7NQbg==}
    engines: {node: '>=6'}

  stdin-discarder@0.2.2:
    resolution: {integrity: sha512-UhDfHmA92YAlNnCfhmq0VeNL5bDbiZGg7sZ2IvPsXubGkiNa9EC+tUTsjBRsYUAz87btI6/1wf4XoVvQ3uRnmQ==}
    engines: {node: '>=18'}

  string-width@4.2.3:
    resolution: {integrity: sha512-wKyQRQpjJ0sIp62ErSZdGsjMJWsap5oRNihHhu6G7JVO/9jIB6UyevL+tXuOqrng8j/cxKTWyWUwvSTriiZz/g==}
    engines: {node: '>=8'}

  string-width@5.1.2:
    resolution: {integrity: sha512-HnLOCR3vjcY8beoNLtcjZ5/nxn2afmME6lhrDrebokqMap+XbeW8n9TXpPDOqdGK5qcI3oT0GKTW6wC7EMiVqA==}
    engines: {node: '>=12'}

  string-width@7.2.0:
    resolution: {integrity: sha512-tsaTIkKW9b4N+AEj+SVA+WhJzV7/zMhcSu78mLKWSk7cXMOSHsBKFWUs0fWwq8QyK3MgJBQRX6Gbi4kYbdvGkQ==}
    engines: {node: '>=18'}

  string_decoder@1.3.0:
    resolution: {integrity: sha512-hkRX8U1WjJFd8LsDJ2yQ/wWWxaopEsABU1XfkM8A+j0+85JAGppt16cr1Whg6KIbb4okU6Mql6BOj+uup/wKeA==}

  strip-ansi@6.0.1:
    resolution: {integrity: sha512-Y38VPSHcqkFrCpFnQ9vuSXmquuv5oXOKpGeT6aGrr3o3Gc9AlVa6JBfUSOCnbxGGZF+/0ooI7KrPuUSztUdU5A==}
    engines: {node: '>=8'}

  strip-ansi@7.1.2:
    resolution: {integrity: sha512-gmBGslpoQJtgnMAvOVqGZpEz9dyoKTCzy2nfz/n8aIFhN/jCE/rCmcxabB6jOOHV+0WNnylOxaxBQPSvcWklhA==}
    engines: {node: '>=12'}

  strip-bom@3.0.0:
    resolution: {integrity: sha512-vavAMRXOgBVNF6nyEEmL3DBK19iRpDcoIwW+swQ+CbGiu7lju6t+JklA1MHweoWtadgt4ISVUsXLyDq34ddcwA==}
    engines: {node: '>=4'}

  strip-json-comments@3.1.1:
    resolution: {integrity: sha512-6fPc+R4ihwqP6N/aIv2f1gMH8lOVtWQHoqC4yK6oSDVVocumAsfCqjkXnqiYMhmMwS/mEHLp7Vehlt3ql6lEig==}
    engines: {node: '>=8'}

  style-mod@4.1.2:
    resolution: {integrity: sha512-wnD1HyVqpJUI2+eKZ+eo1UwghftP6yuFheBqqe+bWCotBjC2K1YnteJILRMs3SM4V/0dLEW1SC27MWP5y+mwmw==}

  style-to-object@1.0.11:
    resolution: {integrity: sha512-5A560JmXr7wDyGLK12Nq/EYS38VkGlglVzkis1JEdbGWSnbQIEhZzTJhzURXN5/8WwwFCs/f/VVcmkTppbXLow==}

  styled-jsx@5.1.6:
    resolution: {integrity: sha512-qSVyDTeMotdvQYoHWLNGwRFJHC+i+ZvdBRYosOFgC+Wg1vx4frN2/RG/NA7SYqqvKNLf39P2LSRA2pu6n0XYZA==}
    engines: {node: '>= 12.0.0'}
    peerDependencies:
      '@babel/core': '*'
      babel-plugin-macros: '*'
      react: '>= 16.8.0 || 17.x.x || ^18.0.0-0 || ^19.0.0-0'
    peerDependenciesMeta:
      '@babel/core':
        optional: true
      babel-plugin-macros:
        optional: true

  sucrase@3.35.0:
    resolution: {integrity: sha512-8EbVDiu9iN/nESwxeSxDKe0dunta1GOlHufmSSXxMD2z2/tMZpDMpvXQGsc+ajGo8y2uYUmixaSRUc/QPoQ0GA==}
    engines: {node: '>=16 || 14 >=14.17'}
    hasBin: true

  superstruct@2.0.2:
    resolution: {integrity: sha512-uV+TFRZdXsqXTL2pRvujROjdZQ4RAlBUS5BTh9IGm+jTqQntYThciG/qu57Gs69yjnVUSqdxF9YLmSnpupBW9A==}
    engines: {node: '>=14.0.0'}

  supports-color@7.2.0:
    resolution: {integrity: sha512-qpCAvRl9stuOHveKsn7HncJRvv501qIacKzQlO/+Lwxc9+0q2wLyv4Dfvt80/DPn2pqOBsJdDiogXGR9+OvwRw==}
    engines: {node: '>=8'}

  supports-color@8.1.1:
    resolution: {integrity: sha512-MpUEN2OodtUzxvKQl72cUF7RQ5EiHsGvSsVG0ia9c5RbWGL2CI4C7EpPS8UTBIplnlzZiNuV56w+FuNxy3ty2Q==}
    engines: {node: '>=10'}

  supports-preserve-symlinks-flag@1.0.0:
    resolution: {integrity: sha512-ot0WnXS9fgdkgIcePe6RHNk1WA8+muPa6cSjeR3V8K27q9BB1rTE3R1p7Hv0z1ZyAc8s6Vvv8DIyWf681MAt0w==}
    engines: {node: '>= 0.4'}

  svelte-check@4.3.3:
    resolution: {integrity: sha512-RYP0bEwenDXzfv0P1sKAwjZSlaRyqBn0Fz1TVni58lqyEiqgwztTpmodJrGzP6ZT2aHl4MbTvWP6gbmQ3FOnBg==}
    engines: {node: '>= 18.0.0'}
    hasBin: true
    peerDependencies:
      svelte: ^4.0.0 || ^5.0.0-next.0
      typescript: '>=5.0.0'

  svelte-codemirror-editor@2.1.0:
    resolution: {integrity: sha512-WGkSsIYNpVcOVxaQPkmdBQhaGyKLmg6pgaS/b+7guRb4eikrbXYtvNFuW2AzKJi8ZbLhSngrf3SRiZOuwuskrQ==}
    peerDependencies:
      codemirror: ^6.0.0
      svelte: ^5.0.0

  svelte-eslint-parser@1.4.0:
    resolution: {integrity: sha512-fjPzOfipR5S7gQ/JvI9r2H8y9gMGXO3JtmrylHLLyahEMquXI0lrebcjT+9/hNgDej0H7abTyox5HpHmW1PSWA==}
    engines: {node: ^18.18.0 || ^20.9.0 || >=21.1.0, pnpm: 10.18.3}
    peerDependencies:
      svelte: ^3.37.0 || ^4.0.0 || ^5.0.0
    peerDependenciesMeta:
      svelte:
        optional: true

  svelte-sonner@1.0.5:
    resolution: {integrity: sha512-9dpGPFqKb/QWudYqGnEz93vuY+NgCEvyNvxoCLMVGw6sDN/3oVeKV1xiEirW2E1N3vJEyj5imSBNOGltQHA7mg==}
    peerDependencies:
      svelte: ^5.0.0

  svelte-toolbelt@0.10.6:
    resolution: {integrity: sha512-YWuX+RE+CnWYx09yseAe4ZVMM7e7GRFZM6OYWpBKOb++s+SQ8RBIMMe+Bs/CznBMc0QPLjr+vDBxTAkozXsFXQ==}
    engines: {node: '>=18', pnpm: '>=8.7.0'}
    peerDependencies:
      svelte: ^5.30.2

  svelte-toolbelt@0.5.0:
    resolution: {integrity: sha512-t3tenZcnfQoIeRuQf/jBU7bvTeT3TGkcEE+1EUr5orp0lR7NEpprflpuie3x9Dn0W9nOKqs3HwKGJeeN5Ok1sQ==}
    engines: {node: '>=18', pnpm: '>=8.7.0'}
    peerDependencies:
      svelte: ^5.0.0-next.126

  svelte-toolbelt@0.7.1:
    resolution: {integrity: sha512-HcBOcR17Vx9bjaOceUvxkY3nGmbBmCBBbuWLLEWO6jtmWH8f/QoWmbyUfQZrpDINH39en1b8mptfPQT9VKQ1xQ==}
    engines: {node: '>=18', pnpm: '>=8.7.0'}
    peerDependencies:
      svelte: ^5.0.0

  svelte-toolbelt@0.9.3:
    resolution: {integrity: sha512-HCSWxCtVmv+c6g1ACb8LTwHVbDqLKJvHpo6J8TaqwUme2hj9ATJCpjCPNISR1OCq2Q4U1KT41if9ON0isINQZw==}
    engines: {node: '>=18', pnpm: '>=8.7.0'}
    peerDependencies:
      svelte: ^5.30.2

  svelte@5.41.1:
    resolution: {integrity: sha512-0a/huwc8e2es+7KFi70esqsReRfRbrT8h1cJSY/+z1lF0yKM6TT+//HYu28Yxstr50H7ifaqZRDGd0KuKDxP7w==}
    engines: {node: '>=18'}

  sveltekit-superforms@2.28.0:
    resolution: {integrity: sha512-kHoROSmf5bzK9r261z2op5OPF5tRhxqQQOQc8dS6CatKAUDr3o94Fjjv7AwjD9i4FplyXI+OyTo6hGOXQ3qCKQ==}
    peerDependencies:
      '@sveltejs/kit': 1.x || 2.x
      svelte: 3.x || 4.x || >=5.0.0-next.51

  symbol-tree@3.2.4:
    resolution: {integrity: sha512-9QNk5KwDF+Bvz+PyObkmSYjI5ksVUYtjW7AU22r2NKcfLJcXp96hkDWU3+XndOsUb+AQ9QhfzfCT2O+CNWT5Tw==}

  tabbable@6.2.0:
    resolution: {integrity: sha512-Cat63mxsVJlzYvN51JmVXIgNoUokrIaT2zLclCXjRd8boZ0004U4KCs/sToJ75C6sdlByWxpYnb5Boif1VSFew==}

  tailwind-merge@3.2.0:
    resolution: {integrity: sha512-FQT/OVqCD+7edmmJpsgCsY820RTD5AkBryuG5IUqR5YQZSdj5xlH5nLgH7YPths7WsLPSpSBNneJdM8aS8aeFA==}

  tailwind-merge@3.3.1:
    resolution: {integrity: sha512-gBXpgUm/3rp1lMZZrM/w7D8GKqshif0zAymAhbCyIt8KMe+0v9DQ7cdYLR4FHH/cKpdTXb+A/tKKU3eolfsI+g==}

  tailwind-variants@3.1.1:
    resolution: {integrity: sha512-ftLXe3krnqkMHsuBTEmaVUXYovXtPyTK7ckEfDRXS8PBZx0bAUas+A0jYxuKA5b8qg++wvQ3d2MQ7l/xeZxbZQ==}
    engines: {node: '>=16.x', pnpm: '>=7.x'}
    peerDependencies:
      tailwind-merge: '>=3.0.0'
      tailwindcss: '*'
    peerDependenciesMeta:
      tailwind-merge:
        optional: true

<<<<<<< HEAD
  tailwindcss@3.4.0:
    resolution: {integrity: sha512-VigzymniH77knD1dryXbyxR+ePHihHociZbXnLZHUyzf2MMs2ZVqlUrZ3FvpXP8pno9JzmILt1sZPD19M3IxtA==}
    engines: {node: '>=14.0.0'}
    hasBin: true

  tailwindcss@4.1.14:
    resolution: {integrity: sha512-b7pCxjGO98LnxVkKjaZSDeNuljC4ueKUddjENJOADtubtdo8llTaJy7HwBMeLNSSo2N5QIAgklslK1+Ir8r6CA==}
=======
  tailwindcss@4.1.15:
    resolution: {integrity: sha512-k2WLnWkYFkdpRv+Oby3EBXIyQC8/s1HOFMBUViwtAh6Z5uAozeUSMQlIsn/c6Q2iJzqG6aJT3wdPaRNj70iYxQ==}
>>>>>>> 63301ac7

  tapable@2.3.0:
    resolution: {integrity: sha512-g9ljZiwki/LfxmQADO3dEY1CbpmXT5Hm2fJ+QaGKwSXUylMybePR7/67YW7jOrrvjEgL1Fmz5kzyAjWVWLlucg==}
    engines: {node: '>=6'}

<<<<<<< HEAD
  tar@7.5.1:
    resolution: {integrity: sha512-nlGpxf+hv0v7GkWBK2V9spgactGOp0qvfWRxUMjqHyzrt3SgwE48DIv/FhqPHJYLHpgW1opq3nERbz5Anq7n1g==}
    engines: {node: '>=18'}

  terser-webpack-plugin@5.3.14:
    resolution: {integrity: sha512-vkZjpUjb6OMS7dhV+tILUW6BhpDR7P2L/aQSAv+Uwk+m8KATX9EccViHTJR2qDtACKPIYndLGCyl3FMo+r2LMw==}
    engines: {node: '>= 10.13.0'}
    peerDependencies:
      '@swc/core': '*'
      esbuild: '*'
      uglify-js: '*'
      webpack: ^5.1.0
    peerDependenciesMeta:
      '@swc/core':
        optional: true
      esbuild:
        optional: true
      uglify-js:
        optional: true

=======
>>>>>>> 63301ac7
  terser@5.44.0:
    resolution: {integrity: sha512-nIVck8DK+GM/0Frwd+nIhZ84pR/BX7rmXMfYwyg+Sri5oGVE99/E3KvXqpC2xHFxyqXyGHTKBSioxxplrO4I4w==}
    engines: {node: '>=10'}
    hasBin: true

  thememirror@2.0.1:
    resolution: {integrity: sha512-d5i6FVvWWPkwrm4cHLI3t9AT1OrkAt7Ig8dtdYSofgF7C/eiyNuq6zQzSTusWTde3jpW9WLvA9J/fzNKMUsd0w==}
    peerDependencies:
      '@codemirror/language': ^6.0.0
      '@codemirror/state': ^6.0.0
      '@codemirror/view': ^6.0.0

  thenify-all@1.6.0:
    resolution: {integrity: sha512-RNxQH/qI8/t3thXJDwcstUO4zeqo64+Uy/+sNVRBx4Xn2OX+OZ9oP+iJnNFqplFra2ZUVeKCSa2oVWi3T4uVmA==}
    engines: {node: '>=0.8'}

  thenify@3.3.1:
    resolution: {integrity: sha512-RVZSIV5IG10Hk3enotrhvz0T9em6cyHBLkH/YAZuKqd8hRkKhSfCGIcP2KUY0EPxndzANBmNllzWPwak+bheSw==}

  tiny-case@1.0.3:
    resolution: {integrity: sha512-Eet/eeMhkO6TX8mnUteS9zgPbUMQa4I6Kkp5ORiBD5476/m+PIRiumP5tmh5ioJpH7k51Kehawy2UDfsnxxY8Q==}

  tinyexec@0.3.2:
    resolution: {integrity: sha512-KQQR9yN7R5+OSwaK0XQoj22pwHoTlgYqmUscPYoknOoWCWfj/5/ABTMRi69FrKU5ffPVh5QcFikpWJI/P1ocHA==}

  tinyglobby@0.2.15:
    resolution: {integrity: sha512-j2Zq4NyQYG5XMST4cbs02Ak8iJUdxRM0XI5QyxXuZOzKOINmWurp3smXu3y5wDcJrptwpSjgXHzIQxR0omXljQ==}
    engines: {node: '>=12.0.0'}

  tldts-core@7.0.17:
    resolution: {integrity: sha512-DieYoGrP78PWKsrXr8MZwtQ7GLCUeLxihtjC1jZsW1DnvSMdKPitJSe8OSYDM2u5H6g3kWJZpePqkp43TfLh0g==}

  tldts@7.0.17:
    resolution: {integrity: sha512-Y1KQBgDd/NUc+LfOtKS6mNsC9CCaH+m2P1RoIZy7RAPo3C3/t8X45+zgut31cRZtZ3xKPjfn3TkGTrctC2TQIQ==}
    hasBin: true

  to-regex-range@5.0.1:
    resolution: {integrity: sha512-65P7iz6X5yEr1cwcgvQxbbIw7Uk3gOy5dIdtZ4rDveLqhrdJP+Li/Hx6tyK0NEb+2GCyneCMJiGqrADCSNk8sQ==}
    engines: {node: '>=8.0'}

  toposort@2.0.2:
    resolution: {integrity: sha512-0a5EOkAUp8D4moMi2W8ZF8jcga7BgZd91O/yabJCFY8az+XSzeGyTKs0Aoo897iV1Nj6guFq8orWDS96z91oGg==}

  totalist@3.0.1:
    resolution: {integrity: sha512-sf4i37nQ2LBx4m3wB74y+ubopq6W/dIzXg0FDGjsYnZHVa1Da8FH853wlL2gtUhg+xJXjfk3kUZS3BRoQeoQBQ==}
    engines: {node: '>=6'}

  tough-cookie@6.0.0:
    resolution: {integrity: sha512-kXuRi1mtaKMrsLUxz3sQYvVl37B0Ns6MzfrtV5DvJceE9bPyspOqk9xxv7XbZWcfLWbFmm997vl83qUWVJA64w==}
    engines: {node: '>=16'}

  tr46@6.0.0:
    resolution: {integrity: sha512-bLVMLPtstlZ4iMQHpFHTR7GAGj2jxi8Dg0s2h2MafAE4uSWF98FC/3MomU51iQAMf8/qDUbKWf5GxuvvVcXEhw==}
    engines: {node: '>=20'}

  ts-algebra@2.0.0:
    resolution: {integrity: sha512-FPAhNPFMrkwz76P7cdjdmiShwMynZYN6SgOujD1urY4oNm80Ou9oMdmbR45LotcKOXoy7wSmHkRFE6Mxbrhefw==}

  ts-api-utils@2.1.0:
    resolution: {integrity: sha512-CUgTZL1irw8u29bzrOD/nH85jqyc74D6SshFgujOIA7osm2Rz7dYH77agkx7H4FBNxDq7Cjf+IjaX/8zwFW+ZQ==}
    engines: {node: '>=18.12'}
    peerDependencies:
      typescript: '>=4.8.4'

  ts-deepmerge@7.0.3:
    resolution: {integrity: sha512-Du/ZW2RfwV/D4cmA5rXafYjBQVuvu4qGiEEla4EmEHVHgRdx68Gftx7i66jn2bzHPwSVZY36Ae6OuDn9el4ZKA==}
    engines: {node: '>=14.13.1'}

  ts-interface-checker@0.1.13:
    resolution: {integrity: sha512-Y/arvbn+rrz3JCKl9C4kVNfTfSm2/mEp5FSz5EsZSANGPSlQrpRI5M4PKF+mJnE52jOO90PnPSc3Ur3bTQw0gA==}

  tsconfig-paths@4.2.0:
    resolution: {integrity: sha512-NoZ4roiN7LnbKn9QqE1amc9DJfzvZXxF4xDavcOWt1BPkdx+m+0gJuPM+S0vCe7zTJMYUP0R8pO2XMr+Y8oLIg==}
    engines: {node: '>=6'}

  tslib@2.4.0:
    resolution: {integrity: sha512-d6xOpEDfsi2CZVlPQzGeux8XMwLT9hssAsaPYExaQMuYskwb+x1x7J371tWlbBdWHroy99KnVB6qIkUbs5X3UQ==}

  tslib@2.8.1:
    resolution: {integrity: sha512-oJFu94HQb+KVduSUQL7wnpmqnfmLsOA/nAh6b6EH0wCEoK0/mPeXU6c3wKDV83MkOuHPRHtSXKKU99IBazS/2w==}

  tsx@4.20.6:
    resolution: {integrity: sha512-ytQKuwgmrrkDTFP4LjR0ToE2nqgy886GpvRSpU0JAnrdBYppuY5rLkRUYPU1yCryb24SsKBTL/hlDQAEFVwtZg==}
    engines: {node: '>=18.0.0'}
    hasBin: true

  tw-animate-css@1.4.0:
    resolution: {integrity: sha512-7bziOlRqH0hJx80h/3mbicLW7o8qLsH5+RaLR2t+OHM3D0JlWGODQKQ4cxbK7WlvmUxpcj6Kgu6EKqjrGFe3QQ==}

  type-check@0.4.0:
    resolution: {integrity: sha512-XleUoc9uwGXqjWwXaUTZAmzMcFZ5858QA2vvx1Ur5xIcixXIP+8LnFDgRplU30us6teqdlskFfu+ae4K79Ooew==}
    engines: {node: '>= 0.8.0'}

  type-fest@0.7.1:
    resolution: {integrity: sha512-Ne2YiiGN8bmrmJJEuTWTLJR32nh/JdL1+PSicowtNb0WFpn59GK8/lfD61bVtzguz7b3PBt74nxpv/Pw5po5Rg==}
    engines: {node: '>=8'}

  type-fest@2.19.0:
    resolution: {integrity: sha512-RAH822pAdBgcNMAfWnCBU3CFZcfZ/i1eZjwFU/dsLKumyuuP3niueg2UAukXYF0E2AAoc82ZSSf9J0WQBinzHA==}
    engines: {node: '>=12.20'}

  typebox@1.0.40:
    resolution: {integrity: sha512-r9wEtCt71Y9NQ/t+Xm3cVCYUhSutRxLgv5dKXVySNY3Qd5yF1qNr89xyapYRjnVefBpChROTCabYC46QQf0HnA==}

  typescript-eslint@8.46.2:
    resolution: {integrity: sha512-vbw8bOmiuYNdzzV3lsiWv6sRwjyuKJMQqWulBOU7M0RrxedXledX8G8kBbQeiOYDnTfiXz0Y4081E1QMNB6iQg==}
    engines: {node: ^18.18.0 || ^20.9.0 || >=21.1.0}
    peerDependencies:
      eslint: ^8.57.0 || ^9.0.0
      typescript: '>=4.8.4 <6.0.0'

  typescript@5.9.3:
    resolution: {integrity: sha512-jl1vZzPDinLr9eUt3J/t7V6FgNEw9QjvBPdysz9KfQDD41fQrC2Y4vKQdiaUpFT4bXlb1RHhLpp8wtm6M5TgSw==}
    engines: {node: '>=14.17'}
    hasBin: true

  undici-types@5.26.5:
    resolution: {integrity: sha512-JlCMO+ehdEIKqlFxk6IfVoAUVmgz7cU7zD/h9XZ0qzeosSHmUJVOzSQvvYSYWXkFXC+IfLKSIffhv0sVZup6pA==}

  undici-types@6.21.0:
    resolution: {integrity: sha512-iwDZqg0QAGrg9Rav5H4n0M64c3mkR59cJ6wQp+7C4nI0gsmExaedaYLNO44eT4AtBBwjbTiGPMlt2Md0T9H9JQ==}

  undici-types@7.16.0:
    resolution: {integrity: sha512-Zz+aZWSj8LE6zoxD+xrjh4VfkIG8Ya6LvYkZqtUQGJPZjYl53ypCaUwWqo7eI0x66KBGeRo+mlBEkMSeSZ38Nw==}

  unplugin@2.3.10:
    resolution: {integrity: sha512-6NCPkv1ClwH+/BGE9QeoTIl09nuiAt0gS28nn1PvYXsGKRwM2TCbFA2QiilmehPDTXIe684k4rZI1yl3A1PCUw==}
    engines: {node: '>=18.12.0'}

  update-browserslist-db@1.1.3:
    resolution: {integrity: sha512-UxhIZQ+QInVdunkDAaiazvvT/+fXL5Osr0JZlJulepYu6Jd7qJtDZjlur0emRlT71EN3ScPoE7gvsuIKKNavKw==}
    hasBin: true
    peerDependencies:
      browserslist: '>= 4.21.0'

  uri-js@4.4.1:
    resolution: {integrity: sha512-7rKUyy33Q1yc98pQ1DAmLtwX109F7TIfWlW1Ydo8Wl1ii1SeHieeh0HHfPeL2fMXK6z0s8ecKs9frCuLJvndBg==}

  urlpattern-polyfill@10.1.0:
    resolution: {integrity: sha512-IGjKp/o0NL3Bso1PymYURCJxMPNAf/ILOpendP9f5B6e1rTJgdgiOvgfoT8VxCAdY+Wisb9uhGaJJf3yZ2V9nw==}

  use-callback-ref@1.3.3:
    resolution: {integrity: sha512-jQL3lRnocaFtu3V00JToYz/4QkNWswxijDaCVNZRiRTO3HQDLsdu1ZtmIUvV4yPp+rvWm5j0y0TG/S61cuijTg==}
    engines: {node: '>=10'}
    peerDependencies:
      '@types/react': '*'
      react: ^16.8.0 || ^17.0.0 || ^18.0.0 || ^19.0.0 || ^19.0.0-rc
    peerDependenciesMeta:
      '@types/react':
        optional: true

  use-debounce@10.0.4:
    resolution: {integrity: sha512-6Cf7Yr7Wk7Kdv77nnJMf6de4HuDE4dTxKij+RqE9rufDsI6zsbjyAxcH5y2ueJCQAnfgKbzXbZHYlkFwmBlWkw==}
    engines: {node: '>= 16.0.0'}
    peerDependencies:
      react: '*'

  use-sidecar@1.1.3:
    resolution: {integrity: sha512-Fedw0aZvkhynoPYlA5WXrMCAMm+nSWdZt6lzJQ7Ok8S6Q+VsHmHpRWndVRJ8Be0ZbkfPc5LRYH+5XrzXcEeLRQ==}
    engines: {node: '>=10'}
    peerDependencies:
      '@types/react': '*'
      react: ^16.8.0 || ^17.0.0 || ^18.0.0 || ^19.0.0 || ^19.0.0-rc
    peerDependenciesMeta:
      '@types/react':
        optional: true

  util-deprecate@1.0.2:
    resolution: {integrity: sha512-EPD5q1uXyFxJpCrLnCc1nHnq3gOa6DZBocAIiI2TaSCA7VCJ1UJDMagCzIkXNsUYfD1daK//LTEQ8xiIbrHtcw==}

  uuid@10.0.0:
    resolution: {integrity: sha512-8XkAphELsDnEGrDxUOHB3RGvXz6TeuYSGEZBOjtTtPm2lwhGBjLgOzLHB63IUWfBpNucQjND6d3AOudO+H3RWQ==}
    hasBin: true

  valibot@0.42.1:
    resolution: {integrity: sha512-3keXV29Ar5b//Hqi4MbSdV7lfVp6zuYLZuA9V1PvQUsXqogr+u5lvLPLk3A4f74VUXDnf/JfWMN6sB+koJ/FFw==}
    peerDependencies:
      typescript: '>=5'
    peerDependenciesMeta:
      typescript:
        optional: true

  valibot@1.1.0:
    resolution: {integrity: sha512-Nk8lX30Qhu+9txPYTwM0cFlWLdPFsFr6LblzqIySfbZph9+BFsAHsNvHOymEviUepeIW6KFHzpX8TKhbptBXXw==}
    peerDependencies:
      typescript: '>=5'
    peerDependenciesMeta:
      typescript:
        optional: true

  validator@13.15.15:
    resolution: {integrity: sha512-BgWVbCI72aIQy937xbawcs+hrVaN/CZ2UwutgaJ36hGqRrLNM+f5LUT/YPRbo8IV/ASeFzXszezV+y2+rq3l8A==}
    engines: {node: '>= 0.10'}

  vary@1.1.2:
    resolution: {integrity: sha512-BNGbWLfd0eUPabhkXUVm0j8uuvREyTh5ovRa/dyow/BqAbZJyC+5fU+IzQOzmAKzYqYRAISoRhdQr3eIZ/PXqg==}
    engines: {node: '>= 0.8'}

  vaul-svelte@1.0.0-next.7:
    resolution: {integrity: sha512-7zN7Bi3dFQixvvbUJY9uGDe7Ws/dGZeBQR2pXdXmzQiakjrxBvWo0QrmsX3HK+VH+SZOltz378cmgmCS9f9rSg==}
    engines: {node: '>=18', pnpm: '>=8.7.0'}
    peerDependencies:
      svelte: ^5.0.0

  vite@7.1.11:
    resolution: {integrity: sha512-uzcxnSDVjAopEUjljkWh8EIrg6tlzrjFUfMcR1EVsRDGwf/ccef0qQPRyOrROwhrTDaApueq+ja+KLPlzR/zdg==}
    engines: {node: ^20.19.0 || >=22.12.0}
    hasBin: true
    peerDependencies:
      '@types/node': ^20.19.0 || >=22.12.0
      jiti: '>=1.21.0'
      less: ^4.0.0
      lightningcss: ^1.21.0
      sass: ^1.70.0
      sass-embedded: ^1.70.0
      stylus: '>=0.54.8'
      sugarss: ^5.0.0
      terser: ^5.16.0
      tsx: ^4.8.1
      yaml: ^2.4.2
    peerDependenciesMeta:
      '@types/node':
        optional: true
      jiti:
        optional: true
      less:
        optional: true
      lightningcss:
        optional: true
      sass:
        optional: true
      sass-embedded:
        optional: true
      stylus:
        optional: true
      sugarss:
        optional: true
      terser:
        optional: true
      tsx:
        optional: true
      yaml:
        optional: true

  vitefu@1.1.1:
    resolution: {integrity: sha512-B/Fegf3i8zh0yFbpzZ21amWzHmuNlLlmJT6n7bu5e+pCHUKQIfXSYokrqOBGEMMe9UG2sostKQF9mml/vYaWJQ==}
    peerDependencies:
      vite: ^3.0.0 || ^4.0.0 || ^5.0.0 || ^6.0.0 || ^7.0.0-beta.0
    peerDependenciesMeta:
      vite:
        optional: true

  w3c-keyname@2.2.8:
    resolution: {integrity: sha512-dpojBhNsCNN7T82Tm7k26A6G9ML3NkhDsnw9n/eoxSRlVBB4CEtIQ/KTCLI2Fwf3ataSXRhYFkQi3SlnFwPvPQ==}

  w3c-xmlserializer@5.0.0:
    resolution: {integrity: sha512-o8qghlI8NZHU1lLPrpi2+Uq7abh4GGPpYANlalzWxyWteJOCsr/P+oPBA49TOLu5FTZO4d3F9MnWJfiMo4BkmA==}
    engines: {node: '>=18'}

  watchpack@2.4.4:
    resolution: {integrity: sha512-c5EGNOiyxxV5qmTtAB7rbiXxi1ooX1pQKMLX/MIabJjRA0SJBQOjKF+KSVfHkr9U1cADPon0mRiVe/riyaiDUA==}
    engines: {node: '>=10.13.0'}

  wcwidth@1.0.1:
    resolution: {integrity: sha512-XHPEwS0q6TaxcvG85+8EYkbiCux2XtWG2mkc47Ng2A77BQu9+DqIOJldST4HgPkuea7dvKSj5VgX3P1d4rW8Tg==}

  webidl-conversions@8.0.0:
    resolution: {integrity: sha512-n4W4YFyz5JzOfQeA8oN7dUYpR+MBP3PIUsn2jLjWXwK5ASUzt0Jc/A5sAUZoCYFJRGF0FBKJ+1JjN43rNdsQzA==}
    engines: {node: '>=20'}

  webpack-sources@3.3.3:
    resolution: {integrity: sha512-yd1RBzSGanHkitROoPFd6qsrxt+oFhg/129YzheDGqeustzX0vTZJZsSsQjVQC4yzBQ56K55XU8gaNCtIzOnTg==}
    engines: {node: '>=10.13.0'}

  webpack-virtual-modules@0.6.2:
    resolution: {integrity: sha512-66/V2i5hQanC51vBQKPH4aI8NMAcBW59FVBs+rC7eGHupMyfn34q7rZIE+ETlJ+XTevqfUhVVBgSUNSW2flEUQ==}

  webpack@5.102.1:
    resolution: {integrity: sha512-7h/weGm9d/ywQ6qzJ+Xy+r9n/3qgp/thalBbpOi5i223dPXKi04IBtqPN9nTd+jBc7QKfvDbaBnFipYp4sJAUQ==}
    engines: {node: '>=10.13.0'}
    hasBin: true
    peerDependencies:
      webpack-cli: '*'
    peerDependenciesMeta:
      webpack-cli:
        optional: true

  whatwg-encoding@3.1.1:
    resolution: {integrity: sha512-6qN4hJdMwfYBtE3YBTTHhoeuUrDBPZmbQaxWAqSALV/MeEnR5z1xd8UKud2RAkFoPkmB+hli1TZSnyi84xz1vQ==}
    engines: {node: '>=18'}

  whatwg-mimetype@4.0.0:
    resolution: {integrity: sha512-QaKxh0eNIi2mE9p2vEdzfagOKHCcj1pJ56EEHGQOVxp8r9/iszLUUV7v89x9O1p/T+NlTM5W7jW6+cz4Fq1YVg==}
    engines: {node: '>=18'}

  whatwg-url@15.1.0:
    resolution: {integrity: sha512-2ytDk0kiEj/yu90JOAp44PVPUkO9+jVhyf+SybKlRHSDlvOOZhdPIrr7xTH64l4WixO2cP+wQIcgujkGBPPz6g==}
    engines: {node: '>=20'}

  which@2.0.2:
    resolution: {integrity: sha512-BLI3Tl1TW3Pvl70l3yq3Y64i+awpwXqsGBYWkkqMtnbXgrMD+yj7rhW0kuEDxzJaYXGjEW5ogapKNMEKNMjibA==}
    engines: {node: '>= 8'}
    hasBin: true

  word-wrap@1.2.5:
    resolution: {integrity: sha512-BN22B5eaMMI9UMtjrGd5g5eCYPpCPDUy0FJXbYsaT5zYxjFOckS53SQDE3pWkVoWpHXVb3BrYcEN4Twa55B5cA==}
    engines: {node: '>=0.10.0'}

  wrap-ansi@7.0.0:
    resolution: {integrity: sha512-YVGIj2kamLSTxw6NsZjoBxfSwsn0ycdesmc4p+Q21c5zPuZ1pl+NfxVdxPtdHvmNVOQ6XSYG4AUtyt/Fi7D16Q==}
    engines: {node: '>=10'}

  wrap-ansi@8.1.0:
    resolution: {integrity: sha512-si7QWI6zUMq56bESFvagtmzMdGOtoxfR+Sez11Mobfc7tm+VkUckk9bW2UeffTGVUbOksxmSw0AA2gs8g71NCQ==}
    engines: {node: '>=12'}

  ws@8.17.1:
    resolution: {integrity: sha512-6XQFvXTkbfUOZOKKILFG1PDK2NDQs4azKQl26T0YS5CxqWLgXajbPZ+h4gZekJyRqFU8pvnbAbbs/3TgRPy+GQ==}
    engines: {node: '>=10.0.0'}
    peerDependencies:
      bufferutil: ^4.0.1
      utf-8-validate: '>=5.0.2'
    peerDependenciesMeta:
      bufferutil:
        optional: true
      utf-8-validate:
        optional: true

  ws@8.18.3:
    resolution: {integrity: sha512-PEIGCY5tSlUt50cqyMXfCzX+oOPqN0vuGqWzbcJ2xvnkzkq46oOpz7dQaTDBdfICb4N14+GARUDw2XV2N4tvzg==}
    engines: {node: '>=10.0.0'}
    peerDependencies:
      bufferutil: ^4.0.1
      utf-8-validate: '>=5.0.2'
    peerDependenciesMeta:
      bufferutil:
        optional: true
      utf-8-validate:
        optional: true

  xml-name-validator@5.0.0:
    resolution: {integrity: sha512-EvGK8EJ3DhaHfbRlETOWAS5pO9MZITeauHKJyb8wyajUfQUenkIg2MvLDTZ4T/TgIcm3HU0TFBgWWboAZ30UHg==}
    engines: {node: '>=18'}

  xmlchars@2.2.0:
    resolution: {integrity: sha512-JZnDKK8B0RCDw84FNdDAIpZK+JuJw+s7Lz8nksI7SIuU3UXJJslUthsi+uWBUYOwPFwW7W7PRLRfUKpxjtjFCw==}

<<<<<<< HEAD
  xmlhttprequest-ssl@2.1.2:
    resolution: {integrity: sha512-TEU+nJVUUnA4CYJFLvK5X9AOeH4KvDvhIfm0vV1GaQRtchnG0hgK5p8hw/xjv8cunWYCsiPCSDzObPyhEwq3KQ==}
    engines: {node: '>=0.4.0'}

  yallist@3.1.1:
    resolution: {integrity: sha512-a4UGQaWPH59mOXUYnAG2ewncQS4i4F43Tv3JoAM+s2VDAmS9NsK8GpDMLrCHPksFT7h3K6TOoUNn2pb7RoXx4g==}

  yallist@5.0.0:
    resolution: {integrity: sha512-YgvUTfwqyc7UXVMrB+SImsVYSmTS8X/tSrtdNZMImM+n7+QTriRXyXim0mBrTXNeqzVF0KWGgHPeiyViFFrNDw==}
    engines: {node: '>=18'}

=======
>>>>>>> 63301ac7
  yaml@1.10.2:
    resolution: {integrity: sha512-r3vXyErRCYJ7wg28yvBY5VSoAF8ZvlcW9/BwUzEtUsjvX/DKs24dIkuwjtuprwJJHsbyUbLApepYTR1BN4uHrg==}
    engines: {node: '>= 6'}

  yaml@2.8.1:
    resolution: {integrity: sha512-lcYcMxX2PO9XMGvAJkJ3OsNMw+/7FKes7/hgerGUYWIoWu5j/+YQqcZr5JnPZWzOsEBgMbSbiSTn/dv/69Mkpw==}
    engines: {node: '>= 14.6'}
    hasBin: true

  yocto-queue@0.1.0:
    resolution: {integrity: sha512-rVksvsnNCdJ/ohGc6xgPwyN8eheCxsiLM8mxuE/t/mOVqJewPuO1miLpTHQiRgTKCLexL4MeAFVagts7HmNZ2Q==}
    engines: {node: '>=10'}

  yoctocolors@2.1.2:
    resolution: {integrity: sha512-CzhO+pFNo8ajLM2d2IW/R93ipy99LWjtwblvC1RsoSUMZgyLbYFr221TnSNT7GjGdYui6P459mw9JH/g/zW2ug==}
    engines: {node: '>=18'}

  yup@1.7.1:
    resolution: {integrity: sha512-GKHFX2nXul2/4Dtfxhozv701jLQHdf6J34YDh2cEkpqoo8le5Mg6/LrdseVLrFarmFygZTlfIhHx/QKfb/QWXw==}

  zimmerframe@1.1.4:
    resolution: {integrity: sha512-B58NGBEoc8Y9MWWCQGl/gq9xBCe4IiKM0a2x7GZdQKOW5Exr8S1W24J6OgM1njK8xCRGvAJIL/MxXHf6SkmQKQ==}

  zod@3.24.3:
    resolution: {integrity: sha512-HhY1oqzWCQWuUqvBFnsyrtZRhyPeR7SUGv+C4+MsisMuVfSPx8HpwWqH8tRahSlt6M3PiFAcoeFhZAqIXTxoSg==}

  zod@4.1.12:
    resolution: {integrity: sha512-JInaHOamG8pt5+Ey8kGmdcAcg3OL9reK8ltczgHTAwNhMys/6ThXHityHxVV2p3fkw/c+MAvBHFVYHFZDmjMCQ==}

snapshots:

  '@alloc/quick-lru@5.2.0': {}

  '@ampproject/remapping@2.3.0':
    dependencies:
      '@jridgewell/gen-mapping': 0.3.13
      '@jridgewell/trace-mapping': 0.3.31

  '@ark/regex@0.0.0':
    dependencies:
      '@ark/util': 0.50.0
    optional: true

  '@ark/schema@0.50.0':
    dependencies:
      '@ark/util': 0.50.0
    optional: true

  '@ark/util@0.50.0':
    optional: true

  '@asamuzakjp/css-color@4.0.5':
    dependencies:
      '@csstools/css-calc': 2.1.4(@csstools/css-parser-algorithms@3.0.5(@csstools/css-tokenizer@3.0.4))(@csstools/css-tokenizer@3.0.4)
      '@csstools/css-color-parser': 3.1.0(@csstools/css-parser-algorithms@3.0.5(@csstools/css-tokenizer@3.0.4))(@csstools/css-tokenizer@3.0.4)
      '@csstools/css-parser-algorithms': 3.0.5(@csstools/css-tokenizer@3.0.4)
      '@csstools/css-tokenizer': 3.0.4
      lru-cache: 11.2.2

  '@asamuzakjp/dom-selector@6.6.2':
    dependencies:
      '@asamuzakjp/nwsapi': 2.3.9
      bidi-js: 1.0.3
      css-tree: 3.1.0
      is-potential-custom-element-name: 1.0.1
      lru-cache: 11.2.2

  '@asamuzakjp/nwsapi@2.3.9': {}

  '@babel/code-frame@7.27.1':
    dependencies:
      '@babel/helper-validator-identifier': 7.27.1
      js-tokens: 4.0.0
      picocolors: 1.1.1

  '@babel/compat-data@7.28.4': {}

  '@babel/core@7.26.10':
    dependencies:
      '@ampproject/remapping': 2.3.0
      '@babel/code-frame': 7.27.1
      '@babel/generator': 7.28.3
      '@babel/helper-compilation-targets': 7.27.2
      '@babel/helper-module-transforms': 7.28.3(@babel/core@7.26.10)
      '@babel/helpers': 7.28.4
      '@babel/parser': 7.27.0
      '@babel/template': 7.27.2
      '@babel/traverse': 7.27.0
      '@babel/types': 7.28.4
      convert-source-map: 2.0.0
      debug: 4.4.3
      gensync: 1.0.0-beta.2
      json5: 2.2.3
      semver: 6.3.1
    transitivePeerDependencies:
      - supports-color

  '@babel/generator@7.28.3':
    dependencies:
      '@babel/parser': 7.28.4
      '@babel/types': 7.28.4
      '@jridgewell/gen-mapping': 0.3.13
      '@jridgewell/trace-mapping': 0.3.31
      jsesc: 3.1.0

  '@babel/helper-compilation-targets@7.27.2':
    dependencies:
      '@babel/compat-data': 7.28.4
      '@babel/helper-validator-option': 7.27.1
      browserslist: 4.26.3
      lru-cache: 5.1.1
      semver: 6.3.1

  '@babel/helper-globals@7.28.0': {}

  '@babel/helper-module-imports@7.27.1':
    dependencies:
      '@babel/traverse': 7.28.4
      '@babel/types': 7.28.4
    transitivePeerDependencies:
      - supports-color

  '@babel/helper-module-transforms@7.28.3(@babel/core@7.26.10)':
    dependencies:
      '@babel/core': 7.26.10
      '@babel/helper-module-imports': 7.27.1
      '@babel/helper-validator-identifier': 7.27.1
      '@babel/traverse': 7.28.4
    transitivePeerDependencies:
      - supports-color

  '@babel/helper-string-parser@7.27.1': {}

  '@babel/helper-validator-identifier@7.27.1': {}

  '@babel/helper-validator-option@7.27.1': {}

  '@babel/helpers@7.28.4':
    dependencies:
      '@babel/template': 7.27.2
      '@babel/types': 7.28.4

  '@babel/parser@7.27.0':
    dependencies:
      '@babel/types': 7.28.4

  '@babel/parser@7.28.4':
    dependencies:
      '@babel/types': 7.28.4

  '@babel/runtime@7.28.4':
    optional: true

  '@babel/template@7.27.2':
    dependencies:
      '@babel/code-frame': 7.27.1
      '@babel/parser': 7.28.4
      '@babel/types': 7.28.4

  '@babel/traverse@7.27.0':
    dependencies:
      '@babel/code-frame': 7.27.1
      '@babel/generator': 7.28.3
      '@babel/parser': 7.27.0
      '@babel/template': 7.27.2
      '@babel/types': 7.28.4
      debug: 4.4.3
      globals: 11.12.0
    transitivePeerDependencies:
      - supports-color

  '@babel/traverse@7.28.4':
    dependencies:
      '@babel/code-frame': 7.27.1
      '@babel/generator': 7.28.3
      '@babel/helper-globals': 7.28.0
      '@babel/parser': 7.28.4
      '@babel/template': 7.27.2
      '@babel/types': 7.28.4
      debug: 4.4.3
    transitivePeerDependencies:
      - supports-color

  '@babel/types@7.28.4':
    dependencies:
      '@babel/helper-string-parser': 7.27.1
      '@babel/helper-validator-identifier': 7.27.1

  '@codemirror/autocomplete@6.19.0':
    dependencies:
      '@codemirror/language': 6.11.3
      '@codemirror/state': 6.5.2
      '@codemirror/view': 6.38.6
      '@lezer/common': 1.2.3

  '@codemirror/commands@6.9.0':
    dependencies:
      '@codemirror/language': 6.11.3
      '@codemirror/state': 6.5.2
      '@codemirror/view': 6.38.6
      '@lezer/common': 1.2.3

  '@codemirror/lang-yaml@6.1.2':
    dependencies:
      '@codemirror/autocomplete': 6.19.0
      '@codemirror/language': 6.11.3
      '@codemirror/state': 6.5.2
      '@lezer/common': 1.2.3
      '@lezer/highlight': 1.2.2
      '@lezer/lr': 1.4.2
      '@lezer/yaml': 1.0.3

  '@codemirror/language@6.11.3':
    dependencies:
      '@codemirror/state': 6.5.2
      '@codemirror/view': 6.38.6
      '@lezer/common': 1.2.3
      '@lezer/highlight': 1.2.2
      '@lezer/lr': 1.4.2
      style-mod: 4.1.2

  '@codemirror/legacy-modes@6.5.2':
    dependencies:
      '@codemirror/language': 6.11.3

  '@codemirror/lint@6.9.0':
    dependencies:
      '@codemirror/state': 6.5.2
      '@codemirror/view': 6.38.6
      crelt: 1.0.6

  '@codemirror/search@6.5.11':
    dependencies:
      '@codemirror/state': 6.5.2
      '@codemirror/view': 6.38.6
      crelt: 1.0.6

  '@codemirror/state@6.5.2':
    dependencies:
      '@marijn/find-cluster-break': 1.0.2

  '@codemirror/view@6.38.6':
    dependencies:
      '@codemirror/state': 6.5.2
      crelt: 1.0.6
      style-mod: 4.1.2
      w3c-keyname: 2.2.8

  '@csstools/color-helpers@5.1.0': {}

  '@csstools/css-calc@2.1.4(@csstools/css-parser-algorithms@3.0.5(@csstools/css-tokenizer@3.0.4))(@csstools/css-tokenizer@3.0.4)':
    dependencies:
      '@csstools/css-parser-algorithms': 3.0.5(@csstools/css-tokenizer@3.0.4)
      '@csstools/css-tokenizer': 3.0.4

  '@csstools/css-color-parser@3.1.0(@csstools/css-parser-algorithms@3.0.5(@csstools/css-tokenizer@3.0.4))(@csstools/css-tokenizer@3.0.4)':
    dependencies:
      '@csstools/color-helpers': 5.1.0
      '@csstools/css-calc': 2.1.4(@csstools/css-parser-algorithms@3.0.5(@csstools/css-tokenizer@3.0.4))(@csstools/css-tokenizer@3.0.4)
      '@csstools/css-parser-algorithms': 3.0.5(@csstools/css-tokenizer@3.0.4)
      '@csstools/css-tokenizer': 3.0.4

  '@csstools/css-parser-algorithms@3.0.5(@csstools/css-tokenizer@3.0.4)':
    dependencies:
      '@csstools/css-tokenizer': 3.0.4

  '@csstools/css-syntax-patches-for-csstree@1.0.14(postcss@8.5.6)':
    dependencies:
      postcss: 8.5.6

  '@csstools/css-tokenizer@3.0.4': {}

  '@emnapi/runtime@1.5.0':
    dependencies:
      tslib: 2.8.1
    optional: true

  '@esbuild/aix-ppc64@0.25.0':
    optional: true

  '@esbuild/aix-ppc64@0.25.10':
    optional: true

  '@esbuild/aix-ppc64@0.25.11':
    optional: true

  '@esbuild/android-arm64@0.25.0':
    optional: true

  '@esbuild/android-arm64@0.25.10':
    optional: true

  '@esbuild/android-arm64@0.25.11':
    optional: true

  '@esbuild/android-arm@0.25.0':
    optional: true

  '@esbuild/android-arm@0.25.10':
    optional: true

  '@esbuild/android-arm@0.25.11':
    optional: true

  '@esbuild/android-x64@0.25.0':
    optional: true

  '@esbuild/android-x64@0.25.10':
    optional: true

  '@esbuild/android-x64@0.25.11':
    optional: true

  '@esbuild/darwin-arm64@0.25.0':
    optional: true

  '@esbuild/darwin-arm64@0.25.10':
    optional: true

  '@esbuild/darwin-arm64@0.25.11':
    optional: true

  '@esbuild/darwin-x64@0.25.0':
    optional: true

  '@esbuild/darwin-x64@0.25.10':
    optional: true

  '@esbuild/darwin-x64@0.25.11':
    optional: true

  '@esbuild/freebsd-arm64@0.25.0':
    optional: true

  '@esbuild/freebsd-arm64@0.25.10':
    optional: true

  '@esbuild/freebsd-arm64@0.25.11':
    optional: true

  '@esbuild/freebsd-x64@0.25.0':
    optional: true

  '@esbuild/freebsd-x64@0.25.10':
    optional: true

  '@esbuild/freebsd-x64@0.25.11':
    optional: true

  '@esbuild/linux-arm64@0.25.0':
    optional: true

  '@esbuild/linux-arm64@0.25.10':
    optional: true

  '@esbuild/linux-arm64@0.25.11':
    optional: true

  '@esbuild/linux-arm@0.25.0':
    optional: true

  '@esbuild/linux-arm@0.25.10':
    optional: true

  '@esbuild/linux-arm@0.25.11':
    optional: true

  '@esbuild/linux-ia32@0.25.0':
    optional: true

  '@esbuild/linux-ia32@0.25.10':
    optional: true

  '@esbuild/linux-ia32@0.25.11':
    optional: true

  '@esbuild/linux-loong64@0.25.0':
    optional: true

  '@esbuild/linux-loong64@0.25.10':
    optional: true

  '@esbuild/linux-loong64@0.25.11':
    optional: true

  '@esbuild/linux-mips64el@0.25.0':
    optional: true

  '@esbuild/linux-mips64el@0.25.10':
    optional: true

  '@esbuild/linux-mips64el@0.25.11':
    optional: true

  '@esbuild/linux-ppc64@0.25.0':
    optional: true

  '@esbuild/linux-ppc64@0.25.10':
    optional: true

  '@esbuild/linux-ppc64@0.25.11':
    optional: true

  '@esbuild/linux-riscv64@0.25.0':
    optional: true

  '@esbuild/linux-riscv64@0.25.10':
    optional: true

  '@esbuild/linux-riscv64@0.25.11':
    optional: true

  '@esbuild/linux-s390x@0.25.0':
    optional: true

  '@esbuild/linux-s390x@0.25.10':
    optional: true

  '@esbuild/linux-s390x@0.25.11':
    optional: true

  '@esbuild/linux-x64@0.25.0':
    optional: true

  '@esbuild/linux-x64@0.25.10':
    optional: true

  '@esbuild/linux-x64@0.25.11':
    optional: true

  '@esbuild/netbsd-arm64@0.25.0':
    optional: true

  '@esbuild/netbsd-arm64@0.25.10':
    optional: true

  '@esbuild/netbsd-arm64@0.25.11':
    optional: true

  '@esbuild/netbsd-x64@0.25.0':
    optional: true

  '@esbuild/netbsd-x64@0.25.10':
    optional: true

  '@esbuild/netbsd-x64@0.25.11':
    optional: true

  '@esbuild/openbsd-arm64@0.25.0':
    optional: true

  '@esbuild/openbsd-arm64@0.25.10':
    optional: true

  '@esbuild/openbsd-arm64@0.25.11':
    optional: true

  '@esbuild/openbsd-x64@0.25.0':
    optional: true

  '@esbuild/openbsd-x64@0.25.10':
    optional: true

  '@esbuild/openbsd-x64@0.25.11':
    optional: true

  '@esbuild/openharmony-arm64@0.25.10':
    optional: true

  '@esbuild/openharmony-arm64@0.25.11':
    optional: true

  '@esbuild/sunos-x64@0.25.0':
    optional: true

  '@esbuild/sunos-x64@0.25.10':
    optional: true

  '@esbuild/sunos-x64@0.25.11':
    optional: true

  '@esbuild/win32-arm64@0.25.0':
    optional: true

  '@esbuild/win32-arm64@0.25.10':
    optional: true

  '@esbuild/win32-arm64@0.25.11':
    optional: true

  '@esbuild/win32-ia32@0.25.0':
    optional: true

  '@esbuild/win32-ia32@0.25.10':
    optional: true

  '@esbuild/win32-ia32@0.25.11':
    optional: true

  '@esbuild/win32-x64@0.25.0':
    optional: true

  '@esbuild/win32-x64@0.25.10':
    optional: true

  '@esbuild/win32-x64@0.25.11':
    optional: true

  '@eslint-community/eslint-utils@4.9.0(eslint@9.38.0(jiti@2.6.1))':
    dependencies:
      eslint: 9.38.0(jiti@2.6.1)
      eslint-visitor-keys: 3.4.3

  '@eslint-community/regexpp@4.12.1': {}

  '@eslint/compat@1.4.0(eslint@9.38.0(jiti@2.6.1))':
    dependencies:
      '@eslint/core': 0.16.0
    optionalDependencies:
      eslint: 9.38.0(jiti@2.6.1)

  '@eslint/config-array@0.21.1':
    dependencies:
      '@eslint/object-schema': 2.1.7
      debug: 4.4.3
      minimatch: 3.1.2
    transitivePeerDependencies:
      - supports-color

  '@eslint/config-helpers@0.4.1':
    dependencies:
      '@eslint/core': 0.16.0

  '@eslint/core@0.16.0':
    dependencies:
      '@types/json-schema': 7.0.15

  '@eslint/eslintrc@3.3.1':
    dependencies:
      ajv: 6.12.6
      debug: 4.4.3
      espree: 10.4.0
      globals: 14.0.0
      ignore: 5.3.2
      import-fresh: 3.3.1
      js-yaml: 4.1.0
      minimatch: 3.1.2
      strip-json-comments: 3.1.1
    transitivePeerDependencies:
      - supports-color

  '@eslint/js@9.38.0': {}

  '@eslint/object-schema@2.1.7': {}

  '@eslint/plugin-kit@0.4.0':
    dependencies:
      '@eslint/core': 0.16.0
      levn: 0.4.1

  '@exodus/schemasafe@1.3.0':
    optional: true

  '@finom/zod-to-json-schema@3.24.11(zod@4.1.12)':
    dependencies:
      zod: 4.1.12
    optional: true

  '@floating-ui/core@1.7.3':
    dependencies:
      '@floating-ui/utils': 0.2.10

  '@floating-ui/dom@1.7.4':
    dependencies:
      '@floating-ui/core': 1.7.3
      '@floating-ui/utils': 0.2.10

  '@floating-ui/react-dom@2.1.6(react-dom@19.0.0(react@19.0.0))(react@19.0.0)':
    dependencies:
      '@floating-ui/dom': 1.7.4
      react: 19.0.0
      react-dom: 19.0.0(react@19.0.0)

  '@floating-ui/utils@0.2.10': {}

  '@gcornut/valibot-json-schema@0.42.0(esbuild@0.25.11)(typescript@5.9.3)':
    dependencies:
      valibot: 0.42.1(typescript@5.9.3)
    optionalDependencies:
      '@types/json-schema': 7.0.15
      esbuild-runner: 2.2.2(esbuild@0.25.11)
    transitivePeerDependencies:
      - esbuild
      - typescript
    optional: true

  '@hapi/hoek@9.3.0':
    optional: true

  '@hapi/topo@5.1.0':
    dependencies:
      '@hapi/hoek': 9.3.0
    optional: true

  '@humanfs/core@0.19.1': {}

  '@humanfs/node@0.16.7':
    dependencies:
      '@humanfs/core': 0.19.1
      '@humanwhocodes/retry': 0.4.3

  '@humanwhocodes/module-importer@1.0.1': {}

  '@humanwhocodes/retry@0.4.3': {}

  '@img/colour@1.0.0':
    optional: true

  '@img/sharp-darwin-arm64@0.34.1':
    optionalDependencies:
      '@img/sharp-libvips-darwin-arm64': 1.1.0
    optional: true

  '@img/sharp-darwin-arm64@0.34.4':
    optionalDependencies:
      '@img/sharp-libvips-darwin-arm64': 1.2.3
    optional: true

  '@img/sharp-darwin-x64@0.34.1':
    optionalDependencies:
      '@img/sharp-libvips-darwin-x64': 1.1.0
    optional: true

  '@img/sharp-darwin-x64@0.34.4':
    optionalDependencies:
      '@img/sharp-libvips-darwin-x64': 1.2.3
    optional: true

  '@img/sharp-libvips-darwin-arm64@1.1.0':
    optional: true

  '@img/sharp-libvips-darwin-arm64@1.2.3':
    optional: true

  '@img/sharp-libvips-darwin-x64@1.1.0':
    optional: true

  '@img/sharp-libvips-darwin-x64@1.2.3':
    optional: true

  '@img/sharp-libvips-linux-arm64@1.1.0':
    optional: true

  '@img/sharp-libvips-linux-arm64@1.2.3':
    optional: true

  '@img/sharp-libvips-linux-arm@1.1.0':
    optional: true

  '@img/sharp-libvips-linux-arm@1.2.3':
    optional: true

  '@img/sharp-libvips-linux-ppc64@1.1.0':
    optional: true

  '@img/sharp-libvips-linux-ppc64@1.2.3':
    optional: true

  '@img/sharp-libvips-linux-s390x@1.1.0':
    optional: true

  '@img/sharp-libvips-linux-s390x@1.2.3':
    optional: true

  '@img/sharp-libvips-linux-x64@1.1.0':
    optional: true

  '@img/sharp-libvips-linux-x64@1.2.3':
    optional: true

  '@img/sharp-libvips-linuxmusl-arm64@1.1.0':
    optional: true

  '@img/sharp-libvips-linuxmusl-arm64@1.2.3':
    optional: true

  '@img/sharp-libvips-linuxmusl-x64@1.1.0':
    optional: true

  '@img/sharp-libvips-linuxmusl-x64@1.2.3':
    optional: true

  '@img/sharp-linux-arm64@0.34.1':
    optionalDependencies:
      '@img/sharp-libvips-linux-arm64': 1.1.0
    optional: true

  '@img/sharp-linux-arm64@0.34.4':
    optionalDependencies:
      '@img/sharp-libvips-linux-arm64': 1.2.3
    optional: true

  '@img/sharp-linux-arm@0.34.1':
    optionalDependencies:
      '@img/sharp-libvips-linux-arm': 1.1.0
    optional: true

  '@img/sharp-linux-arm@0.34.4':
    optionalDependencies:
      '@img/sharp-libvips-linux-arm': 1.2.3
    optional: true

  '@img/sharp-linux-ppc64@0.34.4':
    optionalDependencies:
      '@img/sharp-libvips-linux-ppc64': 1.2.3
    optional: true

  '@img/sharp-linux-s390x@0.34.1':
    optionalDependencies:
      '@img/sharp-libvips-linux-s390x': 1.1.0
    optional: true

  '@img/sharp-linux-s390x@0.34.4':
    optionalDependencies:
      '@img/sharp-libvips-linux-s390x': 1.2.3
    optional: true

  '@img/sharp-linux-x64@0.34.1':
    optionalDependencies:
      '@img/sharp-libvips-linux-x64': 1.1.0
    optional: true

  '@img/sharp-linux-x64@0.34.4':
    optionalDependencies:
      '@img/sharp-libvips-linux-x64': 1.2.3
    optional: true

  '@img/sharp-linuxmusl-arm64@0.34.1':
    optionalDependencies:
      '@img/sharp-libvips-linuxmusl-arm64': 1.1.0
    optional: true

  '@img/sharp-linuxmusl-arm64@0.34.4':
    optionalDependencies:
      '@img/sharp-libvips-linuxmusl-arm64': 1.2.3
    optional: true

  '@img/sharp-linuxmusl-x64@0.34.1':
    optionalDependencies:
      '@img/sharp-libvips-linuxmusl-x64': 1.1.0
    optional: true

  '@img/sharp-linuxmusl-x64@0.34.4':
    optionalDependencies:
      '@img/sharp-libvips-linuxmusl-x64': 1.2.3
    optional: true

  '@img/sharp-wasm32@0.34.1':
    dependencies:
      '@emnapi/runtime': 1.5.0
    optional: true

  '@img/sharp-wasm32@0.34.4':
    dependencies:
      '@emnapi/runtime': 1.5.0
    optional: true

  '@img/sharp-win32-arm64@0.34.4':
    optional: true

  '@img/sharp-win32-ia32@0.34.1':
    optional: true

  '@img/sharp-win32-ia32@0.34.4':
    optional: true

  '@img/sharp-win32-x64@0.34.1':
    optional: true

  '@img/sharp-win32-x64@0.34.4':
    optional: true

  '@inlang/paraglide-js@2.4.0':
    dependencies:
      '@inlang/recommend-sherlock': 0.2.1
      '@inlang/sdk': 2.4.9
      commander: 11.1.0
      consola: 3.4.0
      json5: 2.2.3
      unplugin: 2.3.10
      urlpattern-polyfill: 10.1.0
    transitivePeerDependencies:
      - babel-plugin-macros

  '@inlang/recommend-sherlock@0.2.1':
    dependencies:
      comment-json: 4.4.1

  '@inlang/sdk@2.4.9':
    dependencies:
      '@lix-js/sdk': 0.4.7
      '@sinclair/typebox': 0.31.28
      kysely: 0.27.6
      sqlite-wasm-kysely: 0.3.0(kysely@0.27.6)
      uuid: 10.0.0
    transitivePeerDependencies:
      - babel-plugin-macros

  '@internationalized/date@3.10.0':
    dependencies:
      '@swc/helpers': 0.5.17

<<<<<<< HEAD
  '@isaacs/balanced-match@4.0.1': {}

  '@isaacs/brace-expansion@5.0.0':
    dependencies:
      '@isaacs/balanced-match': 4.0.1

  '@isaacs/cliui@8.0.2':
    dependencies:
      string-width: 5.1.2
      string-width-cjs: string-width@4.2.3
      strip-ansi: 7.1.2
      strip-ansi-cjs: strip-ansi@6.0.1
      wrap-ansi: 8.1.0
      wrap-ansi-cjs: wrap-ansi@7.0.0

  '@isaacs/fs-minipass@4.0.1':
    dependencies:
      minipass: 7.1.2

=======
>>>>>>> 63301ac7
  '@jridgewell/gen-mapping@0.3.13':
    dependencies:
      '@jridgewell/sourcemap-codec': 1.5.5
      '@jridgewell/trace-mapping': 0.3.31

  '@jridgewell/remapping@2.3.5':
    dependencies:
      '@jridgewell/gen-mapping': 0.3.13
      '@jridgewell/trace-mapping': 0.3.31

  '@jridgewell/resolve-uri@3.1.2': {}

  '@jridgewell/source-map@0.3.11':
    dependencies:
      '@jridgewell/gen-mapping': 0.3.13
      '@jridgewell/trace-mapping': 0.3.31

  '@jridgewell/sourcemap-codec@1.5.5': {}

  '@jridgewell/trace-mapping@0.3.31':
    dependencies:
      '@jridgewell/resolve-uri': 3.1.2
      '@jridgewell/sourcemap-codec': 1.5.5

  '@lezer/common@1.2.3': {}

  '@lezer/common@1.3.0': {}

  '@lezer/highlight@1.2.2':
    dependencies:
      '@lezer/common': 1.3.0

  '@lezer/lr@1.4.2':
    dependencies:
      '@lezer/common': 1.2.3

  '@lezer/yaml@1.0.3':
    dependencies:
      '@lezer/common': 1.2.3
      '@lezer/highlight': 1.2.2
      '@lezer/lr': 1.4.2

  '@lix-js/sdk@0.4.7':
    dependencies:
      '@lix-js/server-protocol-schema': 0.1.1
      dedent: 1.5.1
      human-id: 4.1.2
      js-sha256: 0.11.1
      kysely: 0.27.6
      sqlite-wasm-kysely: 0.3.0(kysely@0.27.6)
      uuid: 10.0.0
    transitivePeerDependencies:
      - babel-plugin-macros

  '@lix-js/server-protocol-schema@0.1.1': {}

<<<<<<< HEAD
  '@lottiefiles/dotlottie-react@0.13.3(react@19.0.0)':
    dependencies:
      '@lottiefiles/dotlottie-web': 0.42.0
      react: 19.0.0

  '@lottiefiles/dotlottie-web@0.42.0': {}

  '@lucide/svelte@0.546.0(svelte@5.41.0)':
=======
  '@lucide/svelte@0.546.0(svelte@5.41.1)':
>>>>>>> 63301ac7
    dependencies:
      svelte: 5.41.1

  '@marijn/find-cluster-break@1.0.2': {}

  '@next/env@15.4.1': {}

  '@next/swc-darwin-arm64@15.4.1':
    optional: true

  '@next/swc-darwin-x64@15.4.1':
    optional: true

  '@next/swc-linux-arm64-gnu@15.4.1':
    optional: true

  '@next/swc-linux-arm64-musl@15.4.1':
    optional: true

  '@next/swc-linux-x64-gnu@15.4.1':
    optional: true

  '@next/swc-linux-x64-musl@15.4.1':
    optional: true

  '@next/swc-win32-arm64-msvc@15.4.1':
    optional: true

  '@next/swc-win32-x64-msvc@15.4.1':
    optional: true

  '@nodelib/fs.scandir@2.1.5':
    dependencies:
      '@nodelib/fs.stat': 2.0.5
      run-parallel: 1.2.0

  '@nodelib/fs.stat@2.0.5': {}

  '@nodelib/fs.walk@1.2.8':
    dependencies:
      '@nodelib/fs.scandir': 2.1.5
      fastq: 1.19.1

  '@pkgjs/parseargs@0.11.0':
    optional: true

  '@playwright/test@1.56.1':
    dependencies:
      playwright: 1.56.1

  '@polka/url@1.0.0-next.29': {}

  '@poppinss/macroable@1.1.0':
    optional: true

  '@radix-ui/colors@3.0.0': {}

  '@radix-ui/primitive@1.1.2': {}

  '@radix-ui/react-arrow@1.1.4(@types/react-dom@19.0.4(@types/react@19.0.10))(@types/react@19.0.10)(react-dom@19.0.0(react@19.0.0))(react@19.0.0)':
    dependencies:
      '@radix-ui/react-primitive': 2.1.0(@types/react-dom@19.0.4(@types/react@19.0.10))(@types/react@19.0.10)(react-dom@19.0.0(react@19.0.0))(react@19.0.0)
      react: 19.0.0
      react-dom: 19.0.0(react@19.0.0)
    optionalDependencies:
      '@types/react': 19.0.10
      '@types/react-dom': 19.0.4(@types/react@19.0.10)

  '@radix-ui/react-collapsible@1.1.7(@types/react-dom@19.0.4(@types/react@19.0.10))(@types/react@19.0.10)(react-dom@19.0.0(react@19.0.0))(react@19.0.0)':
    dependencies:
      '@radix-ui/primitive': 1.1.2
      '@radix-ui/react-compose-refs': 1.1.2(@types/react@19.0.10)(react@19.0.0)
      '@radix-ui/react-context': 1.1.2(@types/react@19.0.10)(react@19.0.0)
      '@radix-ui/react-id': 1.1.1(@types/react@19.0.10)(react@19.0.0)
      '@radix-ui/react-presence': 1.1.3(@types/react-dom@19.0.4(@types/react@19.0.10))(@types/react@19.0.10)(react-dom@19.0.0(react@19.0.0))(react@19.0.0)
      '@radix-ui/react-primitive': 2.1.0(@types/react-dom@19.0.4(@types/react@19.0.10))(@types/react@19.0.10)(react-dom@19.0.0(react@19.0.0))(react@19.0.0)
      '@radix-ui/react-use-controllable-state': 1.2.2(@types/react@19.0.10)(react@19.0.0)
      '@radix-ui/react-use-layout-effect': 1.1.1(@types/react@19.0.10)(react@19.0.0)
      react: 19.0.0
      react-dom: 19.0.0(react@19.0.0)
    optionalDependencies:
      '@types/react': 19.0.10
      '@types/react-dom': 19.0.4(@types/react@19.0.10)

  '@radix-ui/react-collection@1.1.4(@types/react-dom@19.0.4(@types/react@19.0.10))(@types/react@19.0.10)(react-dom@19.0.0(react@19.0.0))(react@19.0.0)':
    dependencies:
      '@radix-ui/react-compose-refs': 1.1.2(@types/react@19.0.10)(react@19.0.0)
      '@radix-ui/react-context': 1.1.2(@types/react@19.0.10)(react@19.0.0)
      '@radix-ui/react-primitive': 2.1.0(@types/react-dom@19.0.4(@types/react@19.0.10))(@types/react@19.0.10)(react-dom@19.0.0(react@19.0.0))(react@19.0.0)
      '@radix-ui/react-slot': 1.2.0(@types/react@19.0.10)(react@19.0.0)
      react: 19.0.0
      react-dom: 19.0.0(react@19.0.0)
    optionalDependencies:
      '@types/react': 19.0.10
      '@types/react-dom': 19.0.4(@types/react@19.0.10)

  '@radix-ui/react-compose-refs@1.1.2(@types/react@19.0.10)(react@19.0.0)':
    dependencies:
      react: 19.0.0
    optionalDependencies:
      '@types/react': 19.0.10

  '@radix-ui/react-context@1.1.2(@types/react@19.0.10)(react@19.0.0)':
    dependencies:
      react: 19.0.0
    optionalDependencies:
      '@types/react': 19.0.10

  '@radix-ui/react-direction@1.1.1(@types/react@19.0.10)(react@19.0.0)':
    dependencies:
      react: 19.0.0
    optionalDependencies:
      '@types/react': 19.0.10

  '@radix-ui/react-dismissable-layer@1.1.7(@types/react-dom@19.0.4(@types/react@19.0.10))(@types/react@19.0.10)(react-dom@19.0.0(react@19.0.0))(react@19.0.0)':
    dependencies:
      '@radix-ui/primitive': 1.1.2
      '@radix-ui/react-compose-refs': 1.1.2(@types/react@19.0.10)(react@19.0.0)
      '@radix-ui/react-primitive': 2.1.0(@types/react-dom@19.0.4(@types/react@19.0.10))(@types/react@19.0.10)(react-dom@19.0.0(react@19.0.0))(react@19.0.0)
      '@radix-ui/react-use-callback-ref': 1.1.1(@types/react@19.0.10)(react@19.0.0)
      '@radix-ui/react-use-escape-keydown': 1.1.1(@types/react@19.0.10)(react@19.0.0)
      react: 19.0.0
      react-dom: 19.0.0(react@19.0.0)
    optionalDependencies:
      '@types/react': 19.0.10
      '@types/react-dom': 19.0.4(@types/react@19.0.10)

  '@radix-ui/react-dropdown-menu@2.1.10(@types/react-dom@19.0.4(@types/react@19.0.10))(@types/react@19.0.10)(react-dom@19.0.0(react@19.0.0))(react@19.0.0)':
    dependencies:
      '@radix-ui/primitive': 1.1.2
      '@radix-ui/react-compose-refs': 1.1.2(@types/react@19.0.10)(react@19.0.0)
      '@radix-ui/react-context': 1.1.2(@types/react@19.0.10)(react@19.0.0)
      '@radix-ui/react-id': 1.1.1(@types/react@19.0.10)(react@19.0.0)
      '@radix-ui/react-menu': 2.1.10(@types/react-dom@19.0.4(@types/react@19.0.10))(@types/react@19.0.10)(react-dom@19.0.0(react@19.0.0))(react@19.0.0)
      '@radix-ui/react-primitive': 2.1.0(@types/react-dom@19.0.4(@types/react@19.0.10))(@types/react@19.0.10)(react-dom@19.0.0(react@19.0.0))(react@19.0.0)
      '@radix-ui/react-use-controllable-state': 1.2.2(@types/react@19.0.10)(react@19.0.0)
      react: 19.0.0
      react-dom: 19.0.0(react@19.0.0)
    optionalDependencies:
      '@types/react': 19.0.10
      '@types/react-dom': 19.0.4(@types/react@19.0.10)

  '@radix-ui/react-focus-guards@1.1.2(@types/react@19.0.10)(react@19.0.0)':
    dependencies:
      react: 19.0.0
    optionalDependencies:
      '@types/react': 19.0.10

  '@radix-ui/react-focus-scope@1.1.4(@types/react-dom@19.0.4(@types/react@19.0.10))(@types/react@19.0.10)(react-dom@19.0.0(react@19.0.0))(react@19.0.0)':
    dependencies:
      '@radix-ui/react-compose-refs': 1.1.2(@types/react@19.0.10)(react@19.0.0)
      '@radix-ui/react-primitive': 2.1.0(@types/react-dom@19.0.4(@types/react@19.0.10))(@types/react@19.0.10)(react-dom@19.0.0(react@19.0.0))(react@19.0.0)
      '@radix-ui/react-use-callback-ref': 1.1.1(@types/react@19.0.10)(react@19.0.0)
      react: 19.0.0
      react-dom: 19.0.0(react@19.0.0)
    optionalDependencies:
      '@types/react': 19.0.10
      '@types/react-dom': 19.0.4(@types/react@19.0.10)

  '@radix-ui/react-id@1.1.1(@types/react@19.0.10)(react@19.0.0)':
    dependencies:
      '@radix-ui/react-use-layout-effect': 1.1.1(@types/react@19.0.10)(react@19.0.0)
      react: 19.0.0
    optionalDependencies:
      '@types/react': 19.0.10

  '@radix-ui/react-menu@2.1.10(@types/react-dom@19.0.4(@types/react@19.0.10))(@types/react@19.0.10)(react-dom@19.0.0(react@19.0.0))(react@19.0.0)':
    dependencies:
      '@radix-ui/primitive': 1.1.2
      '@radix-ui/react-collection': 1.1.4(@types/react-dom@19.0.4(@types/react@19.0.10))(@types/react@19.0.10)(react-dom@19.0.0(react@19.0.0))(react@19.0.0)
      '@radix-ui/react-compose-refs': 1.1.2(@types/react@19.0.10)(react@19.0.0)
      '@radix-ui/react-context': 1.1.2(@types/react@19.0.10)(react@19.0.0)
      '@radix-ui/react-direction': 1.1.1(@types/react@19.0.10)(react@19.0.0)
      '@radix-ui/react-dismissable-layer': 1.1.7(@types/react-dom@19.0.4(@types/react@19.0.10))(@types/react@19.0.10)(react-dom@19.0.0(react@19.0.0))(react@19.0.0)
      '@radix-ui/react-focus-guards': 1.1.2(@types/react@19.0.10)(react@19.0.0)
      '@radix-ui/react-focus-scope': 1.1.4(@types/react-dom@19.0.4(@types/react@19.0.10))(@types/react@19.0.10)(react-dom@19.0.0(react@19.0.0))(react@19.0.0)
      '@radix-ui/react-id': 1.1.1(@types/react@19.0.10)(react@19.0.0)
      '@radix-ui/react-popper': 1.2.4(@types/react-dom@19.0.4(@types/react@19.0.10))(@types/react@19.0.10)(react-dom@19.0.0(react@19.0.0))(react@19.0.0)
      '@radix-ui/react-portal': 1.1.6(@types/react-dom@19.0.4(@types/react@19.0.10))(@types/react@19.0.10)(react-dom@19.0.0(react@19.0.0))(react@19.0.0)
      '@radix-ui/react-presence': 1.1.3(@types/react-dom@19.0.4(@types/react@19.0.10))(@types/react@19.0.10)(react-dom@19.0.0(react@19.0.0))(react@19.0.0)
      '@radix-ui/react-primitive': 2.1.0(@types/react-dom@19.0.4(@types/react@19.0.10))(@types/react@19.0.10)(react-dom@19.0.0(react@19.0.0))(react@19.0.0)
      '@radix-ui/react-roving-focus': 1.1.6(@types/react-dom@19.0.4(@types/react@19.0.10))(@types/react@19.0.10)(react-dom@19.0.0(react@19.0.0))(react@19.0.0)
      '@radix-ui/react-slot': 1.2.0(@types/react@19.0.10)(react@19.0.0)
      '@radix-ui/react-use-callback-ref': 1.1.1(@types/react@19.0.10)(react@19.0.0)
      aria-hidden: 1.2.6
      react: 19.0.0
      react-dom: 19.0.0(react@19.0.0)
      react-remove-scroll: 2.7.1(@types/react@19.0.10)(react@19.0.0)
    optionalDependencies:
      '@types/react': 19.0.10
      '@types/react-dom': 19.0.4(@types/react@19.0.10)

  '@radix-ui/react-popover@1.1.10(@types/react-dom@19.0.4(@types/react@19.0.10))(@types/react@19.0.10)(react-dom@19.0.0(react@19.0.0))(react@19.0.0)':
    dependencies:
      '@radix-ui/primitive': 1.1.2
      '@radix-ui/react-compose-refs': 1.1.2(@types/react@19.0.10)(react@19.0.0)
      '@radix-ui/react-context': 1.1.2(@types/react@19.0.10)(react@19.0.0)
      '@radix-ui/react-dismissable-layer': 1.1.7(@types/react-dom@19.0.4(@types/react@19.0.10))(@types/react@19.0.10)(react-dom@19.0.0(react@19.0.0))(react@19.0.0)
      '@radix-ui/react-focus-guards': 1.1.2(@types/react@19.0.10)(react@19.0.0)
      '@radix-ui/react-focus-scope': 1.1.4(@types/react-dom@19.0.4(@types/react@19.0.10))(@types/react@19.0.10)(react-dom@19.0.0(react@19.0.0))(react@19.0.0)
      '@radix-ui/react-id': 1.1.1(@types/react@19.0.10)(react@19.0.0)
      '@radix-ui/react-popper': 1.2.4(@types/react-dom@19.0.4(@types/react@19.0.10))(@types/react@19.0.10)(react-dom@19.0.0(react@19.0.0))(react@19.0.0)
      '@radix-ui/react-portal': 1.1.6(@types/react-dom@19.0.4(@types/react@19.0.10))(@types/react@19.0.10)(react-dom@19.0.0(react@19.0.0))(react@19.0.0)
      '@radix-ui/react-presence': 1.1.3(@types/react-dom@19.0.4(@types/react@19.0.10))(@types/react@19.0.10)(react-dom@19.0.0(react@19.0.0))(react@19.0.0)
      '@radix-ui/react-primitive': 2.1.0(@types/react-dom@19.0.4(@types/react@19.0.10))(@types/react@19.0.10)(react-dom@19.0.0(react@19.0.0))(react@19.0.0)
      '@radix-ui/react-slot': 1.2.0(@types/react@19.0.10)(react@19.0.0)
      '@radix-ui/react-use-controllable-state': 1.2.2(@types/react@19.0.10)(react@19.0.0)
      aria-hidden: 1.2.6
      react: 19.0.0
      react-dom: 19.0.0(react@19.0.0)
      react-remove-scroll: 2.7.1(@types/react@19.0.10)(react@19.0.0)
    optionalDependencies:
      '@types/react': 19.0.10
      '@types/react-dom': 19.0.4(@types/react@19.0.10)

  '@radix-ui/react-popper@1.2.4(@types/react-dom@19.0.4(@types/react@19.0.10))(@types/react@19.0.10)(react-dom@19.0.0(react@19.0.0))(react@19.0.0)':
    dependencies:
      '@floating-ui/react-dom': 2.1.6(react-dom@19.0.0(react@19.0.0))(react@19.0.0)
      '@radix-ui/react-arrow': 1.1.4(@types/react-dom@19.0.4(@types/react@19.0.10))(@types/react@19.0.10)(react-dom@19.0.0(react@19.0.0))(react@19.0.0)
      '@radix-ui/react-compose-refs': 1.1.2(@types/react@19.0.10)(react@19.0.0)
      '@radix-ui/react-context': 1.1.2(@types/react@19.0.10)(react@19.0.0)
      '@radix-ui/react-primitive': 2.1.0(@types/react-dom@19.0.4(@types/react@19.0.10))(@types/react@19.0.10)(react-dom@19.0.0(react@19.0.0))(react@19.0.0)
      '@radix-ui/react-use-callback-ref': 1.1.1(@types/react@19.0.10)(react@19.0.0)
      '@radix-ui/react-use-layout-effect': 1.1.1(@types/react@19.0.10)(react@19.0.0)
      '@radix-ui/react-use-rect': 1.1.1(@types/react@19.0.10)(react@19.0.0)
      '@radix-ui/react-use-size': 1.1.1(@types/react@19.0.10)(react@19.0.0)
      '@radix-ui/rect': 1.1.1
      react: 19.0.0
      react-dom: 19.0.0(react@19.0.0)
    optionalDependencies:
      '@types/react': 19.0.10
      '@types/react-dom': 19.0.4(@types/react@19.0.10)

  '@radix-ui/react-portal@1.1.6(@types/react-dom@19.0.4(@types/react@19.0.10))(@types/react@19.0.10)(react-dom@19.0.0(react@19.0.0))(react@19.0.0)':
    dependencies:
      '@radix-ui/react-primitive': 2.1.0(@types/react-dom@19.0.4(@types/react@19.0.10))(@types/react@19.0.10)(react-dom@19.0.0(react@19.0.0))(react@19.0.0)
      '@radix-ui/react-use-layout-effect': 1.1.1(@types/react@19.0.10)(react@19.0.0)
      react: 19.0.0
      react-dom: 19.0.0(react@19.0.0)
    optionalDependencies:
      '@types/react': 19.0.10
      '@types/react-dom': 19.0.4(@types/react@19.0.10)

  '@radix-ui/react-presence@1.1.3(@types/react-dom@19.0.4(@types/react@19.0.10))(@types/react@19.0.10)(react-dom@19.0.0(react@19.0.0))(react@19.0.0)':
    dependencies:
      '@radix-ui/react-compose-refs': 1.1.2(@types/react@19.0.10)(react@19.0.0)
      '@radix-ui/react-use-layout-effect': 1.1.1(@types/react@19.0.10)(react@19.0.0)
      react: 19.0.0
      react-dom: 19.0.0(react@19.0.0)
    optionalDependencies:
      '@types/react': 19.0.10
      '@types/react-dom': 19.0.4(@types/react@19.0.10)

  '@radix-ui/react-primitive@2.1.0(@types/react-dom@19.0.4(@types/react@19.0.10))(@types/react@19.0.10)(react-dom@19.0.0(react@19.0.0))(react@19.0.0)':
    dependencies:
      '@radix-ui/react-slot': 1.2.0(@types/react@19.0.10)(react@19.0.0)
      react: 19.0.0
      react-dom: 19.0.0(react@19.0.0)
    optionalDependencies:
      '@types/react': 19.0.10
      '@types/react-dom': 19.0.4(@types/react@19.0.10)

  '@radix-ui/react-roving-focus@1.1.6(@types/react-dom@19.0.4(@types/react@19.0.10))(@types/react@19.0.10)(react-dom@19.0.0(react@19.0.0))(react@19.0.0)':
    dependencies:
      '@radix-ui/primitive': 1.1.2
      '@radix-ui/react-collection': 1.1.4(@types/react-dom@19.0.4(@types/react@19.0.10))(@types/react@19.0.10)(react-dom@19.0.0(react@19.0.0))(react@19.0.0)
      '@radix-ui/react-compose-refs': 1.1.2(@types/react@19.0.10)(react@19.0.0)
      '@radix-ui/react-context': 1.1.2(@types/react@19.0.10)(react@19.0.0)
      '@radix-ui/react-direction': 1.1.1(@types/react@19.0.10)(react@19.0.0)
      '@radix-ui/react-id': 1.1.1(@types/react@19.0.10)(react@19.0.0)
      '@radix-ui/react-primitive': 2.1.0(@types/react-dom@19.0.4(@types/react@19.0.10))(@types/react@19.0.10)(react-dom@19.0.0(react@19.0.0))(react@19.0.0)
      '@radix-ui/react-use-callback-ref': 1.1.1(@types/react@19.0.10)(react@19.0.0)
      '@radix-ui/react-use-controllable-state': 1.2.2(@types/react@19.0.10)(react@19.0.0)
      react: 19.0.0
      react-dom: 19.0.0(react@19.0.0)
    optionalDependencies:
      '@types/react': 19.0.10
      '@types/react-dom': 19.0.4(@types/react@19.0.10)

  '@radix-ui/react-slot@1.2.0(@types/react@19.0.10)(react@19.0.0)':
    dependencies:
      '@radix-ui/react-compose-refs': 1.1.2(@types/react@19.0.10)(react@19.0.0)
      react: 19.0.0
    optionalDependencies:
      '@types/react': 19.0.10

  '@radix-ui/react-tabs@1.1.7(@types/react-dom@19.0.4(@types/react@19.0.10))(@types/react@19.0.10)(react-dom@19.0.0(react@19.0.0))(react@19.0.0)':
    dependencies:
      '@radix-ui/primitive': 1.1.2
      '@radix-ui/react-context': 1.1.2(@types/react@19.0.10)(react@19.0.0)
      '@radix-ui/react-direction': 1.1.1(@types/react@19.0.10)(react@19.0.0)
      '@radix-ui/react-id': 1.1.1(@types/react@19.0.10)(react@19.0.0)
      '@radix-ui/react-presence': 1.1.3(@types/react-dom@19.0.4(@types/react@19.0.10))(@types/react@19.0.10)(react-dom@19.0.0(react@19.0.0))(react@19.0.0)
      '@radix-ui/react-primitive': 2.1.0(@types/react-dom@19.0.4(@types/react@19.0.10))(@types/react@19.0.10)(react-dom@19.0.0(react@19.0.0))(react@19.0.0)
      '@radix-ui/react-roving-focus': 1.1.6(@types/react-dom@19.0.4(@types/react@19.0.10))(@types/react@19.0.10)(react-dom@19.0.0(react@19.0.0))(react@19.0.0)
      '@radix-ui/react-use-controllable-state': 1.2.2(@types/react@19.0.10)(react@19.0.0)
      react: 19.0.0
      react-dom: 19.0.0(react@19.0.0)
    optionalDependencies:
      '@types/react': 19.0.10
      '@types/react-dom': 19.0.4(@types/react@19.0.10)

  '@radix-ui/react-toggle-group@1.1.6(@types/react-dom@19.0.4(@types/react@19.0.10))(@types/react@19.0.10)(react-dom@19.0.0(react@19.0.0))(react@19.0.0)':
    dependencies:
      '@radix-ui/primitive': 1.1.2
      '@radix-ui/react-context': 1.1.2(@types/react@19.0.10)(react@19.0.0)
      '@radix-ui/react-direction': 1.1.1(@types/react@19.0.10)(react@19.0.0)
      '@radix-ui/react-primitive': 2.1.0(@types/react-dom@19.0.4(@types/react@19.0.10))(@types/react@19.0.10)(react-dom@19.0.0(react@19.0.0))(react@19.0.0)
      '@radix-ui/react-roving-focus': 1.1.6(@types/react-dom@19.0.4(@types/react@19.0.10))(@types/react@19.0.10)(react-dom@19.0.0(react@19.0.0))(react@19.0.0)
      '@radix-ui/react-toggle': 1.1.6(@types/react-dom@19.0.4(@types/react@19.0.10))(@types/react@19.0.10)(react-dom@19.0.0(react@19.0.0))(react@19.0.0)
      '@radix-ui/react-use-controllable-state': 1.2.2(@types/react@19.0.10)(react@19.0.0)
      react: 19.0.0
      react-dom: 19.0.0(react@19.0.0)
    optionalDependencies:
      '@types/react': 19.0.10
      '@types/react-dom': 19.0.4(@types/react@19.0.10)

  '@radix-ui/react-toggle@1.1.6(@types/react-dom@19.0.4(@types/react@19.0.10))(@types/react@19.0.10)(react-dom@19.0.0(react@19.0.0))(react@19.0.0)':
    dependencies:
      '@radix-ui/primitive': 1.1.2
      '@radix-ui/react-primitive': 2.1.0(@types/react-dom@19.0.4(@types/react@19.0.10))(@types/react@19.0.10)(react-dom@19.0.0(react@19.0.0))(react@19.0.0)
      '@radix-ui/react-use-controllable-state': 1.2.2(@types/react@19.0.10)(react@19.0.0)
      react: 19.0.0
      react-dom: 19.0.0(react@19.0.0)
    optionalDependencies:
      '@types/react': 19.0.10
      '@types/react-dom': 19.0.4(@types/react@19.0.10)

  '@radix-ui/react-tooltip@1.2.3(@types/react-dom@19.0.4(@types/react@19.0.10))(@types/react@19.0.10)(react-dom@19.0.0(react@19.0.0))(react@19.0.0)':
    dependencies:
      '@radix-ui/primitive': 1.1.2
      '@radix-ui/react-compose-refs': 1.1.2(@types/react@19.0.10)(react@19.0.0)
      '@radix-ui/react-context': 1.1.2(@types/react@19.0.10)(react@19.0.0)
      '@radix-ui/react-dismissable-layer': 1.1.7(@types/react-dom@19.0.4(@types/react@19.0.10))(@types/react@19.0.10)(react-dom@19.0.0(react@19.0.0))(react@19.0.0)
      '@radix-ui/react-id': 1.1.1(@types/react@19.0.10)(react@19.0.0)
      '@radix-ui/react-popper': 1.2.4(@types/react-dom@19.0.4(@types/react@19.0.10))(@types/react@19.0.10)(react-dom@19.0.0(react@19.0.0))(react@19.0.0)
      '@radix-ui/react-portal': 1.1.6(@types/react-dom@19.0.4(@types/react@19.0.10))(@types/react@19.0.10)(react-dom@19.0.0(react@19.0.0))(react@19.0.0)
      '@radix-ui/react-presence': 1.1.3(@types/react-dom@19.0.4(@types/react@19.0.10))(@types/react@19.0.10)(react-dom@19.0.0(react@19.0.0))(react@19.0.0)
      '@radix-ui/react-primitive': 2.1.0(@types/react-dom@19.0.4(@types/react@19.0.10))(@types/react@19.0.10)(react-dom@19.0.0(react@19.0.0))(react@19.0.0)
      '@radix-ui/react-slot': 1.2.0(@types/react@19.0.10)(react@19.0.0)
      '@radix-ui/react-use-controllable-state': 1.2.2(@types/react@19.0.10)(react@19.0.0)
      '@radix-ui/react-visually-hidden': 1.2.0(@types/react-dom@19.0.4(@types/react@19.0.10))(@types/react@19.0.10)(react-dom@19.0.0(react@19.0.0))(react@19.0.0)
      react: 19.0.0
      react-dom: 19.0.0(react@19.0.0)
    optionalDependencies:
      '@types/react': 19.0.10
      '@types/react-dom': 19.0.4(@types/react@19.0.10)

  '@radix-ui/react-use-callback-ref@1.1.1(@types/react@19.0.10)(react@19.0.0)':
    dependencies:
      react: 19.0.0
    optionalDependencies:
      '@types/react': 19.0.10

  '@radix-ui/react-use-controllable-state@1.2.2(@types/react@19.0.10)(react@19.0.0)':
    dependencies:
      '@radix-ui/react-use-effect-event': 0.0.2(@types/react@19.0.10)(react@19.0.0)
      '@radix-ui/react-use-layout-effect': 1.1.1(@types/react@19.0.10)(react@19.0.0)
      react: 19.0.0
    optionalDependencies:
      '@types/react': 19.0.10

  '@radix-ui/react-use-effect-event@0.0.2(@types/react@19.0.10)(react@19.0.0)':
    dependencies:
      '@radix-ui/react-use-layout-effect': 1.1.1(@types/react@19.0.10)(react@19.0.0)
      react: 19.0.0
    optionalDependencies:
      '@types/react': 19.0.10

  '@radix-ui/react-use-escape-keydown@1.1.1(@types/react@19.0.10)(react@19.0.0)':
    dependencies:
      '@radix-ui/react-use-callback-ref': 1.1.1(@types/react@19.0.10)(react@19.0.0)
      react: 19.0.0
    optionalDependencies:
      '@types/react': 19.0.10

  '@radix-ui/react-use-layout-effect@1.1.1(@types/react@19.0.10)(react@19.0.0)':
    dependencies:
      react: 19.0.0
    optionalDependencies:
      '@types/react': 19.0.10

  '@radix-ui/react-use-rect@1.1.1(@types/react@19.0.10)(react@19.0.0)':
    dependencies:
      '@radix-ui/rect': 1.1.1
      react: 19.0.0
    optionalDependencies:
      '@types/react': 19.0.10

  '@radix-ui/react-use-size@1.1.1(@types/react@19.0.10)(react@19.0.0)':
    dependencies:
      '@radix-ui/react-use-layout-effect': 1.1.1(@types/react@19.0.10)(react@19.0.0)
      react: 19.0.0
    optionalDependencies:
      '@types/react': 19.0.10

  '@radix-ui/react-visually-hidden@1.2.0(@types/react-dom@19.0.4(@types/react@19.0.10))(@types/react@19.0.10)(react-dom@19.0.0(react@19.0.0))(react@19.0.0)':
    dependencies:
      '@radix-ui/react-primitive': 2.1.0(@types/react-dom@19.0.4(@types/react@19.0.10))(@types/react@19.0.10)(react-dom@19.0.0(react@19.0.0))(react@19.0.0)
      react: 19.0.0
      react-dom: 19.0.0(react@19.0.0)
    optionalDependencies:
      '@types/react': 19.0.10
      '@types/react-dom': 19.0.4(@types/react@19.0.10)

  '@radix-ui/rect@1.1.1': {}

  '@react-email/body@0.0.11(react@19.2.0)':
    dependencies:
      react: 19.2.0

  '@react-email/button@0.1.0(react@19.2.0)':
    dependencies:
      react: 19.2.0

  '@react-email/code-block@0.1.0(react@19.2.0)':
    dependencies:
      prismjs: 1.30.0
      react: 19.2.0

  '@react-email/code-inline@0.0.5(react@19.2.0)':
    dependencies:
      react: 19.2.0

  '@react-email/column@0.0.13(react@19.2.0)':
    dependencies:
      react: 19.2.0

  '@react-email/components@0.1.1(react-dom@19.2.0(react@19.2.0))(react@19.2.0)':
    dependencies:
      '@react-email/body': 0.0.11(react@19.2.0)
      '@react-email/button': 0.1.0(react@19.2.0)
      '@react-email/code-block': 0.1.0(react@19.2.0)
      '@react-email/code-inline': 0.0.5(react@19.2.0)
      '@react-email/column': 0.0.13(react@19.2.0)
      '@react-email/container': 0.0.15(react@19.2.0)
      '@react-email/font': 0.0.9(react@19.2.0)
      '@react-email/head': 0.0.12(react@19.2.0)
      '@react-email/heading': 0.0.15(react@19.2.0)
      '@react-email/hr': 0.0.11(react@19.2.0)
      '@react-email/html': 0.0.11(react@19.2.0)
      '@react-email/img': 0.0.11(react@19.2.0)
      '@react-email/link': 0.0.12(react@19.2.0)
      '@react-email/markdown': 0.0.15(react@19.2.0)
      '@react-email/preview': 0.0.13(react@19.2.0)
      '@react-email/render': 1.1.3(react-dom@19.2.0(react@19.2.0))(react@19.2.0)
      '@react-email/row': 0.0.12(react@19.2.0)
      '@react-email/section': 0.0.16(react@19.2.0)
      '@react-email/tailwind': 1.0.5(react@19.2.0)
      '@react-email/text': 0.1.5(react@19.2.0)
      react: 19.2.0
    transitivePeerDependencies:
      - react-dom

  '@react-email/container@0.0.15(react@19.2.0)':
    dependencies:
      react: 19.2.0

  '@react-email/font@0.0.9(react@19.2.0)':
    dependencies:
      react: 19.2.0

  '@react-email/head@0.0.12(react@19.2.0)':
    dependencies:
      react: 19.2.0

  '@react-email/heading@0.0.15(react@19.2.0)':
    dependencies:
      react: 19.2.0

  '@react-email/hr@0.0.11(react@19.2.0)':
    dependencies:
      react: 19.2.0

  '@react-email/html@0.0.11(react@19.2.0)':
    dependencies:
      react: 19.2.0

  '@react-email/img@0.0.11(react@19.2.0)':
    dependencies:
      react: 19.2.0

  '@react-email/link@0.0.12(react@19.2.0)':
    dependencies:
      react: 19.2.0

  '@react-email/markdown@0.0.15(react@19.2.0)':
    dependencies:
      md-to-react-email: 5.0.5(react@19.2.0)
      react: 19.2.0

  '@react-email/preview-server@4.2.8(@playwright/test@1.56.1)(postcss@8.5.6)':
    dependencies:
      '@babel/core': 7.26.10
      '@babel/parser': 7.27.0
      '@babel/traverse': 7.27.0
      '@lottiefiles/dotlottie-react': 0.13.3(react@19.0.0)
      '@radix-ui/colors': 3.0.0
      '@radix-ui/react-collapsible': 1.1.7(@types/react-dom@19.0.4(@types/react@19.0.10))(@types/react@19.0.10)(react-dom@19.0.0(react@19.0.0))(react@19.0.0)
      '@radix-ui/react-dropdown-menu': 2.1.10(@types/react-dom@19.0.4(@types/react@19.0.10))(@types/react@19.0.10)(react-dom@19.0.0(react@19.0.0))(react@19.0.0)
      '@radix-ui/react-popover': 1.1.10(@types/react-dom@19.0.4(@types/react@19.0.10))(@types/react@19.0.10)(react-dom@19.0.0(react@19.0.0))(react@19.0.0)
      '@radix-ui/react-slot': 1.2.0(@types/react@19.0.10)(react@19.0.0)
      '@radix-ui/react-tabs': 1.1.7(@types/react-dom@19.0.4(@types/react@19.0.10))(@types/react@19.0.10)(react-dom@19.0.0(react@19.0.0))(react@19.0.0)
      '@radix-ui/react-toggle-group': 1.1.6(@types/react-dom@19.0.4(@types/react@19.0.10))(@types/react@19.0.10)(react-dom@19.0.0(react@19.0.0))(react@19.0.0)
      '@radix-ui/react-tooltip': 1.2.3(@types/react-dom@19.0.4(@types/react@19.0.10))(@types/react@19.0.10)(react-dom@19.0.0(react@19.0.0))(react@19.0.0)
      '@types/node': 22.14.1
      '@types/normalize-path': 3.0.2
      '@types/react': 19.0.10
      '@types/react-dom': 19.0.4(@types/react@19.0.10)
      '@types/webpack': 5.28.5(esbuild@0.25.0)
      autoprefixer: 10.4.21(postcss@8.5.6)
      chalk: 4.1.2
      clsx: 2.1.1
      esbuild: 0.25.0
      framer-motion: 12.23.12(react-dom@19.0.0(react@19.0.0))(react@19.0.0)
      json5: 2.2.3
      log-symbols: 4.1.0
      module-punycode: punycode@2.3.1
      next: 15.4.1(@babel/core@7.26.10)(@playwright/test@1.56.1)(react-dom@19.0.0(react@19.0.0))(react@19.0.0)
      node-html-parser: 7.0.1
      ora: 5.4.1
      pretty-bytes: 6.1.1
      prism-react-renderer: 2.4.1(react@19.0.0)
      react: 19.0.0
      react-dom: 19.0.0(react@19.0.0)
      sharp: 0.34.1
      socket.io-client: 4.8.1
      sonner: 2.0.3(react-dom@19.0.0(react@19.0.0))(react@19.0.0)
      source-map-js: 1.2.1
      spamc: 0.0.5
      stacktrace-parser: 0.1.11
      tailwind-merge: 3.2.0
      tailwindcss: 3.4.0
      use-debounce: 10.0.4(react@19.0.0)
      zod: 3.24.3
    transitivePeerDependencies:
      - '@emotion/is-prop-valid'
      - '@opentelemetry/api'
      - '@playwright/test'
      - '@swc/core'
      - babel-plugin-macros
      - babel-plugin-react-compiler
      - bufferutil
      - postcss
      - sass
      - supports-color
      - ts-node
      - uglify-js
      - utf-8-validate
      - webpack-cli

  '@react-email/preview@0.0.13(react@19.2.0)':
    dependencies:
      react: 19.2.0

  '@react-email/render@1.1.3(react-dom@19.2.0(react@19.2.0))(react@19.2.0)':
    dependencies:
      html-to-text: 9.0.5
      prettier: 3.6.2
      react: 19.2.0
      react-dom: 19.2.0(react@19.2.0)
      react-promise-suspense: 0.3.4

  '@react-email/row@0.0.12(react@19.2.0)':
    dependencies:
      react: 19.2.0

  '@react-email/section@0.0.16(react@19.2.0)':
    dependencies:
      react: 19.2.0

  '@react-email/tailwind@1.0.5(react@19.2.0)':
    dependencies:
      react: 19.2.0

  '@react-email/text@0.1.5(react@19.2.0)':
    dependencies:
      react: 19.2.0

  '@rollup/rollup-android-arm-eabi@4.52.5':
    optional: true

  '@rollup/rollup-android-arm64@4.52.5':
    optional: true

  '@rollup/rollup-darwin-arm64@4.52.5':
    optional: true

  '@rollup/rollup-darwin-x64@4.52.5':
    optional: true

  '@rollup/rollup-freebsd-arm64@4.52.5':
    optional: true

  '@rollup/rollup-freebsd-x64@4.52.5':
    optional: true

  '@rollup/rollup-linux-arm-gnueabihf@4.52.5':
    optional: true

  '@rollup/rollup-linux-arm-musleabihf@4.52.5':
    optional: true

  '@rollup/rollup-linux-arm64-gnu@4.52.5':
    optional: true

  '@rollup/rollup-linux-arm64-musl@4.52.5':
    optional: true

  '@rollup/rollup-linux-loong64-gnu@4.52.5':
    optional: true

  '@rollup/rollup-linux-ppc64-gnu@4.52.5':
    optional: true

  '@rollup/rollup-linux-riscv64-gnu@4.52.5':
    optional: true

  '@rollup/rollup-linux-riscv64-musl@4.52.5':
    optional: true

  '@rollup/rollup-linux-s390x-gnu@4.52.5':
    optional: true

  '@rollup/rollup-linux-x64-gnu@4.52.5':
    optional: true

  '@rollup/rollup-linux-x64-musl@4.52.5':
    optional: true

  '@rollup/rollup-openharmony-arm64@4.52.5':
    optional: true

  '@rollup/rollup-win32-arm64-msvc@4.52.5':
    optional: true

  '@rollup/rollup-win32-ia32-msvc@4.52.5':
    optional: true

  '@rollup/rollup-win32-x64-gnu@4.52.5':
    optional: true

  '@rollup/rollup-win32-x64-msvc@4.52.5':
    optional: true

  '@selderee/plugin-htmlparser2@0.11.0':
    dependencies:
      domhandler: 5.0.3
      selderee: 0.11.0

  '@sideway/address@4.1.5':
    dependencies:
      '@hapi/hoek': 9.3.0
    optional: true

  '@sideway/formula@3.0.1':
    optional: true

  '@sideway/pinpoint@2.0.0':
    optional: true

  '@sinclair/typebox@0.31.28': {}

  '@socket.io/component-emitter@3.1.2': {}

  '@sqlite.org/sqlite-wasm@3.48.0-build4': {}

  '@standard-schema/spec@1.0.0': {}

  '@sveltejs/acorn-typescript@1.0.6(acorn@8.15.0)':
    dependencies:
      acorn: 8.15.0

<<<<<<< HEAD
  '@sveltejs/adapter-static@3.0.10(@sveltejs/kit@2.47.2(@sveltejs/vite-plugin-svelte@6.2.1(svelte@5.41.0)(vite@7.1.11(@types/node@24.9.1)(jiti@2.6.1)(lightningcss@1.30.1)(terser@5.44.0)(tsx@4.20.6)(yaml@2.8.1)))(svelte@5.41.0)(vite@7.1.11(@types/node@24.9.1)(jiti@2.6.1)(lightningcss@1.30.1)(terser@5.44.0)(tsx@4.20.6)(yaml@2.8.1)))':
    dependencies:
      '@sveltejs/kit': 2.47.2(@sveltejs/vite-plugin-svelte@6.2.1(svelte@5.41.0)(vite@7.1.11(@types/node@24.9.1)(jiti@2.6.1)(lightningcss@1.30.1)(terser@5.44.0)(tsx@4.20.6)(yaml@2.8.1)))(svelte@5.41.0)(vite@7.1.11(@types/node@24.9.1)(jiti@2.6.1)(lightningcss@1.30.1)(terser@5.44.0)(tsx@4.20.6)(yaml@2.8.1))

  '@sveltejs/kit@2.47.2(@sveltejs/vite-plugin-svelte@6.2.1(svelte@5.41.0)(vite@7.1.11(@types/node@24.9.1)(jiti@2.6.1)(lightningcss@1.30.1)(terser@5.44.0)(tsx@4.20.6)(yaml@2.8.1)))(svelte@5.41.0)(vite@7.1.11(@types/node@24.9.1)(jiti@2.6.1)(lightningcss@1.30.1)(terser@5.44.0)(tsx@4.20.6)(yaml@2.8.1))':
    dependencies:
      '@standard-schema/spec': 1.0.0
      '@sveltejs/acorn-typescript': 1.0.6(acorn@8.15.0)
      '@sveltejs/vite-plugin-svelte': 6.2.1(svelte@5.41.0)(vite@7.1.11(@types/node@24.9.1)(jiti@2.6.1)(lightningcss@1.30.1)(terser@5.44.0)(tsx@4.20.6)(yaml@2.8.1))
=======
  '@sveltejs/adapter-static@3.0.10(@sveltejs/kit@2.47.2(@sveltejs/vite-plugin-svelte@6.2.1(svelte@5.41.1)(vite@7.1.11(@types/node@24.9.1)(jiti@2.6.1)(lightningcss@1.30.2)(terser@5.44.0)(tsx@4.20.6)))(svelte@5.41.1)(vite@7.1.11(@types/node@24.9.1)(jiti@2.6.1)(lightningcss@1.30.2)(terser@5.44.0)(tsx@4.20.6)))':
    dependencies:
      '@sveltejs/kit': 2.47.2(@sveltejs/vite-plugin-svelte@6.2.1(svelte@5.41.1)(vite@7.1.11(@types/node@24.9.1)(jiti@2.6.1)(lightningcss@1.30.2)(terser@5.44.0)(tsx@4.20.6)))(svelte@5.41.1)(vite@7.1.11(@types/node@24.9.1)(jiti@2.6.1)(lightningcss@1.30.2)(terser@5.44.0)(tsx@4.20.6))

  '@sveltejs/kit@2.47.2(@sveltejs/vite-plugin-svelte@6.2.1(svelte@5.41.1)(vite@7.1.11(@types/node@24.9.1)(jiti@2.6.1)(lightningcss@1.30.2)(terser@5.44.0)(tsx@4.20.6)))(svelte@5.41.1)(vite@7.1.11(@types/node@24.9.1)(jiti@2.6.1)(lightningcss@1.30.2)(terser@5.44.0)(tsx@4.20.6))':
    dependencies:
      '@standard-schema/spec': 1.0.0
      '@sveltejs/acorn-typescript': 1.0.6(acorn@8.15.0)
      '@sveltejs/vite-plugin-svelte': 6.2.1(svelte@5.41.1)(vite@7.1.11(@types/node@24.9.1)(jiti@2.6.1)(lightningcss@1.30.2)(terser@5.44.0)(tsx@4.20.6))
>>>>>>> 63301ac7
      '@types/cookie': 0.6.0
      acorn: 8.15.0
      cookie: 0.6.0
      devalue: 5.4.1
      esm-env: 1.2.2
      kleur: 4.1.5
      magic-string: 0.30.19
      mrmime: 2.0.1
      sade: 1.8.1
      set-cookie-parser: 2.7.1
      sirv: 3.0.2
<<<<<<< HEAD
      svelte: 5.41.0
      vite: 7.1.11(@types/node@24.9.1)(jiti@2.6.1)(lightningcss@1.30.1)(terser@5.44.0)(tsx@4.20.6)(yaml@2.8.1)

  '@sveltejs/vite-plugin-svelte-inspector@5.0.1(@sveltejs/vite-plugin-svelte@6.2.1(svelte@5.41.0)(vite@7.1.11(@types/node@24.9.1)(jiti@2.6.1)(lightningcss@1.30.1)(terser@5.44.0)(tsx@4.20.6)(yaml@2.8.1)))(svelte@5.41.0)(vite@7.1.11(@types/node@24.9.1)(jiti@2.6.1)(lightningcss@1.30.1)(terser@5.44.0)(tsx@4.20.6)(yaml@2.8.1))':
    dependencies:
      '@sveltejs/vite-plugin-svelte': 6.2.1(svelte@5.41.0)(vite@7.1.11(@types/node@24.9.1)(jiti@2.6.1)(lightningcss@1.30.1)(terser@5.44.0)(tsx@4.20.6)(yaml@2.8.1))
      debug: 4.4.3
      svelte: 5.41.0
      vite: 7.1.11(@types/node@24.9.1)(jiti@2.6.1)(lightningcss@1.30.1)(terser@5.44.0)(tsx@4.20.6)(yaml@2.8.1)
    transitivePeerDependencies:
      - supports-color

  '@sveltejs/vite-plugin-svelte@6.2.1(svelte@5.41.0)(vite@7.1.11(@types/node@24.9.1)(jiti@2.6.1)(lightningcss@1.30.1)(terser@5.44.0)(tsx@4.20.6)(yaml@2.8.1))':
    dependencies:
      '@sveltejs/vite-plugin-svelte-inspector': 5.0.1(@sveltejs/vite-plugin-svelte@6.2.1(svelte@5.41.0)(vite@7.1.11(@types/node@24.9.1)(jiti@2.6.1)(lightningcss@1.30.1)(terser@5.44.0)(tsx@4.20.6)(yaml@2.8.1)))(svelte@5.41.0)(vite@7.1.11(@types/node@24.9.1)(jiti@2.6.1)(lightningcss@1.30.1)(terser@5.44.0)(tsx@4.20.6)(yaml@2.8.1))
      debug: 4.4.3
      deepmerge: 4.3.1
      magic-string: 0.30.19
      svelte: 5.41.0
      vite: 7.1.11(@types/node@24.9.1)(jiti@2.6.1)(lightningcss@1.30.1)(terser@5.44.0)(tsx@4.20.6)(yaml@2.8.1)
      vitefu: 1.1.1(vite@7.1.11(@types/node@24.9.1)(jiti@2.6.1)(lightningcss@1.30.1)(terser@5.44.0)(tsx@4.20.6)(yaml@2.8.1))
=======
      svelte: 5.41.1
      vite: 7.1.11(@types/node@24.9.1)(jiti@2.6.1)(lightningcss@1.30.2)(terser@5.44.0)(tsx@4.20.6)

  '@sveltejs/vite-plugin-svelte-inspector@5.0.1(@sveltejs/vite-plugin-svelte@6.2.1(svelte@5.41.1)(vite@7.1.11(@types/node@24.9.1)(jiti@2.6.1)(lightningcss@1.30.2)(terser@5.44.0)(tsx@4.20.6)))(svelte@5.41.1)(vite@7.1.11(@types/node@24.9.1)(jiti@2.6.1)(lightningcss@1.30.2)(terser@5.44.0)(tsx@4.20.6))':
    dependencies:
      '@sveltejs/vite-plugin-svelte': 6.2.1(svelte@5.41.1)(vite@7.1.11(@types/node@24.9.1)(jiti@2.6.1)(lightningcss@1.30.2)(terser@5.44.0)(tsx@4.20.6))
      debug: 4.4.3
      svelte: 5.41.1
      vite: 7.1.11(@types/node@24.9.1)(jiti@2.6.1)(lightningcss@1.30.2)(terser@5.44.0)(tsx@4.20.6)
    transitivePeerDependencies:
      - supports-color

  '@sveltejs/vite-plugin-svelte@6.2.1(svelte@5.41.1)(vite@7.1.11(@types/node@24.9.1)(jiti@2.6.1)(lightningcss@1.30.2)(terser@5.44.0)(tsx@4.20.6))':
    dependencies:
      '@sveltejs/vite-plugin-svelte-inspector': 5.0.1(@sveltejs/vite-plugin-svelte@6.2.1(svelte@5.41.1)(vite@7.1.11(@types/node@24.9.1)(jiti@2.6.1)(lightningcss@1.30.2)(terser@5.44.0)(tsx@4.20.6)))(svelte@5.41.1)(vite@7.1.11(@types/node@24.9.1)(jiti@2.6.1)(lightningcss@1.30.2)(terser@5.44.0)(tsx@4.20.6))
      debug: 4.4.3
      deepmerge: 4.3.1
      magic-string: 0.30.19
      svelte: 5.41.1
      vite: 7.1.11(@types/node@24.9.1)(jiti@2.6.1)(lightningcss@1.30.2)(terser@5.44.0)(tsx@4.20.6)
      vitefu: 1.1.1(vite@7.1.11(@types/node@24.9.1)(jiti@2.6.1)(lightningcss@1.30.2)(terser@5.44.0)(tsx@4.20.6))
>>>>>>> 63301ac7
    transitivePeerDependencies:
      - supports-color

  '@swc/helpers@0.5.15':
    dependencies:
      tslib: 2.8.1

  '@swc/helpers@0.5.17':
    dependencies:
      tslib: 2.8.1

  '@tailwindcss/node@4.1.15':
    dependencies:
      '@jridgewell/remapping': 2.3.5
      enhanced-resolve: 5.18.3
      jiti: 2.6.1
      lightningcss: 1.30.2
      magic-string: 0.30.19
      source-map-js: 1.2.1
      tailwindcss: 4.1.15

  '@tailwindcss/oxide-android-arm64@4.1.15':
    optional: true

  '@tailwindcss/oxide-darwin-arm64@4.1.15':
    optional: true

  '@tailwindcss/oxide-darwin-x64@4.1.15':
    optional: true

  '@tailwindcss/oxide-freebsd-x64@4.1.15':
    optional: true

  '@tailwindcss/oxide-linux-arm-gnueabihf@4.1.15':
    optional: true

  '@tailwindcss/oxide-linux-arm64-gnu@4.1.15':
    optional: true

  '@tailwindcss/oxide-linux-arm64-musl@4.1.15':
    optional: true

  '@tailwindcss/oxide-linux-x64-gnu@4.1.15':
    optional: true

  '@tailwindcss/oxide-linux-x64-musl@4.1.15':
    optional: true

  '@tailwindcss/oxide-wasm32-wasi@4.1.15':
    optional: true

  '@tailwindcss/oxide-win32-arm64-msvc@4.1.15':
    optional: true

  '@tailwindcss/oxide-win32-x64-msvc@4.1.15':
    optional: true

  '@tailwindcss/oxide@4.1.15':
    optionalDependencies:
<<<<<<< HEAD
      '@tailwindcss/oxide-android-arm64': 4.1.14
      '@tailwindcss/oxide-darwin-arm64': 4.1.14
      '@tailwindcss/oxide-darwin-x64': 4.1.14
      '@tailwindcss/oxide-freebsd-x64': 4.1.14
      '@tailwindcss/oxide-linux-arm-gnueabihf': 4.1.14
      '@tailwindcss/oxide-linux-arm64-gnu': 4.1.14
      '@tailwindcss/oxide-linux-arm64-musl': 4.1.14
      '@tailwindcss/oxide-linux-x64-gnu': 4.1.14
      '@tailwindcss/oxide-linux-x64-musl': 4.1.14
      '@tailwindcss/oxide-wasm32-wasi': 4.1.14
      '@tailwindcss/oxide-win32-arm64-msvc': 4.1.14
      '@tailwindcss/oxide-win32-x64-msvc': 4.1.14

  '@tailwindcss/vite@4.1.14(vite@7.1.11(@types/node@24.9.1)(jiti@2.6.1)(lightningcss@1.30.1)(terser@5.44.0)(tsx@4.20.6)(yaml@2.8.1))':
    dependencies:
      '@tailwindcss/node': 4.1.14
      '@tailwindcss/oxide': 4.1.14
      tailwindcss: 4.1.14
      vite: 7.1.11(@types/node@24.9.1)(jiti@2.6.1)(lightningcss@1.30.1)(terser@5.44.0)(tsx@4.20.6)(yaml@2.8.1)
=======
      '@tailwindcss/oxide-android-arm64': 4.1.15
      '@tailwindcss/oxide-darwin-arm64': 4.1.15
      '@tailwindcss/oxide-darwin-x64': 4.1.15
      '@tailwindcss/oxide-freebsd-x64': 4.1.15
      '@tailwindcss/oxide-linux-arm-gnueabihf': 4.1.15
      '@tailwindcss/oxide-linux-arm64-gnu': 4.1.15
      '@tailwindcss/oxide-linux-arm64-musl': 4.1.15
      '@tailwindcss/oxide-linux-x64-gnu': 4.1.15
      '@tailwindcss/oxide-linux-x64-musl': 4.1.15
      '@tailwindcss/oxide-wasm32-wasi': 4.1.15
      '@tailwindcss/oxide-win32-arm64-msvc': 4.1.15
      '@tailwindcss/oxide-win32-x64-msvc': 4.1.15

  '@tailwindcss/vite@4.1.15(vite@7.1.11(@types/node@24.9.1)(jiti@2.6.1)(lightningcss@1.30.2)(terser@5.44.0)(tsx@4.20.6))':
    dependencies:
      '@tailwindcss/node': 4.1.15
      '@tailwindcss/oxide': 4.1.15
      tailwindcss: 4.1.15
      vite: 7.1.11(@types/node@24.9.1)(jiti@2.6.1)(lightningcss@1.30.2)(terser@5.44.0)(tsx@4.20.6)
>>>>>>> 63301ac7

  '@tanstack/table-core@8.21.3': {}

  '@types/bytes@3.1.5': {}

  '@types/cookie@0.6.0': {}

  '@types/cors@2.8.19':
    dependencies:
      '@types/node': 24.9.1

  '@types/docker-modem@3.0.6':
    dependencies:
      '@types/node': 24.9.1
      '@types/ssh2': 1.15.5

  '@types/dockerode@3.3.44':
    dependencies:
      '@types/docker-modem': 3.0.6
      '@types/node': 24.9.1
      '@types/ssh2': 1.15.5

  '@types/eslint-scope@3.7.7':
    dependencies:
      '@types/eslint': 9.6.1
      '@types/estree': 1.0.8

  '@types/eslint@9.6.1':
    dependencies:
      '@types/estree': 1.0.8
      '@types/json-schema': 7.0.15

  '@types/estree@1.0.8': {}

  '@types/js-yaml@4.0.9': {}

  '@types/json-schema@7.0.15': {}

  '@types/node@18.19.130':
    dependencies:
      undici-types: 5.26.5

  '@types/node@22.14.1':
    dependencies:
      undici-types: 6.21.0

  '@types/node@24.9.1':
    dependencies:
      undici-types: 7.16.0

  '@types/normalize-path@3.0.2': {}

  '@types/prismjs@1.26.5': {}

  '@types/react-dom@19.0.4(@types/react@19.0.10)':
    dependencies:
      '@types/react': 19.0.10

  '@types/react-dom@19.2.2(@types/react@19.2.2)':
    dependencies:
      '@types/react': 19.2.2

  '@types/react@19.0.10':
    dependencies:
      csstype: 3.1.3

  '@types/react@19.2.2':
    dependencies:
      csstype: 3.1.3

  '@types/ssh2@1.15.5':
    dependencies:
      '@types/node': 18.19.130

  '@types/trusted-types@2.0.7':
    optional: true

  '@types/validator@13.15.3':
    optional: true

  '@types/webpack@5.28.5(esbuild@0.25.0)':
    dependencies:
      '@types/node': 24.9.1
      tapable: 2.3.0
      webpack: 5.102.1(esbuild@0.25.0)
    transitivePeerDependencies:
      - '@swc/core'
      - esbuild
      - uglify-js
      - webpack-cli

  '@typeschema/class-validator@0.3.0(@types/json-schema@7.0.15)(class-validator@0.14.2)':
    dependencies:
      '@typeschema/core': 0.14.0(@types/json-schema@7.0.15)
    optionalDependencies:
      class-validator: 0.14.2
    transitivePeerDependencies:
      - '@types/json-schema'
    optional: true

  '@typeschema/core@0.14.0(@types/json-schema@7.0.15)':
    optionalDependencies:
      '@types/json-schema': 7.0.15
    optional: true

  '@typescript-eslint/eslint-plugin@8.46.2(@typescript-eslint/parser@8.46.2(eslint@9.38.0(jiti@2.6.1))(typescript@5.9.3))(eslint@9.38.0(jiti@2.6.1))(typescript@5.9.3)':
    dependencies:
      '@eslint-community/regexpp': 4.12.1
      '@typescript-eslint/parser': 8.46.2(eslint@9.38.0(jiti@2.6.1))(typescript@5.9.3)
      '@typescript-eslint/scope-manager': 8.46.2
      '@typescript-eslint/type-utils': 8.46.2(eslint@9.38.0(jiti@2.6.1))(typescript@5.9.3)
      '@typescript-eslint/utils': 8.46.2(eslint@9.38.0(jiti@2.6.1))(typescript@5.9.3)
      '@typescript-eslint/visitor-keys': 8.46.2
      eslint: 9.38.0(jiti@2.6.1)
      graphemer: 1.4.0
      ignore: 7.0.5
      natural-compare: 1.4.0
      ts-api-utils: 2.1.0(typescript@5.9.3)
      typescript: 5.9.3
    transitivePeerDependencies:
      - supports-color

  '@typescript-eslint/parser@8.46.2(eslint@9.38.0(jiti@2.6.1))(typescript@5.9.3)':
    dependencies:
      '@typescript-eslint/scope-manager': 8.46.2
      '@typescript-eslint/types': 8.46.2
      '@typescript-eslint/typescript-estree': 8.46.2(typescript@5.9.3)
      '@typescript-eslint/visitor-keys': 8.46.2
      debug: 4.4.3
      eslint: 9.38.0(jiti@2.6.1)
      typescript: 5.9.3
    transitivePeerDependencies:
      - supports-color

  '@typescript-eslint/project-service@8.46.2(typescript@5.9.3)':
    dependencies:
      '@typescript-eslint/tsconfig-utils': 8.46.2(typescript@5.9.3)
      '@typescript-eslint/types': 8.46.2
      debug: 4.4.3
      typescript: 5.9.3
    transitivePeerDependencies:
      - supports-color

  '@typescript-eslint/scope-manager@8.46.2':
    dependencies:
      '@typescript-eslint/types': 8.46.2
      '@typescript-eslint/visitor-keys': 8.46.2

  '@typescript-eslint/tsconfig-utils@8.46.2(typescript@5.9.3)':
    dependencies:
      typescript: 5.9.3

  '@typescript-eslint/type-utils@8.46.2(eslint@9.38.0(jiti@2.6.1))(typescript@5.9.3)':
    dependencies:
      '@typescript-eslint/types': 8.46.2
      '@typescript-eslint/typescript-estree': 8.46.2(typescript@5.9.3)
      '@typescript-eslint/utils': 8.46.2(eslint@9.38.0(jiti@2.6.1))(typescript@5.9.3)
      debug: 4.4.3
      eslint: 9.38.0(jiti@2.6.1)
      ts-api-utils: 2.1.0(typescript@5.9.3)
      typescript: 5.9.3
    transitivePeerDependencies:
      - supports-color

  '@typescript-eslint/types@8.46.2': {}

  '@typescript-eslint/typescript-estree@8.46.2(typescript@5.9.3)':
    dependencies:
      '@typescript-eslint/project-service': 8.46.2(typescript@5.9.3)
      '@typescript-eslint/tsconfig-utils': 8.46.2(typescript@5.9.3)
      '@typescript-eslint/types': 8.46.2
      '@typescript-eslint/visitor-keys': 8.46.2
      debug: 4.4.3
      fast-glob: 3.3.3
      is-glob: 4.0.3
      minimatch: 9.0.5
      semver: 7.7.3
      ts-api-utils: 2.1.0(typescript@5.9.3)
      typescript: 5.9.3
    transitivePeerDependencies:
      - supports-color

  '@typescript-eslint/utils@8.46.2(eslint@9.38.0(jiti@2.6.1))(typescript@5.9.3)':
    dependencies:
      '@eslint-community/eslint-utils': 4.9.0(eslint@9.38.0(jiti@2.6.1))
      '@typescript-eslint/scope-manager': 8.46.2
      '@typescript-eslint/types': 8.46.2
      '@typescript-eslint/typescript-estree': 8.46.2(typescript@5.9.3)
      eslint: 9.38.0(jiti@2.6.1)
      typescript: 5.9.3
    transitivePeerDependencies:
      - supports-color

  '@typescript-eslint/visitor-keys@8.46.2':
    dependencies:
      '@typescript-eslint/types': 8.46.2
      eslint-visitor-keys: 4.2.1

  '@uiw/codemirror-theme-github@4.25.2(@codemirror/language@6.11.3)(@codemirror/state@6.5.2)(@codemirror/view@6.38.6)':
    dependencies:
      '@uiw/codemirror-themes': 4.25.2(@codemirror/language@6.11.3)(@codemirror/state@6.5.2)(@codemirror/view@6.38.6)
    transitivePeerDependencies:
      - '@codemirror/language'
      - '@codemirror/state'
      - '@codemirror/view'

  '@uiw/codemirror-themes@4.25.2(@codemirror/language@6.11.3)(@codemirror/state@6.5.2)(@codemirror/view@6.38.6)':
    dependencies:
      '@codemirror/language': 6.11.3
      '@codemirror/state': 6.5.2
      '@codemirror/view': 6.38.6

  '@vinejs/compiler@3.0.0':
    optional: true

  '@vinejs/vine@3.0.1':
    dependencies:
      '@poppinss/macroable': 1.1.0
      '@types/validator': 13.15.3
      '@vinejs/compiler': 3.0.0
      camelcase: 8.0.0
      dayjs: 1.11.18
      dlv: 1.1.3
      normalize-url: 8.1.0
      validator: 13.15.15
    optional: true

  '@webassemblyjs/ast@1.14.1':
    dependencies:
      '@webassemblyjs/helper-numbers': 1.13.2
      '@webassemblyjs/helper-wasm-bytecode': 1.13.2

  '@webassemblyjs/floating-point-hex-parser@1.13.2': {}

  '@webassemblyjs/helper-api-error@1.13.2': {}

  '@webassemblyjs/helper-buffer@1.14.1': {}

  '@webassemblyjs/helper-numbers@1.13.2':
    dependencies:
      '@webassemblyjs/floating-point-hex-parser': 1.13.2
      '@webassemblyjs/helper-api-error': 1.13.2
      '@xtuc/long': 4.2.2

  '@webassemblyjs/helper-wasm-bytecode@1.13.2': {}

  '@webassemblyjs/helper-wasm-section@1.14.1':
    dependencies:
      '@webassemblyjs/ast': 1.14.1
      '@webassemblyjs/helper-buffer': 1.14.1
      '@webassemblyjs/helper-wasm-bytecode': 1.13.2
      '@webassemblyjs/wasm-gen': 1.14.1

  '@webassemblyjs/ieee754@1.13.2':
    dependencies:
      '@xtuc/ieee754': 1.2.0

  '@webassemblyjs/leb128@1.13.2':
    dependencies:
      '@xtuc/long': 4.2.2

  '@webassemblyjs/utf8@1.13.2': {}

  '@webassemblyjs/wasm-edit@1.14.1':
    dependencies:
      '@webassemblyjs/ast': 1.14.1
      '@webassemblyjs/helper-buffer': 1.14.1
      '@webassemblyjs/helper-wasm-bytecode': 1.13.2
      '@webassemblyjs/helper-wasm-section': 1.14.1
      '@webassemblyjs/wasm-gen': 1.14.1
      '@webassemblyjs/wasm-opt': 1.14.1
      '@webassemblyjs/wasm-parser': 1.14.1
      '@webassemblyjs/wast-printer': 1.14.1

  '@webassemblyjs/wasm-gen@1.14.1':
    dependencies:
      '@webassemblyjs/ast': 1.14.1
      '@webassemblyjs/helper-wasm-bytecode': 1.13.2
      '@webassemblyjs/ieee754': 1.13.2
      '@webassemblyjs/leb128': 1.13.2
      '@webassemblyjs/utf8': 1.13.2

  '@webassemblyjs/wasm-opt@1.14.1':
    dependencies:
      '@webassemblyjs/ast': 1.14.1
      '@webassemblyjs/helper-buffer': 1.14.1
      '@webassemblyjs/wasm-gen': 1.14.1
      '@webassemblyjs/wasm-parser': 1.14.1

  '@webassemblyjs/wasm-parser@1.14.1':
    dependencies:
      '@webassemblyjs/ast': 1.14.1
      '@webassemblyjs/helper-api-error': 1.13.2
      '@webassemblyjs/helper-wasm-bytecode': 1.13.2
      '@webassemblyjs/ieee754': 1.13.2
      '@webassemblyjs/leb128': 1.13.2
      '@webassemblyjs/utf8': 1.13.2

  '@webassemblyjs/wast-printer@1.14.1':
    dependencies:
      '@webassemblyjs/ast': 1.14.1
      '@xtuc/long': 4.2.2

  '@xterm/addon-fit@0.10.0(@xterm/xterm@5.5.0)':
    dependencies:
      '@xterm/xterm': 5.5.0

  '@xterm/xterm@5.5.0': {}

  '@xtuc/ieee754@1.2.0': {}

  '@xtuc/long@4.2.2': {}

  accepts@1.3.8:
    dependencies:
      mime-types: 2.1.35
      negotiator: 0.6.3

  acorn-import-phases@1.0.4(acorn@8.15.0):
    dependencies:
      acorn: 8.15.0

  acorn-jsx@5.3.2(acorn@8.15.0):
    dependencies:
      acorn: 8.15.0

  acorn@8.15.0: {}

  agent-base@7.1.4: {}

  ajv-formats@2.1.1(ajv@8.17.1):
    optionalDependencies:
      ajv: 8.17.1

  ajv-keywords@5.1.0(ajv@8.17.1):
    dependencies:
      ajv: 8.17.1
      fast-deep-equal: 3.1.3

  ajv@6.12.6:
    dependencies:
      fast-deep-equal: 3.1.3
      fast-json-stable-stringify: 2.1.0
      json-schema-traverse: 0.4.1
      uri-js: 4.4.1

  ajv@8.17.1:
    dependencies:
      fast-deep-equal: 3.1.3
      fast-uri: 3.1.0
      json-schema-traverse: 1.0.0
      require-from-string: 2.0.2

  ansi-regex@5.0.1: {}

  ansi-regex@6.2.2: {}

  ansi-styles@4.3.0:
    dependencies:
      color-convert: 2.0.1

  ansi-styles@6.2.3: {}

  any-promise@1.3.0: {}

  anymatch@3.1.3:
    dependencies:
      normalize-path: 3.0.0
      picomatch: 2.3.1

  arg@5.0.2: {}

  argparse@2.0.1: {}

  aria-hidden@1.2.6:
    dependencies:
      tslib: 2.8.1

  aria-query@5.3.2: {}

  arktype@2.1.23:
    dependencies:
      '@ark/regex': 0.0.0
      '@ark/schema': 0.50.0
      '@ark/util': 0.50.0
    optional: true

  array-timsort@1.0.3: {}

  asynckit@0.4.0: {}

  autoprefixer@10.4.21(postcss@8.5.6):
    dependencies:
      browserslist: 4.26.3
      caniuse-lite: 1.0.30001751
      fraction.js: 4.3.7
      normalize-range: 0.1.2
      picocolors: 1.1.1
      postcss: 8.5.6
      postcss-value-parser: 4.2.0

  axios@1.12.2:
    dependencies:
      follow-redirects: 1.15.11
      form-data: 4.0.4
      proxy-from-env: 1.1.0
    transitivePeerDependencies:
      - debug

  axobject-query@4.1.0: {}

  balanced-match@1.0.2: {}

  base64-js@1.5.1: {}

  base64id@2.0.0: {}

  baseline-browser-mapping@2.8.18: {}

  bidi-js@1.0.3:
    dependencies:
      require-from-string: 2.0.2

<<<<<<< HEAD
  binary-extensions@2.3.0: {}

  bits-ui@2.14.0(@internationalized/date@3.10.0)(@sveltejs/kit@2.47.2(@sveltejs/vite-plugin-svelte@6.2.1(svelte@5.41.0)(vite@7.1.11(@types/node@24.9.1)(jiti@2.6.1)(lightningcss@1.30.1)(terser@5.44.0)(tsx@4.20.6)(yaml@2.8.1)))(svelte@5.41.0)(vite@7.1.11(@types/node@24.9.1)(jiti@2.6.1)(lightningcss@1.30.1)(terser@5.44.0)(tsx@4.20.6)(yaml@2.8.1)))(svelte@5.41.0):
=======
  bits-ui@2.14.0(@internationalized/date@3.10.0)(@sveltejs/kit@2.47.2(@sveltejs/vite-plugin-svelte@6.2.1(svelte@5.41.1)(vite@7.1.11(@types/node@24.9.1)(jiti@2.6.1)(lightningcss@1.30.2)(terser@5.44.0)(tsx@4.20.6)))(svelte@5.41.1)(vite@7.1.11(@types/node@24.9.1)(jiti@2.6.1)(lightningcss@1.30.2)(terser@5.44.0)(tsx@4.20.6)))(svelte@5.41.1):
>>>>>>> 63301ac7
    dependencies:
      '@floating-ui/core': 1.7.3
      '@floating-ui/dom': 1.7.4
      '@internationalized/date': 3.10.0
      esm-env: 1.2.2
<<<<<<< HEAD
      runed: 0.35.1(@sveltejs/kit@2.47.2(@sveltejs/vite-plugin-svelte@6.2.1(svelte@5.41.0)(vite@7.1.11(@types/node@24.9.1)(jiti@2.6.1)(lightningcss@1.30.1)(terser@5.44.0)(tsx@4.20.6)(yaml@2.8.1)))(svelte@5.41.0)(vite@7.1.11(@types/node@24.9.1)(jiti@2.6.1)(lightningcss@1.30.1)(terser@5.44.0)(tsx@4.20.6)(yaml@2.8.1)))(svelte@5.41.0)
      svelte: 5.41.0
      svelte-toolbelt: 0.10.6(@sveltejs/kit@2.47.2(@sveltejs/vite-plugin-svelte@6.2.1(svelte@5.41.0)(vite@7.1.11(@types/node@24.9.1)(jiti@2.6.1)(lightningcss@1.30.1)(terser@5.44.0)(tsx@4.20.6)(yaml@2.8.1)))(svelte@5.41.0)(vite@7.1.11(@types/node@24.9.1)(jiti@2.6.1)(lightningcss@1.30.1)(terser@5.44.0)(tsx@4.20.6)(yaml@2.8.1)))(svelte@5.41.0)
=======
      runed: 0.35.1(@sveltejs/kit@2.47.2(@sveltejs/vite-plugin-svelte@6.2.1(svelte@5.41.1)(vite@7.1.11(@types/node@24.9.1)(jiti@2.6.1)(lightningcss@1.30.2)(terser@5.44.0)(tsx@4.20.6)))(svelte@5.41.1)(vite@7.1.11(@types/node@24.9.1)(jiti@2.6.1)(lightningcss@1.30.2)(terser@5.44.0)(tsx@4.20.6)))(svelte@5.41.1)
      svelte: 5.41.1
      svelte-toolbelt: 0.10.6(@sveltejs/kit@2.47.2(@sveltejs/vite-plugin-svelte@6.2.1(svelte@5.41.1)(vite@7.1.11(@types/node@24.9.1)(jiti@2.6.1)(lightningcss@1.30.2)(terser@5.44.0)(tsx@4.20.6)))(svelte@5.41.1)(vite@7.1.11(@types/node@24.9.1)(jiti@2.6.1)(lightningcss@1.30.2)(terser@5.44.0)(tsx@4.20.6)))(svelte@5.41.1)
>>>>>>> 63301ac7
      tabbable: 6.2.0
    transitivePeerDependencies:
      - '@sveltejs/kit'

  bl@4.1.0:
    dependencies:
      buffer: 5.7.1
      inherits: 2.0.4
      readable-stream: 3.6.2

  boolbase@1.0.0: {}

  brace-expansion@1.1.12:
    dependencies:
      balanced-match: 1.0.2
      concat-map: 0.0.1

  brace-expansion@2.0.2:
    dependencies:
      balanced-match: 1.0.2

  braces@3.0.3:
    dependencies:
      fill-range: 7.1.1

  browserslist@4.26.3:
    dependencies:
      baseline-browser-mapping: 2.8.18
      caniuse-lite: 1.0.30001751
      electron-to-chromium: 1.5.237
      node-releases: 2.0.25
      update-browserslist-db: 1.1.3(browserslist@4.26.3)

  buffer-from@1.1.2: {}

  buffer@5.7.1:
    dependencies:
      base64-js: 1.5.1
      ieee754: 1.2.1

  bytes@3.1.2: {}

  call-bind-apply-helpers@1.0.2:
    dependencies:
      es-errors: 1.3.0
      function-bind: 1.1.2

  callsites@3.1.0: {}

  camelcase-css@2.0.1: {}

  camelcase@8.0.0:
    optional: true

  caniuse-lite@1.0.30001751: {}

  chalk@4.1.2:
    dependencies:
      ansi-styles: 4.3.0
      supports-color: 7.2.0

  chalk@5.6.2: {}

  chokidar@3.6.0:
    dependencies:
      anymatch: 3.1.3
      braces: 3.0.3
      glob-parent: 5.1.2
      is-binary-path: 2.1.0
      is-glob: 4.0.3
      normalize-path: 3.0.0
      readdirp: 3.6.0
    optionalDependencies:
      fsevents: 2.3.3

  chokidar@4.0.3:
    dependencies:
      readdirp: 4.1.2

<<<<<<< HEAD
  chownr@3.0.0: {}

  chrome-trace-event@1.0.4: {}

  citty@0.1.6:
    dependencies:
      consola: 3.4.0

=======
>>>>>>> 63301ac7
  class-validator@0.14.2:
    dependencies:
      '@types/validator': 13.15.3
      libphonenumber-js: 1.12.24
      validator: 13.15.15
    optional: true

  cli-cursor@3.1.0:
    dependencies:
      restore-cursor: 3.1.0

  cli-cursor@5.0.0:
    dependencies:
      restore-cursor: 5.1.0

  cli-spinners@2.9.2: {}

  client-only@0.0.1: {}

  clone@1.0.4: {}

  clsx@2.1.1: {}

  codemirror@6.0.2:
    dependencies:
      '@codemirror/autocomplete': 6.19.0
      '@codemirror/commands': 6.9.0
      '@codemirror/language': 6.11.3
      '@codemirror/lint': 6.9.0
      '@codemirror/search': 6.5.11
      '@codemirror/state': 6.5.2
      '@codemirror/view': 6.38.6

  color-convert@2.0.1:
    dependencies:
      color-name: 1.1.4

  color-name@1.1.4: {}

  color-string@1.9.1:
    dependencies:
      color-name: 1.1.4
      simple-swizzle: 0.2.4

  color@4.2.3:
    dependencies:
      color-convert: 2.0.1
      color-string: 1.9.1

  combined-stream@1.0.8:
    dependencies:
      delayed-stream: 1.0.0

  commander@11.1.0: {}

  commander@13.1.0: {}

  commander@2.20.3: {}

  commander@4.1.1: {}

  comment-json@4.4.1:
    dependencies:
      array-timsort: 1.0.3
      core-util-is: 1.0.3
      esprima: 4.0.1

  concat-map@0.0.1: {}

  confbox@0.2.2: {}

  consola@3.4.0: {}

  convert-source-map@2.0.0: {}

  cookie@0.6.0: {}

  cookie@0.7.2: {}

  core-util-is@1.0.3: {}

  cors@2.8.5:
    dependencies:
      object-assign: 4.1.1
      vary: 1.1.2

  crelt@1.0.6: {}

  cross-spawn@7.0.6:
    dependencies:
      path-key: 3.1.1
      shebang-command: 2.0.0
      which: 2.0.2

  css-select@5.2.2:
    dependencies:
      boolbase: 1.0.0
      css-what: 6.2.2
      domhandler: 5.0.3
      domutils: 3.2.2
      nth-check: 2.1.1

  css-tree@3.1.0:
    dependencies:
      mdn-data: 2.12.2
      source-map-js: 1.2.1

  css-what@6.2.2: {}

  cssesc@3.0.0: {}

  cssstyle@5.3.1(postcss@8.5.6):
    dependencies:
      '@asamuzakjp/css-color': 4.0.5
      '@csstools/css-syntax-patches-for-csstree': 1.0.14(postcss@8.5.6)
      css-tree: 3.1.0
    transitivePeerDependencies:
      - postcss

  csstype@3.1.3: {}

  data-urls@6.0.0:
    dependencies:
      whatwg-mimetype: 4.0.0
      whatwg-url: 15.1.0

  date-fns@4.1.0: {}

  dayjs@1.11.18:
    optional: true

  debounce@2.2.0: {}

  debug@4.3.7:
    dependencies:
      ms: 2.1.3

  debug@4.4.3:
    dependencies:
      ms: 2.1.3

  decimal.js@10.6.0: {}

  dedent@1.5.1: {}

  deep-is@0.1.4: {}

  deepmerge@4.3.1: {}

  defaults@1.0.4:
    dependencies:
      clone: 1.0.4

  delayed-stream@1.0.0: {}

  dequal@2.0.3: {}

  detect-libc@2.1.2: {}

  detect-node-es@1.1.0: {}

  devalue@5.4.1: {}

  didyoumean@1.2.2: {}

  dlv@1.1.3: {}

  dom-serializer@2.0.0:
    dependencies:
      domelementtype: 2.3.0
      domhandler: 5.0.3
      entities: 4.5.0

  domelementtype@2.3.0: {}

  domhandler@5.0.3:
    dependencies:
      domelementtype: 2.3.0

  dompurify@3.3.0:
    optionalDependencies:
      '@types/trusted-types': 2.0.7

  domutils@3.2.2:
    dependencies:
      dom-serializer: 2.0.0
      domelementtype: 2.3.0
      domhandler: 5.0.3

  dunder-proto@1.0.1:
    dependencies:
      call-bind-apply-helpers: 1.0.2
      es-errors: 1.3.0
      gopd: 1.2.0

  eastasianwidth@0.2.0: {}

  effect@3.18.4:
    dependencies:
      '@standard-schema/spec': 1.0.0
      fast-check: 3.23.2
    optional: true

  electron-to-chromium@1.5.237: {}

  emoji-regex@10.6.0: {}

  emoji-regex@8.0.0: {}

  emoji-regex@9.2.2: {}

  engine.io-client@6.6.3:
    dependencies:
      '@socket.io/component-emitter': 3.1.2
      debug: 4.3.7
      engine.io-parser: 5.2.3
      ws: 8.17.1
      xmlhttprequest-ssl: 2.1.2
    transitivePeerDependencies:
      - bufferutil
      - supports-color
      - utf-8-validate

  engine.io-parser@5.2.3: {}

  engine.io@6.6.4:
    dependencies:
      '@types/cors': 2.8.19
      '@types/node': 24.9.1
      accepts: 1.3.8
      base64id: 2.0.0
      cookie: 0.7.2
      cors: 2.8.5
      debug: 4.3.7
      engine.io-parser: 5.2.3
      ws: 8.17.1
    transitivePeerDependencies:
      - bufferutil
      - supports-color
      - utf-8-validate

  enhanced-resolve@5.18.3:
    dependencies:
      graceful-fs: 4.2.11
      tapable: 2.3.0

  entities@4.5.0: {}

  entities@6.0.1: {}

  es-define-property@1.0.1: {}

  es-errors@1.3.0: {}

  es-module-lexer@1.7.0: {}

  es-object-atoms@1.1.1:
    dependencies:
      es-errors: 1.3.0

  es-set-tostringtag@2.1.0:
    dependencies:
      es-errors: 1.3.0
      get-intrinsic: 1.3.0
      has-tostringtag: 1.0.2
      hasown: 2.0.2

  esbuild-runner@2.2.2(esbuild@0.25.11):
    dependencies:
      esbuild: 0.25.11
      source-map-support: 0.5.21
      tslib: 2.4.0
    optional: true

  esbuild@0.25.0:
    optionalDependencies:
      '@esbuild/aix-ppc64': 0.25.0
      '@esbuild/android-arm': 0.25.0
      '@esbuild/android-arm64': 0.25.0
      '@esbuild/android-x64': 0.25.0
      '@esbuild/darwin-arm64': 0.25.0
      '@esbuild/darwin-x64': 0.25.0
      '@esbuild/freebsd-arm64': 0.25.0
      '@esbuild/freebsd-x64': 0.25.0
      '@esbuild/linux-arm': 0.25.0
      '@esbuild/linux-arm64': 0.25.0
      '@esbuild/linux-ia32': 0.25.0
      '@esbuild/linux-loong64': 0.25.0
      '@esbuild/linux-mips64el': 0.25.0
      '@esbuild/linux-ppc64': 0.25.0
      '@esbuild/linux-riscv64': 0.25.0
      '@esbuild/linux-s390x': 0.25.0
      '@esbuild/linux-x64': 0.25.0
      '@esbuild/netbsd-arm64': 0.25.0
      '@esbuild/netbsd-x64': 0.25.0
      '@esbuild/openbsd-arm64': 0.25.0
      '@esbuild/openbsd-x64': 0.25.0
      '@esbuild/sunos-x64': 0.25.0
      '@esbuild/win32-arm64': 0.25.0
      '@esbuild/win32-ia32': 0.25.0
      '@esbuild/win32-x64': 0.25.0

  esbuild@0.25.10:
    optionalDependencies:
      '@esbuild/aix-ppc64': 0.25.10
      '@esbuild/android-arm': 0.25.10
      '@esbuild/android-arm64': 0.25.10
      '@esbuild/android-x64': 0.25.10
      '@esbuild/darwin-arm64': 0.25.10
      '@esbuild/darwin-x64': 0.25.10
      '@esbuild/freebsd-arm64': 0.25.10
      '@esbuild/freebsd-x64': 0.25.10
      '@esbuild/linux-arm': 0.25.10
      '@esbuild/linux-arm64': 0.25.10
      '@esbuild/linux-ia32': 0.25.10
      '@esbuild/linux-loong64': 0.25.10
      '@esbuild/linux-mips64el': 0.25.10
      '@esbuild/linux-ppc64': 0.25.10
      '@esbuild/linux-riscv64': 0.25.10
      '@esbuild/linux-s390x': 0.25.10
      '@esbuild/linux-x64': 0.25.10
      '@esbuild/netbsd-arm64': 0.25.10
      '@esbuild/netbsd-x64': 0.25.10
      '@esbuild/openbsd-arm64': 0.25.10
      '@esbuild/openbsd-x64': 0.25.10
      '@esbuild/openharmony-arm64': 0.25.10
      '@esbuild/sunos-x64': 0.25.10
      '@esbuild/win32-arm64': 0.25.10
      '@esbuild/win32-ia32': 0.25.10
      '@esbuild/win32-x64': 0.25.10

  esbuild@0.25.11:
    optionalDependencies:
      '@esbuild/aix-ppc64': 0.25.11
      '@esbuild/android-arm': 0.25.11
      '@esbuild/android-arm64': 0.25.11
      '@esbuild/android-x64': 0.25.11
      '@esbuild/darwin-arm64': 0.25.11
      '@esbuild/darwin-x64': 0.25.11
      '@esbuild/freebsd-arm64': 0.25.11
      '@esbuild/freebsd-x64': 0.25.11
      '@esbuild/linux-arm': 0.25.11
      '@esbuild/linux-arm64': 0.25.11
      '@esbuild/linux-ia32': 0.25.11
      '@esbuild/linux-loong64': 0.25.11
      '@esbuild/linux-mips64el': 0.25.11
      '@esbuild/linux-ppc64': 0.25.11
      '@esbuild/linux-riscv64': 0.25.11
      '@esbuild/linux-s390x': 0.25.11
      '@esbuild/linux-x64': 0.25.11
      '@esbuild/netbsd-arm64': 0.25.11
      '@esbuild/netbsd-x64': 0.25.11
      '@esbuild/openbsd-arm64': 0.25.11
      '@esbuild/openbsd-x64': 0.25.11
      '@esbuild/openharmony-arm64': 0.25.11
      '@esbuild/sunos-x64': 0.25.11
      '@esbuild/win32-arm64': 0.25.11
      '@esbuild/win32-ia32': 0.25.11
      '@esbuild/win32-x64': 0.25.11

  escalade@3.2.0: {}

  escape-string-regexp@4.0.0: {}

  eslint-plugin-svelte@3.12.5(eslint@9.38.0(jiti@2.6.1))(svelte@5.41.1):
    dependencies:
      '@eslint-community/eslint-utils': 4.9.0(eslint@9.38.0(jiti@2.6.1))
      '@jridgewell/sourcemap-codec': 1.5.5
      eslint: 9.38.0(jiti@2.6.1)
      esutils: 2.0.3
      globals: 16.4.0
      known-css-properties: 0.37.0
      postcss: 8.5.6
      postcss-load-config: 3.1.4(postcss@8.5.6)
      postcss-safe-parser: 7.0.1(postcss@8.5.6)
      semver: 7.7.3
      svelte-eslint-parser: 1.4.0(svelte@5.41.1)
    optionalDependencies:
      svelte: 5.41.1
    transitivePeerDependencies:
      - ts-node

  eslint-scope@5.1.1:
    dependencies:
      esrecurse: 4.3.0
      estraverse: 4.3.0

  eslint-scope@8.4.0:
    dependencies:
      esrecurse: 4.3.0
      estraverse: 5.3.0

  eslint-visitor-keys@3.4.3: {}

  eslint-visitor-keys@4.2.1: {}

  eslint@9.38.0(jiti@2.6.1):
    dependencies:
      '@eslint-community/eslint-utils': 4.9.0(eslint@9.38.0(jiti@2.6.1))
      '@eslint-community/regexpp': 4.12.1
      '@eslint/config-array': 0.21.1
      '@eslint/config-helpers': 0.4.1
      '@eslint/core': 0.16.0
      '@eslint/eslintrc': 3.3.1
      '@eslint/js': 9.38.0
      '@eslint/plugin-kit': 0.4.0
      '@humanfs/node': 0.16.7
      '@humanwhocodes/module-importer': 1.0.1
      '@humanwhocodes/retry': 0.4.3
      '@types/estree': 1.0.8
      ajv: 6.12.6
      chalk: 4.1.2
      cross-spawn: 7.0.6
      debug: 4.4.3
      escape-string-regexp: 4.0.0
      eslint-scope: 8.4.0
      eslint-visitor-keys: 4.2.1
      espree: 10.4.0
      esquery: 1.6.0
      esutils: 2.0.3
      fast-deep-equal: 3.1.3
      file-entry-cache: 8.0.0
      find-up: 5.0.0
      glob-parent: 6.0.2
      ignore: 5.3.2
      imurmurhash: 0.1.4
      is-glob: 4.0.3
      json-stable-stringify-without-jsonify: 1.0.1
      lodash.merge: 4.6.2
      minimatch: 3.1.2
      natural-compare: 1.4.0
      optionator: 0.9.4
    optionalDependencies:
      jiti: 2.6.1
    transitivePeerDependencies:
      - supports-color

  esm-env@1.2.2: {}

  espree@10.4.0:
    dependencies:
      acorn: 8.15.0
      acorn-jsx: 5.3.2(acorn@8.15.0)
      eslint-visitor-keys: 4.2.1

  esprima@4.0.1: {}

  esquery@1.6.0:
    dependencies:
      estraverse: 5.3.0

  esrap@2.1.0:
    dependencies:
      '@jridgewell/sourcemap-codec': 1.5.5

  esrecurse@4.3.0:
    dependencies:
      estraverse: 5.3.0

  estraverse@4.3.0: {}

  estraverse@5.3.0: {}

  esutils@2.0.3: {}

  events@3.3.0: {}

  exsolve@1.0.7: {}

  fast-check@3.23.2:
    dependencies:
      pure-rand: 6.1.0
    optional: true

  fast-deep-equal@2.0.1: {}

  fast-deep-equal@3.1.3: {}

  fast-glob@3.3.3:
    dependencies:
      '@nodelib/fs.stat': 2.0.5
      '@nodelib/fs.walk': 1.2.8
      glob-parent: 5.1.2
      merge2: 1.4.1
      micromatch: 4.0.8

  fast-json-stable-stringify@2.1.0: {}

  fast-levenshtein@2.0.6: {}

  fast-uri@3.1.0: {}

  fastq@1.19.1:
    dependencies:
      reusify: 1.1.0

  fdir@6.5.0(picomatch@4.0.3):
    optionalDependencies:
      picomatch: 4.0.3

  file-entry-cache@8.0.0:
    dependencies:
      flat-cache: 4.0.1

  fill-range@7.1.1:
    dependencies:
      to-regex-range: 5.0.1

  find-up@5.0.0:
    dependencies:
      locate-path: 6.0.0
      path-exists: 4.0.0

  flat-cache@4.0.1:
    dependencies:
      flatted: 3.3.3
      keyv: 4.5.4

  flatted@3.3.3: {}

  follow-redirects@1.15.11: {}

  foreground-child@3.3.1:
    dependencies:
      cross-spawn: 7.0.6
      signal-exit: 4.1.0

  form-data@4.0.4:
    dependencies:
      asynckit: 0.4.0
      combined-stream: 1.0.8
      es-set-tostringtag: 2.1.0
      hasown: 2.0.2
      mime-types: 2.1.35

<<<<<<< HEAD
  formsnap@2.0.1(svelte@5.41.0)(sveltekit-superforms@2.28.0(@sveltejs/kit@2.47.2(@sveltejs/vite-plugin-svelte@6.2.1(svelte@5.41.0)(vite@7.1.11(@types/node@24.9.1)(jiti@2.6.1)(lightningcss@1.30.1)(terser@5.44.0)(tsx@4.20.6)(yaml@2.8.1)))(svelte@5.41.0)(vite@7.1.11(@types/node@24.9.1)(jiti@2.6.1)(lightningcss@1.30.1)(terser@5.44.0)(tsx@4.20.6)(yaml@2.8.1)))(@types/json-schema@7.0.15)(esbuild@0.25.11)(svelte@5.41.0)(typescript@5.9.3)):
    dependencies:
      svelte: 5.41.0
      svelte-toolbelt: 0.5.0(svelte@5.41.0)
      sveltekit-superforms: 2.28.0(@sveltejs/kit@2.47.2(@sveltejs/vite-plugin-svelte@6.2.1(svelte@5.41.0)(vite@7.1.11(@types/node@24.9.1)(jiti@2.6.1)(lightningcss@1.30.1)(terser@5.44.0)(tsx@4.20.6)(yaml@2.8.1)))(svelte@5.41.0)(vite@7.1.11(@types/node@24.9.1)(jiti@2.6.1)(lightningcss@1.30.1)(terser@5.44.0)(tsx@4.20.6)(yaml@2.8.1)))(@types/json-schema@7.0.15)(esbuild@0.25.11)(svelte@5.41.0)(typescript@5.9.3)

  fraction.js@4.3.7: {}

  framer-motion@12.23.12(react-dom@19.0.0(react@19.0.0))(react@19.0.0):
    dependencies:
      motion-dom: 12.23.23
      motion-utils: 12.23.6
      tslib: 2.8.1
    optionalDependencies:
      react: 19.0.0
      react-dom: 19.0.0(react@19.0.0)
=======
  formsnap@2.0.1(svelte@5.41.1)(sveltekit-superforms@2.28.0(@sveltejs/kit@2.47.2(@sveltejs/vite-plugin-svelte@6.2.1(svelte@5.41.1)(vite@7.1.11(@types/node@24.9.1)(jiti@2.6.1)(lightningcss@1.30.2)(terser@5.44.0)(tsx@4.20.6)))(svelte@5.41.1)(vite@7.1.11(@types/node@24.9.1)(jiti@2.6.1)(lightningcss@1.30.2)(terser@5.44.0)(tsx@4.20.6)))(@types/json-schema@7.0.15)(esbuild@0.25.11)(svelte@5.41.1)(typescript@5.9.3)):
    dependencies:
      svelte: 5.41.1
      svelte-toolbelt: 0.5.0(svelte@5.41.1)
      sveltekit-superforms: 2.28.0(@sveltejs/kit@2.47.2(@sveltejs/vite-plugin-svelte@6.2.1(svelte@5.41.1)(vite@7.1.11(@types/node@24.9.1)(jiti@2.6.1)(lightningcss@1.30.2)(terser@5.44.0)(tsx@4.20.6)))(svelte@5.41.1)(vite@7.1.11(@types/node@24.9.1)(jiti@2.6.1)(lightningcss@1.30.2)(terser@5.44.0)(tsx@4.20.6)))(@types/json-schema@7.0.15)(esbuild@0.25.11)(svelte@5.41.1)(typescript@5.9.3)
>>>>>>> 63301ac7

  fsevents@2.3.2:
    optional: true

  fsevents@2.3.3:
    optional: true

  function-bind@1.1.2: {}

  gensync@1.0.0-beta.2: {}

  get-east-asian-width@1.4.0: {}

  get-intrinsic@1.3.0:
    dependencies:
      call-bind-apply-helpers: 1.0.2
      es-define-property: 1.0.1
      es-errors: 1.3.0
      es-object-atoms: 1.1.1
      function-bind: 1.1.2
      get-proto: 1.0.1
      gopd: 1.2.0
      has-symbols: 1.1.0
      hasown: 2.0.2
      math-intrinsics: 1.1.0

  get-nonce@1.0.1: {}

  get-proto@1.0.1:
    dependencies:
      dunder-proto: 1.0.1
      es-object-atoms: 1.1.1

  get-tsconfig@4.12.0:
    dependencies:
      resolve-pkg-maps: 1.0.0

  glob-parent@5.1.2:
    dependencies:
      is-glob: 4.0.3

  glob-parent@6.0.2:
    dependencies:
      is-glob: 4.0.3

  glob-to-regexp@0.4.1: {}

  glob@10.4.5:
    dependencies:
      foreground-child: 3.3.1
      jackspeak: 3.4.3
      minimatch: 9.0.5
      minipass: 7.1.2
      package-json-from-dist: 1.0.1
      path-scurry: 1.11.1

  glob@11.0.3:
    dependencies:
      foreground-child: 3.3.1
      jackspeak: 4.1.1
      minimatch: 10.0.3
      minipass: 7.1.2
      package-json-from-dist: 1.0.1
      path-scurry: 2.0.0

  globals@11.12.0: {}

  globals@14.0.0: {}

  globals@16.4.0: {}

  gopd@1.2.0: {}

  graceful-fs@4.2.11: {}

  graphemer@1.4.0: {}

  has-flag@4.0.0: {}

  has-symbols@1.1.0: {}

  has-tostringtag@1.0.2:
    dependencies:
      has-symbols: 1.1.0

  hasown@2.0.2:
    dependencies:
      function-bind: 1.1.2

  he@1.2.0: {}

  html-encoding-sniffer@4.0.0:
    dependencies:
      whatwg-encoding: 3.1.1

  html-to-text@9.0.5:
    dependencies:
      '@selderee/plugin-htmlparser2': 0.11.0
      deepmerge: 4.3.1
      dom-serializer: 2.0.0
      htmlparser2: 8.0.2
      selderee: 0.11.0

  htmlparser2@8.0.2:
    dependencies:
      domelementtype: 2.3.0
      domhandler: 5.0.3
      domutils: 3.2.2
      entities: 4.5.0

  http-proxy-agent@7.0.2:
    dependencies:
      agent-base: 7.1.4
      debug: 4.4.3
    transitivePeerDependencies:
      - supports-color

  https-proxy-agent@7.0.6:
    dependencies:
      agent-base: 7.1.4
      debug: 4.4.3
    transitivePeerDependencies:
      - supports-color

  human-id@4.1.2: {}

  iconv-lite@0.6.3:
    dependencies:
      safer-buffer: 2.1.2

  ieee754@1.2.1: {}

  ignore@5.3.2: {}

  ignore@7.0.5: {}

  import-fresh@3.3.1:
    dependencies:
      parent-module: 1.0.1
      resolve-from: 4.0.0

  imurmurhash@0.1.4: {}

  inherits@2.0.4: {}

  inline-style-parser@0.2.4: {}

  is-arrayish@0.3.4: {}

  is-binary-path@2.1.0:
    dependencies:
      binary-extensions: 2.3.0

  is-core-module@2.16.1:
    dependencies:
      hasown: 2.0.2

  is-extglob@2.1.1: {}

  is-fullwidth-code-point@3.0.0: {}

  is-glob@4.0.3:
    dependencies:
      is-extglob: 2.1.1

  is-interactive@1.0.0: {}

  is-interactive@2.0.0: {}

  is-number@7.0.0: {}

  is-potential-custom-element-name@1.0.1: {}

  is-reference@3.0.3:
    dependencies:
      '@types/estree': 1.0.8

  is-unicode-supported@0.1.0: {}

  is-unicode-supported@1.3.0: {}

  is-unicode-supported@2.1.0: {}

  isexe@2.0.0: {}

  isomorphic-dompurify@2.29.0(postcss@8.5.6):
    dependencies:
      dompurify: 3.3.0
      jsdom: 27.0.0(postcss@8.5.6)
    transitivePeerDependencies:
      - bufferutil
      - canvas
      - postcss
      - supports-color
      - utf-8-validate

  jackspeak@3.4.3:
    dependencies:
      '@isaacs/cliui': 8.0.2
    optionalDependencies:
      '@pkgjs/parseargs': 0.11.0

  jackspeak@4.1.1:
    dependencies:
      '@isaacs/cliui': 8.0.2

  jest-worker@27.5.1:
    dependencies:
      '@types/node': 24.9.1
      merge-stream: 2.0.0
      supports-color: 8.1.1

  jiti@1.21.7: {}

  jiti@2.4.2: {}

  jiti@2.6.1: {}

  joi@17.13.3:
    dependencies:
      '@hapi/hoek': 9.3.0
      '@hapi/topo': 5.1.0
      '@sideway/address': 4.1.5
      '@sideway/formula': 3.0.1
      '@sideway/pinpoint': 2.0.0
    optional: true

  js-sha256@0.11.1: {}

  js-tokens@4.0.0: {}

  js-yaml@4.1.0:
    dependencies:
      argparse: 2.0.1

  jsdom@27.0.0(postcss@8.5.6):
    dependencies:
      '@asamuzakjp/dom-selector': 6.6.2
      cssstyle: 5.3.1(postcss@8.5.6)
      data-urls: 6.0.0
      decimal.js: 10.6.0
      html-encoding-sniffer: 4.0.0
      http-proxy-agent: 7.0.2
      https-proxy-agent: 7.0.6
      is-potential-custom-element-name: 1.0.1
      parse5: 7.3.0
      rrweb-cssom: 0.8.0
      saxes: 6.0.0
      symbol-tree: 3.2.4
      tough-cookie: 6.0.0
      w3c-xmlserializer: 5.0.0
      webidl-conversions: 8.0.0
      whatwg-encoding: 3.1.1
      whatwg-mimetype: 4.0.0
      whatwg-url: 15.1.0
      ws: 8.18.3
      xml-name-validator: 5.0.0
    transitivePeerDependencies:
      - bufferutil
      - postcss
      - supports-color
      - utf-8-validate

  jsesc@3.1.0: {}

  json-buffer@3.0.1: {}

  json-parse-even-better-errors@2.3.1: {}

  json-schema-to-ts@3.1.1:
    dependencies:
      '@babel/runtime': 7.28.4
      ts-algebra: 2.0.0
    optional: true

  json-schema-traverse@0.4.1: {}

  json-schema-traverse@1.0.0: {}

  json-stable-stringify-without-jsonify@1.0.1: {}

  json5@2.2.3: {}

  keyv@4.5.4:
    dependencies:
      json-buffer: 3.0.1

  kleur@3.0.3: {}

  kleur@4.1.5: {}

  known-css-properties@0.37.0: {}

  kysely@0.27.6: {}

  leac@0.6.0: {}

  levn@0.4.1:
    dependencies:
      prelude-ls: 1.2.1
      type-check: 0.4.0

  libphonenumber-js@1.12.24:
    optional: true

  lightningcss-android-arm64@1.30.2:
    optional: true

  lightningcss-darwin-arm64@1.30.2:
    optional: true

  lightningcss-darwin-x64@1.30.2:
    optional: true

  lightningcss-freebsd-x64@1.30.2:
    optional: true

  lightningcss-linux-arm-gnueabihf@1.30.2:
    optional: true

  lightningcss-linux-arm64-gnu@1.30.2:
    optional: true

  lightningcss-linux-arm64-musl@1.30.2:
    optional: true

  lightningcss-linux-x64-gnu@1.30.2:
    optional: true

  lightningcss-linux-x64-musl@1.30.2:
    optional: true

  lightningcss-win32-arm64-msvc@1.30.2:
    optional: true

  lightningcss-win32-x64-msvc@1.30.2:
    optional: true

  lightningcss@1.30.2:
    dependencies:
      detect-libc: 2.1.2
    optionalDependencies:
      lightningcss-android-arm64: 1.30.2
      lightningcss-darwin-arm64: 1.30.2
      lightningcss-darwin-x64: 1.30.2
      lightningcss-freebsd-x64: 1.30.2
      lightningcss-linux-arm-gnueabihf: 1.30.2
      lightningcss-linux-arm64-gnu: 1.30.2
      lightningcss-linux-arm64-musl: 1.30.2
      lightningcss-linux-x64-gnu: 1.30.2
      lightningcss-linux-x64-musl: 1.30.2
      lightningcss-win32-arm64-msvc: 1.30.2
      lightningcss-win32-x64-msvc: 1.30.2

  lilconfig@2.1.0: {}

  lilconfig@3.1.3: {}

  lines-and-columns@1.2.4: {}

  loader-runner@4.3.1: {}

  locate-character@3.0.0: {}

  locate-path@6.0.0:
    dependencies:
      p-locate: 5.0.0

  lodash.merge@4.6.2: {}

  log-symbols@4.1.0:
    dependencies:
      chalk: 4.1.2
      is-unicode-supported: 0.1.0

  log-symbols@6.0.0:
    dependencies:
      chalk: 5.6.2
      is-unicode-supported: 1.3.0

  log-symbols@7.0.1:
    dependencies:
      is-unicode-supported: 2.1.0
      yoctocolors: 2.1.2

  lru-cache@10.4.3: {}

  lru-cache@11.2.2: {}

  lru-cache@5.1.1:
    dependencies:
      yallist: 3.1.1

  lz-string@1.5.0: {}

  magic-string@0.30.19:
    dependencies:
      '@jridgewell/sourcemap-codec': 1.5.5

  marked@7.0.4: {}

  math-intrinsics@1.1.0: {}

  md-to-react-email@5.0.5(react@19.2.0):
    dependencies:
      marked: 7.0.4
      react: 19.2.0

  mdn-data@2.12.2: {}

  memoize-weak@1.0.2: {}

  merge-stream@2.0.0: {}

  merge2@1.4.1: {}

  micromatch@4.0.8:
    dependencies:
      braces: 3.0.3
      picomatch: 2.3.1

  mime-db@1.52.0: {}

  mime-db@1.54.0: {}

  mime-types@2.1.35:
    dependencies:
      mime-db: 1.52.0

  mime-types@3.0.1:
    dependencies:
      mime-db: 1.54.0

  mimic-fn@2.1.0: {}

  mimic-function@5.0.1: {}

  minimatch@10.0.3:
    dependencies:
      '@isaacs/brace-expansion': 5.0.0

  minimatch@3.1.2:
    dependencies:
      brace-expansion: 1.1.12

  minimatch@9.0.5:
    dependencies:
      brace-expansion: 2.0.2

<<<<<<< HEAD
  minimist@1.2.8: {}

  minipass@7.1.2: {}

  minizlib@3.1.0:
    dependencies:
      minipass: 7.1.2

  mode-watcher@1.1.0(svelte@5.41.0):
=======
  mode-watcher@1.1.0(svelte@5.41.1):
>>>>>>> 63301ac7
    dependencies:
      runed: 0.25.0(svelte@5.41.1)
      svelte: 5.41.1
      svelte-toolbelt: 0.7.1(svelte@5.41.1)

  motion-dom@12.23.23:
    dependencies:
      motion-utils: 12.23.6

  motion-utils@12.23.6: {}

  mri@1.2.0: {}

  mrmime@2.0.1: {}

  ms@2.1.3: {}

  mz@2.7.0:
    dependencies:
      any-promise: 1.3.0
      object-assign: 4.1.1
      thenify-all: 1.6.0

  nanoid@3.3.11: {}

  natural-compare@1.4.0: {}

  negotiator@0.6.3: {}

  neo-async@2.6.2: {}

  next@15.4.1(@babel/core@7.26.10)(@playwright/test@1.56.1)(react-dom@19.0.0(react@19.0.0))(react@19.0.0):
    dependencies:
      '@next/env': 15.4.1
      '@swc/helpers': 0.5.15
      caniuse-lite: 1.0.30001751
      postcss: 8.4.31
      react: 19.0.0
      react-dom: 19.0.0(react@19.0.0)
      styled-jsx: 5.1.6(@babel/core@7.26.10)(react@19.0.0)
    optionalDependencies:
      '@next/swc-darwin-arm64': 15.4.1
      '@next/swc-darwin-x64': 15.4.1
      '@next/swc-linux-arm64-gnu': 15.4.1
      '@next/swc-linux-arm64-musl': 15.4.1
      '@next/swc-linux-x64-gnu': 15.4.1
      '@next/swc-linux-x64-musl': 15.4.1
      '@next/swc-win32-arm64-msvc': 15.4.1
      '@next/swc-win32-x64-msvc': 15.4.1
      '@playwright/test': 1.56.1
      sharp: 0.34.4
    transitivePeerDependencies:
      - '@babel/core'
      - babel-plugin-macros

  node-html-parser@7.0.1:
    dependencies:
      css-select: 5.2.2
      he: 1.2.0

  node-releases@2.0.25: {}

  normalize-path@3.0.0: {}

  normalize-range@0.1.2: {}

  normalize-url@8.1.0:
    optional: true

  nth-check@2.1.1:
    dependencies:
      boolbase: 1.0.0

  nypm@0.6.0:
    dependencies:
      citty: 0.1.6
      consola: 3.4.0
      pathe: 2.0.3
      pkg-types: 2.3.0
      tinyexec: 0.3.2

  object-assign@4.1.1: {}

  object-hash@3.0.0: {}

  onetime@5.1.2:
    dependencies:
      mimic-fn: 2.1.0

  onetime@7.0.0:
    dependencies:
      mimic-function: 5.0.1

  optionator@0.9.4:
    dependencies:
      deep-is: 0.1.4
      fast-levenshtein: 2.0.6
      levn: 0.4.1
      prelude-ls: 1.2.1
      type-check: 0.4.0
      word-wrap: 1.2.5

  ora@5.4.1:
    dependencies:
      bl: 4.1.0
      chalk: 4.1.2
      cli-cursor: 3.1.0
      cli-spinners: 2.9.2
      is-interactive: 1.0.0
      is-unicode-supported: 0.1.0
      log-symbols: 4.1.0
      strip-ansi: 6.0.1
      wcwidth: 1.0.1

  ora@8.2.0:
    dependencies:
      chalk: 5.6.2
      cli-cursor: 5.0.0
      cli-spinners: 2.9.2
      is-interactive: 2.0.0
      is-unicode-supported: 2.1.0
      log-symbols: 6.0.0
      stdin-discarder: 0.2.2
      string-width: 7.2.0
      strip-ansi: 7.1.2

  p-limit@3.1.0:
    dependencies:
      yocto-queue: 0.1.0

  p-locate@5.0.0:
    dependencies:
      p-limit: 3.1.0

<<<<<<< HEAD
  package-json-from-dist@1.0.1: {}

  paneforge@1.0.2(svelte@5.41.0):
=======
  paneforge@1.0.2(svelte@5.41.1):
>>>>>>> 63301ac7
    dependencies:
      runed: 0.23.4(svelte@5.41.1)
      svelte: 5.41.1
      svelte-toolbelt: 0.9.3(svelte@5.41.1)

  parent-module@1.0.1:
    dependencies:
      callsites: 3.1.0

  parse5@7.3.0:
    dependencies:
      entities: 6.0.1

  parseley@0.12.1:
    dependencies:
      leac: 0.6.0
      peberminta: 0.9.0

  path-exists@4.0.0: {}

  path-key@3.1.1: {}

  path-parse@1.0.7: {}

  path-scurry@1.11.1:
    dependencies:
      lru-cache: 10.4.3
      minipass: 7.1.2

  path-scurry@2.0.0:
    dependencies:
      lru-cache: 11.2.2
      minipass: 7.1.2

  pathe@2.0.3: {}

  peberminta@0.9.0: {}

  picocolors@1.1.1: {}

  picomatch@2.3.1: {}

  picomatch@4.0.3: {}

  pify@2.3.0: {}

  pirates@4.0.7: {}

  pkg-types@2.3.0:
    dependencies:
      confbox: 0.2.2
      exsolve: 1.0.7
      pathe: 2.0.3

  playwright-core@1.56.1: {}

  playwright@1.56.1:
    dependencies:
      playwright-core: 1.56.1
    optionalDependencies:
      fsevents: 2.3.2

  postcss-import@15.1.0(postcss@8.5.6):
    dependencies:
      postcss: 8.5.6
      postcss-value-parser: 4.2.0
      read-cache: 1.0.0
      resolve: 1.22.10

  postcss-js@4.1.0(postcss@8.5.6):
    dependencies:
      camelcase-css: 2.0.1
      postcss: 8.5.6

  postcss-load-config@3.1.4(postcss@8.5.6):
    dependencies:
      lilconfig: 2.1.0
      yaml: 1.10.2
    optionalDependencies:
      postcss: 8.5.6

  postcss-load-config@4.0.2(postcss@8.5.6):
    dependencies:
      lilconfig: 3.1.3
      yaml: 2.8.1
    optionalDependencies:
      postcss: 8.5.6

  postcss-nested@6.2.0(postcss@8.5.6):
    dependencies:
      postcss: 8.5.6
      postcss-selector-parser: 6.1.2

  postcss-safe-parser@7.0.1(postcss@8.5.6):
    dependencies:
      postcss: 8.5.6

  postcss-scss@4.0.9(postcss@8.5.6):
    dependencies:
      postcss: 8.5.6

  postcss-selector-parser@6.1.2:
    dependencies:
      cssesc: 3.0.0
      util-deprecate: 1.0.2

  postcss-selector-parser@7.1.0:
    dependencies:
      cssesc: 3.0.0
      util-deprecate: 1.0.2

  postcss-value-parser@4.2.0: {}

  postcss@8.4.31:
    dependencies:
      nanoid: 3.3.11
      picocolors: 1.1.1
      source-map-js: 1.2.1

  postcss@8.5.6:
    dependencies:
      nanoid: 3.3.11
      picocolors: 1.1.1
      source-map-js: 1.2.1

  prelude-ls@1.2.1: {}

  prettier-plugin-svelte@3.4.0(prettier@3.6.2)(svelte@5.41.1):
    dependencies:
      prettier: 3.6.2
      svelte: 5.41.1

  prettier-plugin-tailwindcss@0.7.1(prettier-plugin-svelte@3.4.0(prettier@3.6.2)(svelte@5.41.1))(prettier@3.6.2):
    dependencies:
      prettier: 3.6.2
    optionalDependencies:
      prettier-plugin-svelte: 3.4.0(prettier@3.6.2)(svelte@5.41.1)

  prettier@3.6.2: {}

  pretty-bytes@6.1.1: {}

  prism-react-renderer@2.4.1(react@19.0.0):
    dependencies:
      '@types/prismjs': 1.26.5
      clsx: 2.1.1
      react: 19.0.0

  prismjs@1.30.0: {}

  prompts@2.4.2:
    dependencies:
      kleur: 3.0.3
      sisteransi: 1.0.5

  property-expr@2.0.6:
    optional: true

  proxy-from-env@1.1.0: {}

  punycode@2.3.1: {}

  pure-rand@6.1.0:
    optional: true

  queue-microtask@1.2.3: {}

  randombytes@2.1.0:
    dependencies:
      safe-buffer: 5.2.1

  react-dom@19.0.0(react@19.0.0):
    dependencies:
      react: 19.0.0
      scheduler: 0.25.0

  react-dom@19.2.0(react@19.2.0):
    dependencies:
      react: 19.2.0
      scheduler: 0.27.0

  react-email@4.2.8:
    dependencies:
      '@babel/parser': 7.28.4
      '@babel/traverse': 7.28.4
      chalk: 5.6.2
      chokidar: 4.0.3
      commander: 13.1.0
      debounce: 2.2.0
      esbuild: 0.25.11
      glob: 11.0.3
      jiti: 2.4.2
      log-symbols: 7.0.1
      mime-types: 3.0.1
      normalize-path: 3.0.0
      nypm: 0.6.0
      ora: 8.2.0
      prompts: 2.4.2
      socket.io: 4.8.1
      tsconfig-paths: 4.2.0
    transitivePeerDependencies:
      - bufferutil
      - supports-color
      - utf-8-validate

  react-promise-suspense@0.3.4:
    dependencies:
      fast-deep-equal: 2.0.1

  react-remove-scroll-bar@2.3.8(@types/react@19.0.10)(react@19.0.0):
    dependencies:
      react: 19.0.0
      react-style-singleton: 2.2.3(@types/react@19.0.10)(react@19.0.0)
      tslib: 2.8.1
    optionalDependencies:
      '@types/react': 19.0.10

  react-remove-scroll@2.7.1(@types/react@19.0.10)(react@19.0.0):
    dependencies:
      react: 19.0.0
      react-remove-scroll-bar: 2.3.8(@types/react@19.0.10)(react@19.0.0)
      react-style-singleton: 2.2.3(@types/react@19.0.10)(react@19.0.0)
      tslib: 2.8.1
      use-callback-ref: 1.3.3(@types/react@19.0.10)(react@19.0.0)
      use-sidecar: 1.1.3(@types/react@19.0.10)(react@19.0.0)
    optionalDependencies:
      '@types/react': 19.0.10

  react-style-singleton@2.2.3(@types/react@19.0.10)(react@19.0.0):
    dependencies:
      get-nonce: 1.0.1
      react: 19.0.0
      tslib: 2.8.1
    optionalDependencies:
      '@types/react': 19.0.10

  react@19.0.0: {}

  react@19.2.0: {}

  read-cache@1.0.0:
    dependencies:
      pify: 2.3.0

  readable-stream@3.6.2:
    dependencies:
      inherits: 2.0.4
      string_decoder: 1.3.0
      util-deprecate: 1.0.2

  readdirp@3.6.0:
    dependencies:
      picomatch: 2.3.1

  readdirp@4.1.2: {}

  require-from-string@2.0.2: {}

  resolve-from@4.0.0: {}

  resolve-pkg-maps@1.0.0: {}

  resolve@1.22.10:
    dependencies:
      is-core-module: 2.16.1
      path-parse: 1.0.7
      supports-preserve-symlinks-flag: 1.0.0

  restore-cursor@3.1.0:
    dependencies:
      onetime: 5.1.2
      signal-exit: 3.0.7

  restore-cursor@5.1.0:
    dependencies:
      onetime: 7.0.0
      signal-exit: 4.1.0

  reusify@1.1.0: {}

  rollup@4.52.5:
    dependencies:
      '@types/estree': 1.0.8
    optionalDependencies:
      '@rollup/rollup-android-arm-eabi': 4.52.5
      '@rollup/rollup-android-arm64': 4.52.5
      '@rollup/rollup-darwin-arm64': 4.52.5
      '@rollup/rollup-darwin-x64': 4.52.5
      '@rollup/rollup-freebsd-arm64': 4.52.5
      '@rollup/rollup-freebsd-x64': 4.52.5
      '@rollup/rollup-linux-arm-gnueabihf': 4.52.5
      '@rollup/rollup-linux-arm-musleabihf': 4.52.5
      '@rollup/rollup-linux-arm64-gnu': 4.52.5
      '@rollup/rollup-linux-arm64-musl': 4.52.5
      '@rollup/rollup-linux-loong64-gnu': 4.52.5
      '@rollup/rollup-linux-ppc64-gnu': 4.52.5
      '@rollup/rollup-linux-riscv64-gnu': 4.52.5
      '@rollup/rollup-linux-riscv64-musl': 4.52.5
      '@rollup/rollup-linux-s390x-gnu': 4.52.5
      '@rollup/rollup-linux-x64-gnu': 4.52.5
      '@rollup/rollup-linux-x64-musl': 4.52.5
      '@rollup/rollup-openharmony-arm64': 4.52.5
      '@rollup/rollup-win32-arm64-msvc': 4.52.5
      '@rollup/rollup-win32-ia32-msvc': 4.52.5
      '@rollup/rollup-win32-x64-gnu': 4.52.5
      '@rollup/rollup-win32-x64-msvc': 4.52.5
      fsevents: 2.3.3

  rrweb-cssom@0.8.0: {}

  run-parallel@1.2.0:
    dependencies:
      queue-microtask: 1.2.3

  runed@0.23.4(svelte@5.41.1):
    dependencies:
      esm-env: 1.2.2
      svelte: 5.41.1

  runed@0.25.0(svelte@5.41.1):
    dependencies:
      esm-env: 1.2.2
      svelte: 5.41.1

  runed@0.28.0(svelte@5.41.1):
    dependencies:
      esm-env: 1.2.2
      svelte: 5.41.1

  runed@0.29.2(svelte@5.41.1):
    dependencies:
      esm-env: 1.2.2
      svelte: 5.41.1

<<<<<<< HEAD
  runed@0.34.0(@sveltejs/kit@2.47.2(@sveltejs/vite-plugin-svelte@6.2.1(svelte@5.41.0)(vite@7.1.11(@types/node@24.9.1)(jiti@2.6.1)(lightningcss@1.30.1)(terser@5.44.0)(tsx@4.20.6)(yaml@2.8.1)))(svelte@5.41.0)(vite@7.1.11(@types/node@24.9.1)(jiti@2.6.1)(lightningcss@1.30.1)(terser@5.44.0)(tsx@4.20.6)(yaml@2.8.1)))(svelte@5.41.0):
=======
  runed@0.34.0(@sveltejs/kit@2.47.2(@sveltejs/vite-plugin-svelte@6.2.1(svelte@5.41.1)(vite@7.1.11(@types/node@24.9.1)(jiti@2.6.1)(lightningcss@1.30.2)(terser@5.44.0)(tsx@4.20.6)))(svelte@5.41.1)(vite@7.1.11(@types/node@24.9.1)(jiti@2.6.1)(lightningcss@1.30.2)(terser@5.44.0)(tsx@4.20.6)))(svelte@5.41.1):
>>>>>>> 63301ac7
    dependencies:
      dequal: 2.0.3
      esm-env: 1.2.2
      lz-string: 1.5.0
      svelte: 5.41.1
    optionalDependencies:
<<<<<<< HEAD
      '@sveltejs/kit': 2.47.2(@sveltejs/vite-plugin-svelte@6.2.1(svelte@5.41.0)(vite@7.1.11(@types/node@24.9.1)(jiti@2.6.1)(lightningcss@1.30.1)(terser@5.44.0)(tsx@4.20.6)(yaml@2.8.1)))(svelte@5.41.0)(vite@7.1.11(@types/node@24.9.1)(jiti@2.6.1)(lightningcss@1.30.1)(terser@5.44.0)(tsx@4.20.6)(yaml@2.8.1))

  runed@0.35.1(@sveltejs/kit@2.47.2(@sveltejs/vite-plugin-svelte@6.2.1(svelte@5.41.0)(vite@7.1.11(@types/node@24.9.1)(jiti@2.6.1)(lightningcss@1.30.1)(terser@5.44.0)(tsx@4.20.6)(yaml@2.8.1)))(svelte@5.41.0)(vite@7.1.11(@types/node@24.9.1)(jiti@2.6.1)(lightningcss@1.30.1)(terser@5.44.0)(tsx@4.20.6)(yaml@2.8.1)))(svelte@5.41.0):
=======
      '@sveltejs/kit': 2.47.2(@sveltejs/vite-plugin-svelte@6.2.1(svelte@5.41.1)(vite@7.1.11(@types/node@24.9.1)(jiti@2.6.1)(lightningcss@1.30.2)(terser@5.44.0)(tsx@4.20.6)))(svelte@5.41.1)(vite@7.1.11(@types/node@24.9.1)(jiti@2.6.1)(lightningcss@1.30.2)(terser@5.44.0)(tsx@4.20.6))

  runed@0.35.1(@sveltejs/kit@2.47.2(@sveltejs/vite-plugin-svelte@6.2.1(svelte@5.41.1)(vite@7.1.11(@types/node@24.9.1)(jiti@2.6.1)(lightningcss@1.30.2)(terser@5.44.0)(tsx@4.20.6)))(svelte@5.41.1)(vite@7.1.11(@types/node@24.9.1)(jiti@2.6.1)(lightningcss@1.30.2)(terser@5.44.0)(tsx@4.20.6)))(svelte@5.41.1):
>>>>>>> 63301ac7
    dependencies:
      dequal: 2.0.3
      esm-env: 1.2.2
      lz-string: 1.5.0
      svelte: 5.41.1
    optionalDependencies:
<<<<<<< HEAD
      '@sveltejs/kit': 2.47.2(@sveltejs/vite-plugin-svelte@6.2.1(svelte@5.41.0)(vite@7.1.11(@types/node@24.9.1)(jiti@2.6.1)(lightningcss@1.30.1)(terser@5.44.0)(tsx@4.20.6)(yaml@2.8.1)))(svelte@5.41.0)(vite@7.1.11(@types/node@24.9.1)(jiti@2.6.1)(lightningcss@1.30.1)(terser@5.44.0)(tsx@4.20.6)(yaml@2.8.1))
=======
      '@sveltejs/kit': 2.47.2(@sveltejs/vite-plugin-svelte@6.2.1(svelte@5.41.1)(vite@7.1.11(@types/node@24.9.1)(jiti@2.6.1)(lightningcss@1.30.2)(terser@5.44.0)(tsx@4.20.6)))(svelte@5.41.1)(vite@7.1.11(@types/node@24.9.1)(jiti@2.6.1)(lightningcss@1.30.2)(terser@5.44.0)(tsx@4.20.6))
>>>>>>> 63301ac7

  sade@1.8.1:
    dependencies:
      mri: 1.2.0

  safe-buffer@5.2.1: {}

  safer-buffer@2.1.2: {}

  saxes@6.0.0:
    dependencies:
      xmlchars: 2.2.0

  scheduler@0.25.0: {}

  scheduler@0.27.0: {}

  schema-utils@4.3.3:
    dependencies:
      '@types/json-schema': 7.0.15
      ajv: 8.17.1
      ajv-formats: 2.1.1(ajv@8.17.1)
      ajv-keywords: 5.1.0(ajv@8.17.1)

  selderee@0.11.0:
    dependencies:
      parseley: 0.12.1

  semver@6.3.1: {}

  semver@7.7.3: {}

  serialize-javascript@6.0.2:
    dependencies:
      randombytes: 2.1.0

  set-cookie-parser@2.7.1: {}

  sharp@0.34.1:
    dependencies:
      color: 4.2.3
      detect-libc: 2.1.2
      semver: 7.7.3
    optionalDependencies:
      '@img/sharp-darwin-arm64': 0.34.1
      '@img/sharp-darwin-x64': 0.34.1
      '@img/sharp-libvips-darwin-arm64': 1.1.0
      '@img/sharp-libvips-darwin-x64': 1.1.0
      '@img/sharp-libvips-linux-arm': 1.1.0
      '@img/sharp-libvips-linux-arm64': 1.1.0
      '@img/sharp-libvips-linux-ppc64': 1.1.0
      '@img/sharp-libvips-linux-s390x': 1.1.0
      '@img/sharp-libvips-linux-x64': 1.1.0
      '@img/sharp-libvips-linuxmusl-arm64': 1.1.0
      '@img/sharp-libvips-linuxmusl-x64': 1.1.0
      '@img/sharp-linux-arm': 0.34.1
      '@img/sharp-linux-arm64': 0.34.1
      '@img/sharp-linux-s390x': 0.34.1
      '@img/sharp-linux-x64': 0.34.1
      '@img/sharp-linuxmusl-arm64': 0.34.1
      '@img/sharp-linuxmusl-x64': 0.34.1
      '@img/sharp-wasm32': 0.34.1
      '@img/sharp-win32-ia32': 0.34.1
      '@img/sharp-win32-x64': 0.34.1

  sharp@0.34.4:
    dependencies:
      '@img/colour': 1.0.0
      detect-libc: 2.1.2
      semver: 7.7.3
    optionalDependencies:
      '@img/sharp-darwin-arm64': 0.34.4
      '@img/sharp-darwin-x64': 0.34.4
      '@img/sharp-libvips-darwin-arm64': 1.2.3
      '@img/sharp-libvips-darwin-x64': 1.2.3
      '@img/sharp-libvips-linux-arm': 1.2.3
      '@img/sharp-libvips-linux-arm64': 1.2.3
      '@img/sharp-libvips-linux-ppc64': 1.2.3
      '@img/sharp-libvips-linux-s390x': 1.2.3
      '@img/sharp-libvips-linux-x64': 1.2.3
      '@img/sharp-libvips-linuxmusl-arm64': 1.2.3
      '@img/sharp-libvips-linuxmusl-x64': 1.2.3
      '@img/sharp-linux-arm': 0.34.4
      '@img/sharp-linux-arm64': 0.34.4
      '@img/sharp-linux-ppc64': 0.34.4
      '@img/sharp-linux-s390x': 0.34.4
      '@img/sharp-linux-x64': 0.34.4
      '@img/sharp-linuxmusl-arm64': 0.34.4
      '@img/sharp-linuxmusl-x64': 0.34.4
      '@img/sharp-wasm32': 0.34.4
      '@img/sharp-win32-arm64': 0.34.4
      '@img/sharp-win32-ia32': 0.34.4
      '@img/sharp-win32-x64': 0.34.4
    optional: true

  shebang-command@2.0.0:
    dependencies:
      shebang-regex: 3.0.0

  shebang-regex@3.0.0: {}

  signal-exit@3.0.7: {}

  signal-exit@4.1.0: {}

  simple-swizzle@0.2.4:
    dependencies:
      is-arrayish: 0.3.4

  sirv@3.0.2:
    dependencies:
      '@polka/url': 1.0.0-next.29
      mrmime: 2.0.1
      totalist: 3.0.1

  sisteransi@1.0.5: {}

  socket.io-adapter@2.5.5:
    dependencies:
      debug: 4.3.7
      ws: 8.17.1
    transitivePeerDependencies:
      - bufferutil
      - supports-color
      - utf-8-validate

  socket.io-client@4.8.1:
    dependencies:
      '@socket.io/component-emitter': 3.1.2
      debug: 4.3.7
      engine.io-client: 6.6.3
      socket.io-parser: 4.2.4
    transitivePeerDependencies:
      - bufferutil
      - supports-color
      - utf-8-validate

  socket.io-parser@4.2.4:
    dependencies:
      '@socket.io/component-emitter': 3.1.2
      debug: 4.3.7
    transitivePeerDependencies:
      - supports-color

  socket.io@4.8.1:
    dependencies:
      accepts: 1.3.8
      base64id: 2.0.0
      cors: 2.8.5
      debug: 4.3.7
      engine.io: 6.6.4
      socket.io-adapter: 2.5.5
      socket.io-parser: 4.2.4
    transitivePeerDependencies:
      - bufferutil
      - supports-color
      - utf-8-validate

  sonner@2.0.3(react-dom@19.0.0(react@19.0.0))(react@19.0.0):
    dependencies:
      react: 19.0.0
      react-dom: 19.0.0(react@19.0.0)

  source-map-js@1.2.1: {}

  source-map-support@0.5.21:
    dependencies:
      buffer-from: 1.1.2
      source-map: 0.6.1

  source-map@0.6.1: {}

  spamc@0.0.5: {}

  sqlite-wasm-kysely@0.3.0(kysely@0.27.6):
    dependencies:
      '@sqlite.org/sqlite-wasm': 3.48.0-build4
      kysely: 0.27.6

  stacktrace-parser@0.1.11:
    dependencies:
      type-fest: 0.7.1

  stdin-discarder@0.2.2: {}

  string-width@4.2.3:
    dependencies:
      emoji-regex: 8.0.0
      is-fullwidth-code-point: 3.0.0
      strip-ansi: 6.0.1

  string-width@5.1.2:
    dependencies:
      eastasianwidth: 0.2.0
      emoji-regex: 9.2.2
      strip-ansi: 7.1.2

  string-width@7.2.0:
    dependencies:
      emoji-regex: 10.6.0
      get-east-asian-width: 1.4.0
      strip-ansi: 7.1.2

  string_decoder@1.3.0:
    dependencies:
      safe-buffer: 5.2.1

  strip-ansi@6.0.1:
    dependencies:
      ansi-regex: 5.0.1

  strip-ansi@7.1.2:
    dependencies:
      ansi-regex: 6.2.2

  strip-bom@3.0.0: {}

  strip-json-comments@3.1.1: {}

  style-mod@4.1.2: {}

  style-to-object@1.0.11:
    dependencies:
      inline-style-parser: 0.2.4

  styled-jsx@5.1.6(@babel/core@7.26.10)(react@19.0.0):
    dependencies:
      client-only: 0.0.1
      react: 19.0.0
    optionalDependencies:
      '@babel/core': 7.26.10

  sucrase@3.35.0:
    dependencies:
      '@jridgewell/gen-mapping': 0.3.13
      commander: 4.1.1
      glob: 10.4.5
      lines-and-columns: 1.2.4
      mz: 2.7.0
      pirates: 4.0.7
      ts-interface-checker: 0.1.13

  superstruct@2.0.2:
    optional: true

  supports-color@7.2.0:
    dependencies:
      has-flag: 4.0.0

<<<<<<< HEAD
  supports-color@8.1.1:
    dependencies:
      has-flag: 4.0.0

  supports-preserve-symlinks-flag@1.0.0: {}

  svelte-check@4.3.3(picomatch@4.0.3)(svelte@5.41.0)(typescript@5.9.3):
=======
  svelte-check@4.3.3(picomatch@4.0.3)(svelte@5.41.1)(typescript@5.9.3):
>>>>>>> 63301ac7
    dependencies:
      '@jridgewell/trace-mapping': 0.3.31
      chokidar: 4.0.3
      fdir: 6.5.0(picomatch@4.0.3)
      picocolors: 1.1.1
      sade: 1.8.1
      svelte: 5.41.1
      typescript: 5.9.3
    transitivePeerDependencies:
      - picomatch

  svelte-codemirror-editor@2.1.0(codemirror@6.0.2)(svelte@5.41.1):
    dependencies:
      codemirror: 6.0.2
      svelte: 5.41.1

  svelte-eslint-parser@1.4.0(svelte@5.41.1):
    dependencies:
      eslint-scope: 8.4.0
      eslint-visitor-keys: 4.2.1
      espree: 10.4.0
      postcss: 8.5.6
      postcss-scss: 4.0.9(postcss@8.5.6)
      postcss-selector-parser: 7.1.0
    optionalDependencies:
      svelte: 5.41.1

  svelte-sonner@1.0.5(svelte@5.41.1):
    dependencies:
      runed: 0.28.0(svelte@5.41.1)
      svelte: 5.41.1

<<<<<<< HEAD
  svelte-toolbelt@0.10.6(@sveltejs/kit@2.47.2(@sveltejs/vite-plugin-svelte@6.2.1(svelte@5.41.0)(vite@7.1.11(@types/node@24.9.1)(jiti@2.6.1)(lightningcss@1.30.1)(terser@5.44.0)(tsx@4.20.6)(yaml@2.8.1)))(svelte@5.41.0)(vite@7.1.11(@types/node@24.9.1)(jiti@2.6.1)(lightningcss@1.30.1)(terser@5.44.0)(tsx@4.20.6)(yaml@2.8.1)))(svelte@5.41.0):
    dependencies:
      clsx: 2.1.1
      runed: 0.35.1(@sveltejs/kit@2.47.2(@sveltejs/vite-plugin-svelte@6.2.1(svelte@5.41.0)(vite@7.1.11(@types/node@24.9.1)(jiti@2.6.1)(lightningcss@1.30.1)(terser@5.44.0)(tsx@4.20.6)(yaml@2.8.1)))(svelte@5.41.0)(vite@7.1.11(@types/node@24.9.1)(jiti@2.6.1)(lightningcss@1.30.1)(terser@5.44.0)(tsx@4.20.6)(yaml@2.8.1)))(svelte@5.41.0)
=======
  svelte-toolbelt@0.10.6(@sveltejs/kit@2.47.2(@sveltejs/vite-plugin-svelte@6.2.1(svelte@5.41.1)(vite@7.1.11(@types/node@24.9.1)(jiti@2.6.1)(lightningcss@1.30.2)(terser@5.44.0)(tsx@4.20.6)))(svelte@5.41.1)(vite@7.1.11(@types/node@24.9.1)(jiti@2.6.1)(lightningcss@1.30.2)(terser@5.44.0)(tsx@4.20.6)))(svelte@5.41.1):
    dependencies:
      clsx: 2.1.1
      runed: 0.35.1(@sveltejs/kit@2.47.2(@sveltejs/vite-plugin-svelte@6.2.1(svelte@5.41.1)(vite@7.1.11(@types/node@24.9.1)(jiti@2.6.1)(lightningcss@1.30.2)(terser@5.44.0)(tsx@4.20.6)))(svelte@5.41.1)(vite@7.1.11(@types/node@24.9.1)(jiti@2.6.1)(lightningcss@1.30.2)(terser@5.44.0)(tsx@4.20.6)))(svelte@5.41.1)
>>>>>>> 63301ac7
      style-to-object: 1.0.11
      svelte: 5.41.1
    transitivePeerDependencies:
      - '@sveltejs/kit'

  svelte-toolbelt@0.5.0(svelte@5.41.1):
    dependencies:
      clsx: 2.1.1
      style-to-object: 1.0.11
      svelte: 5.41.1

  svelte-toolbelt@0.7.1(svelte@5.41.1):
    dependencies:
      clsx: 2.1.1
      runed: 0.23.4(svelte@5.41.1)
      style-to-object: 1.0.11
      svelte: 5.41.1

  svelte-toolbelt@0.9.3(svelte@5.41.1):
    dependencies:
      clsx: 2.1.1
      runed: 0.29.2(svelte@5.41.1)
      style-to-object: 1.0.11
      svelte: 5.41.1

  svelte@5.41.1:
    dependencies:
      '@jridgewell/remapping': 2.3.5
      '@jridgewell/sourcemap-codec': 1.5.5
      '@sveltejs/acorn-typescript': 1.0.6(acorn@8.15.0)
      '@types/estree': 1.0.8
      acorn: 8.15.0
      aria-query: 5.3.2
      axobject-query: 4.1.0
      clsx: 2.1.1
      esm-env: 1.2.2
      esrap: 2.1.0
      is-reference: 3.0.3
      locate-character: 3.0.0
      magic-string: 0.30.19
      zimmerframe: 1.1.4

<<<<<<< HEAD
  sveltekit-superforms@2.28.0(@sveltejs/kit@2.47.2(@sveltejs/vite-plugin-svelte@6.2.1(svelte@5.41.0)(vite@7.1.11(@types/node@24.9.1)(jiti@2.6.1)(lightningcss@1.30.1)(terser@5.44.0)(tsx@4.20.6)(yaml@2.8.1)))(svelte@5.41.0)(vite@7.1.11(@types/node@24.9.1)(jiti@2.6.1)(lightningcss@1.30.1)(terser@5.44.0)(tsx@4.20.6)(yaml@2.8.1)))(@types/json-schema@7.0.15)(esbuild@0.25.11)(svelte@5.41.0)(typescript@5.9.3):
    dependencies:
      '@sveltejs/kit': 2.47.2(@sveltejs/vite-plugin-svelte@6.2.1(svelte@5.41.0)(vite@7.1.11(@types/node@24.9.1)(jiti@2.6.1)(lightningcss@1.30.1)(terser@5.44.0)(tsx@4.20.6)(yaml@2.8.1)))(svelte@5.41.0)(vite@7.1.11(@types/node@24.9.1)(jiti@2.6.1)(lightningcss@1.30.1)(terser@5.44.0)(tsx@4.20.6)(yaml@2.8.1))
=======
  sveltekit-superforms@2.28.0(@sveltejs/kit@2.47.2(@sveltejs/vite-plugin-svelte@6.2.1(svelte@5.41.1)(vite@7.1.11(@types/node@24.9.1)(jiti@2.6.1)(lightningcss@1.30.2)(terser@5.44.0)(tsx@4.20.6)))(svelte@5.41.1)(vite@7.1.11(@types/node@24.9.1)(jiti@2.6.1)(lightningcss@1.30.2)(terser@5.44.0)(tsx@4.20.6)))(@types/json-schema@7.0.15)(esbuild@0.25.11)(svelte@5.41.1)(typescript@5.9.3):
    dependencies:
      '@sveltejs/kit': 2.47.2(@sveltejs/vite-plugin-svelte@6.2.1(svelte@5.41.1)(vite@7.1.11(@types/node@24.9.1)(jiti@2.6.1)(lightningcss@1.30.2)(terser@5.44.0)(tsx@4.20.6)))(svelte@5.41.1)(vite@7.1.11(@types/node@24.9.1)(jiti@2.6.1)(lightningcss@1.30.2)(terser@5.44.0)(tsx@4.20.6))
>>>>>>> 63301ac7
      devalue: 5.4.1
      memoize-weak: 1.0.2
      svelte: 5.41.1
      ts-deepmerge: 7.0.3
    optionalDependencies:
      '@exodus/schemasafe': 1.3.0
      '@finom/zod-to-json-schema': 3.24.11(zod@4.1.12)
      '@gcornut/valibot-json-schema': 0.42.0(esbuild@0.25.11)(typescript@5.9.3)
      '@typeschema/class-validator': 0.3.0(@types/json-schema@7.0.15)(class-validator@0.14.2)
      '@vinejs/vine': 3.0.1
      arktype: 2.1.23
      class-validator: 0.14.2
      effect: 3.18.4
      joi: 17.13.3
      json-schema-to-ts: 3.1.1
      superstruct: 2.0.2
      typebox: 1.0.40
      valibot: 1.1.0(typescript@5.9.3)
      yup: 1.7.1
      zod: 4.1.12
    transitivePeerDependencies:
      - '@types/json-schema'
      - esbuild
      - typescript

  symbol-tree@3.2.4: {}

  tabbable@6.2.0: {}

  tailwind-merge@3.2.0: {}

  tailwind-merge@3.3.1: {}

  tailwind-variants@3.1.1(tailwind-merge@3.3.1)(tailwindcss@4.1.15):
    dependencies:
      tailwindcss: 4.1.15
    optionalDependencies:
      tailwind-merge: 3.3.1

<<<<<<< HEAD
  tailwindcss@3.4.0:
    dependencies:
      '@alloc/quick-lru': 5.2.0
      arg: 5.0.2
      chokidar: 3.6.0
      didyoumean: 1.2.2
      dlv: 1.1.3
      fast-glob: 3.3.3
      glob-parent: 6.0.2
      is-glob: 4.0.3
      jiti: 1.21.7
      lilconfig: 2.1.0
      micromatch: 4.0.8
      normalize-path: 3.0.0
      object-hash: 3.0.0
      picocolors: 1.1.1
      postcss: 8.5.6
      postcss-import: 15.1.0(postcss@8.5.6)
      postcss-js: 4.1.0(postcss@8.5.6)
      postcss-load-config: 4.0.2(postcss@8.5.6)
      postcss-nested: 6.2.0(postcss@8.5.6)
      postcss-selector-parser: 6.1.2
      resolve: 1.22.10
      sucrase: 3.35.0
    transitivePeerDependencies:
      - ts-node

  tailwindcss@4.1.14: {}

  tapable@2.3.0: {}

  tar@7.5.1:
    dependencies:
      '@isaacs/fs-minipass': 4.0.1
      chownr: 3.0.0
      minipass: 7.1.2
      minizlib: 3.1.0
      yallist: 5.0.0

  terser-webpack-plugin@5.3.14(esbuild@0.25.0)(webpack@5.102.1):
    dependencies:
      '@jridgewell/trace-mapping': 0.3.31
      jest-worker: 27.5.1
      schema-utils: 4.3.3
      serialize-javascript: 6.0.2
      terser: 5.44.0
      webpack: 5.102.1(esbuild@0.25.0)
    optionalDependencies:
      esbuild: 0.25.0

=======
  tailwindcss@4.1.15: {}

  tapable@2.3.0: {}

>>>>>>> 63301ac7
  terser@5.44.0:
    dependencies:
      '@jridgewell/source-map': 0.3.11
      acorn: 8.15.0
      commander: 2.20.3
      source-map-support: 0.5.21

  thememirror@2.0.1(@codemirror/language@6.11.3)(@codemirror/state@6.5.2)(@codemirror/view@6.38.6):
    dependencies:
      '@codemirror/language': 6.11.3
      '@codemirror/state': 6.5.2
      '@codemirror/view': 6.38.6

  thenify-all@1.6.0:
    dependencies:
      thenify: 3.3.1

  thenify@3.3.1:
    dependencies:
      any-promise: 1.3.0

  tiny-case@1.0.3:
    optional: true

  tinyexec@0.3.2: {}

  tinyglobby@0.2.15:
    dependencies:
      fdir: 6.5.0(picomatch@4.0.3)
      picomatch: 4.0.3

  tldts-core@7.0.17: {}

  tldts@7.0.17:
    dependencies:
      tldts-core: 7.0.17

  to-regex-range@5.0.1:
    dependencies:
      is-number: 7.0.0

  toposort@2.0.2:
    optional: true

  totalist@3.0.1: {}

  tough-cookie@6.0.0:
    dependencies:
      tldts: 7.0.17

  tr46@6.0.0:
    dependencies:
      punycode: 2.3.1

  ts-algebra@2.0.0:
    optional: true

  ts-api-utils@2.1.0(typescript@5.9.3):
    dependencies:
      typescript: 5.9.3

  ts-deepmerge@7.0.3: {}

  ts-interface-checker@0.1.13: {}

  tsconfig-paths@4.2.0:
    dependencies:
      json5: 2.2.3
      minimist: 1.2.8
      strip-bom: 3.0.0

  tslib@2.4.0:
    optional: true

  tslib@2.8.1: {}

  tsx@4.20.6:
    dependencies:
      esbuild: 0.25.10
      get-tsconfig: 4.12.0
    optionalDependencies:
      fsevents: 2.3.3

  tw-animate-css@1.4.0: {}

  type-check@0.4.0:
    dependencies:
      prelude-ls: 1.2.1

  type-fest@0.7.1: {}

  type-fest@2.19.0:
    optional: true

  typebox@1.0.40:
    optional: true

  typescript-eslint@8.46.2(eslint@9.38.0(jiti@2.6.1))(typescript@5.9.3):
    dependencies:
      '@typescript-eslint/eslint-plugin': 8.46.2(@typescript-eslint/parser@8.46.2(eslint@9.38.0(jiti@2.6.1))(typescript@5.9.3))(eslint@9.38.0(jiti@2.6.1))(typescript@5.9.3)
      '@typescript-eslint/parser': 8.46.2(eslint@9.38.0(jiti@2.6.1))(typescript@5.9.3)
      '@typescript-eslint/typescript-estree': 8.46.2(typescript@5.9.3)
      '@typescript-eslint/utils': 8.46.2(eslint@9.38.0(jiti@2.6.1))(typescript@5.9.3)
      eslint: 9.38.0(jiti@2.6.1)
      typescript: 5.9.3
    transitivePeerDependencies:
      - supports-color

  typescript@5.9.3: {}

  undici-types@5.26.5: {}

  undici-types@6.21.0: {}

  undici-types@7.16.0: {}

  unplugin@2.3.10:
    dependencies:
      '@jridgewell/remapping': 2.3.5
      acorn: 8.15.0
      picomatch: 4.0.3
      webpack-virtual-modules: 0.6.2

  update-browserslist-db@1.1.3(browserslist@4.26.3):
    dependencies:
      browserslist: 4.26.3
      escalade: 3.2.0
      picocolors: 1.1.1

  uri-js@4.4.1:
    dependencies:
      punycode: 2.3.1

  urlpattern-polyfill@10.1.0: {}

  use-callback-ref@1.3.3(@types/react@19.0.10)(react@19.0.0):
    dependencies:
      react: 19.0.0
      tslib: 2.8.1
    optionalDependencies:
      '@types/react': 19.0.10

  use-debounce@10.0.4(react@19.0.0):
    dependencies:
      react: 19.0.0

  use-sidecar@1.1.3(@types/react@19.0.10)(react@19.0.0):
    dependencies:
      detect-node-es: 1.1.0
      react: 19.0.0
      tslib: 2.8.1
    optionalDependencies:
      '@types/react': 19.0.10

  util-deprecate@1.0.2: {}

  uuid@10.0.0: {}

  valibot@0.42.1(typescript@5.9.3):
    optionalDependencies:
      typescript: 5.9.3
    optional: true

  valibot@1.1.0(typescript@5.9.3):
    optionalDependencies:
      typescript: 5.9.3
    optional: true

  validator@13.15.15:
    optional: true

<<<<<<< HEAD
  vary@1.1.2: {}

  vaul-svelte@1.0.0-next.7(svelte@5.41.0):
=======
  vaul-svelte@1.0.0-next.7(svelte@5.41.1):
>>>>>>> 63301ac7
    dependencies:
      runed: 0.23.4(svelte@5.41.1)
      svelte: 5.41.1
      svelte-toolbelt: 0.7.1(svelte@5.41.1)

<<<<<<< HEAD
  vite@7.1.11(@types/node@24.9.1)(jiti@2.6.1)(lightningcss@1.30.1)(terser@5.44.0)(tsx@4.20.6)(yaml@2.8.1):
=======
  vite@7.1.11(@types/node@24.9.1)(jiti@2.6.1)(lightningcss@1.30.2)(terser@5.44.0)(tsx@4.20.6):
>>>>>>> 63301ac7
    dependencies:
      esbuild: 0.25.11
      fdir: 6.5.0(picomatch@4.0.3)
      picomatch: 4.0.3
      postcss: 8.5.6
      rollup: 4.52.5
      tinyglobby: 0.2.15
    optionalDependencies:
      '@types/node': 24.9.1
      fsevents: 2.3.3
      jiti: 2.6.1
      lightningcss: 1.30.2
      terser: 5.44.0
      tsx: 4.20.6
      yaml: 2.8.1

<<<<<<< HEAD
  vitefu@1.1.1(vite@7.1.11(@types/node@24.9.1)(jiti@2.6.1)(lightningcss@1.30.1)(terser@5.44.0)(tsx@4.20.6)(yaml@2.8.1)):
    optionalDependencies:
      vite: 7.1.11(@types/node@24.9.1)(jiti@2.6.1)(lightningcss@1.30.1)(terser@5.44.0)(tsx@4.20.6)(yaml@2.8.1)
=======
  vitefu@1.1.1(vite@7.1.11(@types/node@24.9.1)(jiti@2.6.1)(lightningcss@1.30.2)(terser@5.44.0)(tsx@4.20.6)):
    optionalDependencies:
      vite: 7.1.11(@types/node@24.9.1)(jiti@2.6.1)(lightningcss@1.30.2)(terser@5.44.0)(tsx@4.20.6)
>>>>>>> 63301ac7

  w3c-keyname@2.2.8: {}

  w3c-xmlserializer@5.0.0:
    dependencies:
      xml-name-validator: 5.0.0

  watchpack@2.4.4:
    dependencies:
      glob-to-regexp: 0.4.1
      graceful-fs: 4.2.11

  wcwidth@1.0.1:
    dependencies:
      defaults: 1.0.4

  webidl-conversions@8.0.0: {}

  webpack-sources@3.3.3: {}

  webpack-virtual-modules@0.6.2: {}

  webpack@5.102.1(esbuild@0.25.0):
    dependencies:
      '@types/eslint-scope': 3.7.7
      '@types/estree': 1.0.8
      '@types/json-schema': 7.0.15
      '@webassemblyjs/ast': 1.14.1
      '@webassemblyjs/wasm-edit': 1.14.1
      '@webassemblyjs/wasm-parser': 1.14.1
      acorn: 8.15.0
      acorn-import-phases: 1.0.4(acorn@8.15.0)
      browserslist: 4.26.3
      chrome-trace-event: 1.0.4
      enhanced-resolve: 5.18.3
      es-module-lexer: 1.7.0
      eslint-scope: 5.1.1
      events: 3.3.0
      glob-to-regexp: 0.4.1
      graceful-fs: 4.2.11
      json-parse-even-better-errors: 2.3.1
      loader-runner: 4.3.1
      mime-types: 2.1.35
      neo-async: 2.6.2
      schema-utils: 4.3.3
      tapable: 2.3.0
      terser-webpack-plugin: 5.3.14(esbuild@0.25.0)(webpack@5.102.1)
      watchpack: 2.4.4
      webpack-sources: 3.3.3
    transitivePeerDependencies:
      - '@swc/core'
      - esbuild
      - uglify-js

  whatwg-encoding@3.1.1:
    dependencies:
      iconv-lite: 0.6.3

  whatwg-mimetype@4.0.0: {}

  whatwg-url@15.1.0:
    dependencies:
      tr46: 6.0.0
      webidl-conversions: 8.0.0

  which@2.0.2:
    dependencies:
      isexe: 2.0.0

  word-wrap@1.2.5: {}

  wrap-ansi@7.0.0:
    dependencies:
      ansi-styles: 4.3.0
      string-width: 4.2.3
      strip-ansi: 6.0.1

  wrap-ansi@8.1.0:
    dependencies:
      ansi-styles: 6.2.3
      string-width: 5.1.2
      strip-ansi: 7.1.2

  ws@8.17.1: {}

  ws@8.18.3: {}

  xml-name-validator@5.0.0: {}

  xmlchars@2.2.0: {}

<<<<<<< HEAD
  xmlhttprequest-ssl@2.1.2: {}

  yallist@3.1.1: {}

  yallist@5.0.0: {}

=======
>>>>>>> 63301ac7
  yaml@1.10.2: {}

  yaml@2.8.1: {}

  yocto-queue@0.1.0: {}

  yoctocolors@2.1.2: {}

  yup@1.7.1:
    dependencies:
      property-expr: 2.0.6
      tiny-case: 1.0.3
      toposort: 2.0.2
      type-fest: 2.19.0
    optional: true

  zimmerframe@1.1.4: {}

  zod@3.24.3: {}

  zod@4.1.12: {}<|MERGE_RESOLUTION|>--- conflicted
+++ resolved
@@ -73,11 +73,7 @@
         version: 1.2.2
       '@sveltejs/adapter-static':
         specifier: ^3.0.10
-<<<<<<< HEAD
-        version: 3.0.10(@sveltejs/kit@2.47.2(@sveltejs/vite-plugin-svelte@6.2.1(svelte@5.41.0)(vite@7.1.11(@types/node@24.9.1)(jiti@2.6.1)(lightningcss@1.30.1)(terser@5.44.0)(tsx@4.20.6)(yaml@2.8.1)))(svelte@5.41.0)(vite@7.1.11(@types/node@24.9.1)(jiti@2.6.1)(lightningcss@1.30.1)(terser@5.44.0)(tsx@4.20.6)(yaml@2.8.1)))
-=======
         version: 3.0.10(@sveltejs/kit@2.47.2(@sveltejs/vite-plugin-svelte@6.2.1(svelte@5.41.1)(vite@7.1.11(@types/node@24.9.1)(jiti@2.6.1)(lightningcss@1.30.2)(terser@5.44.0)(tsx@4.20.6)))(svelte@5.41.1)(vite@7.1.11(@types/node@24.9.1)(jiti@2.6.1)(lightningcss@1.30.2)(terser@5.44.0)(tsx@4.20.6)))
->>>>>>> 63301ac7
       '@tanstack/table-core':
         specifier: ^8.21.3
         version: 8.21.3
@@ -138,15 +134,6 @@
         version: 0.546.0(svelte@5.41.1)
       '@sveltejs/kit':
         specifier: ^2.47.2
-<<<<<<< HEAD
-        version: 2.47.2(@sveltejs/vite-plugin-svelte@6.2.1(svelte@5.41.0)(vite@7.1.11(@types/node@24.9.1)(jiti@2.6.1)(lightningcss@1.30.1)(terser@5.44.0)(tsx@4.20.6)(yaml@2.8.1)))(svelte@5.41.0)(vite@7.1.11(@types/node@24.9.1)(jiti@2.6.1)(lightningcss@1.30.1)(terser@5.44.0)(tsx@4.20.6)(yaml@2.8.1))
-      '@sveltejs/vite-plugin-svelte':
-        specifier: ^6.2.1
-        version: 6.2.1(svelte@5.41.0)(vite@7.1.11(@types/node@24.9.1)(jiti@2.6.1)(lightningcss@1.30.1)(terser@5.44.0)(tsx@4.20.6)(yaml@2.8.1))
-      '@tailwindcss/vite':
-        specifier: ^4.1.14
-        version: 4.1.14(vite@7.1.11(@types/node@24.9.1)(jiti@2.6.1)(lightningcss@1.30.1)(terser@5.44.0)(tsx@4.20.6)(yaml@2.8.1))
-=======
         version: 2.47.2(@sveltejs/vite-plugin-svelte@6.2.1(svelte@5.41.1)(vite@7.1.11(@types/node@24.9.1)(jiti@2.6.1)(lightningcss@1.30.2)(terser@5.44.0)(tsx@4.20.6)))(svelte@5.41.1)(vite@7.1.11(@types/node@24.9.1)(jiti@2.6.1)(lightningcss@1.30.2)(terser@5.44.0)(tsx@4.20.6))
       '@sveltejs/vite-plugin-svelte':
         specifier: ^6.2.1
@@ -154,7 +141,6 @@
       '@tailwindcss/vite':
         specifier: ^4.1.15
         version: 4.1.15(vite@7.1.11(@types/node@24.9.1)(jiti@2.6.1)(lightningcss@1.30.2)(terser@5.44.0)(tsx@4.20.6))
->>>>>>> 63301ac7
       '@types/bytes':
         specifier: ^3.1.5
         version: 3.1.5
@@ -166,11 +152,7 @@
         version: 4.0.9
       bits-ui:
         specifier: ^2.14.0
-<<<<<<< HEAD
-        version: 2.14.0(@internationalized/date@3.10.0)(@sveltejs/kit@2.47.2(@sveltejs/vite-plugin-svelte@6.2.1(svelte@5.41.0)(vite@7.1.11(@types/node@24.9.1)(jiti@2.6.1)(lightningcss@1.30.1)(terser@5.44.0)(tsx@4.20.6)(yaml@2.8.1)))(svelte@5.41.0)(vite@7.1.11(@types/node@24.9.1)(jiti@2.6.1)(lightningcss@1.30.1)(terser@5.44.0)(tsx@4.20.6)(yaml@2.8.1)))(svelte@5.41.0)
-=======
         version: 2.14.0(@internationalized/date@3.10.0)(@sveltejs/kit@2.47.2(@sveltejs/vite-plugin-svelte@6.2.1(svelte@5.41.1)(vite@7.1.11(@types/node@24.9.1)(jiti@2.6.1)(lightningcss@1.30.2)(terser@5.44.0)(tsx@4.20.6)))(svelte@5.41.1)(vite@7.1.11(@types/node@24.9.1)(jiti@2.6.1)(lightningcss@1.30.2)(terser@5.44.0)(tsx@4.20.6)))(svelte@5.41.1)
->>>>>>> 63301ac7
       bytes:
         specifier: ^3.1.2
         version: 3.1.2
@@ -185,11 +167,7 @@
         version: 3.12.5(eslint@9.38.0(jiti@2.6.1))(svelte@5.41.1)
       formsnap:
         specifier: ^2.0.1
-<<<<<<< HEAD
-        version: 2.0.1(svelte@5.41.0)(sveltekit-superforms@2.28.0(@sveltejs/kit@2.47.2(@sveltejs/vite-plugin-svelte@6.2.1(svelte@5.41.0)(vite@7.1.11(@types/node@24.9.1)(jiti@2.6.1)(lightningcss@1.30.1)(terser@5.44.0)(tsx@4.20.6)(yaml@2.8.1)))(svelte@5.41.0)(vite@7.1.11(@types/node@24.9.1)(jiti@2.6.1)(lightningcss@1.30.1)(terser@5.44.0)(tsx@4.20.6)(yaml@2.8.1)))(@types/json-schema@7.0.15)(esbuild@0.25.11)(svelte@5.41.0)(typescript@5.9.3))
-=======
         version: 2.0.1(svelte@5.41.1)(sveltekit-superforms@2.28.0(@sveltejs/kit@2.47.2(@sveltejs/vite-plugin-svelte@6.2.1(svelte@5.41.1)(vite@7.1.11(@types/node@24.9.1)(jiti@2.6.1)(lightningcss@1.30.2)(terser@5.44.0)(tsx@4.20.6)))(svelte@5.41.1)(vite@7.1.11(@types/node@24.9.1)(jiti@2.6.1)(lightningcss@1.30.2)(terser@5.44.0)(tsx@4.20.6)))(@types/json-schema@7.0.15)(esbuild@0.25.11)(svelte@5.41.1)(typescript@5.9.3))
->>>>>>> 63301ac7
       globals:
         specifier: ^16.4.0
         version: 16.4.0
@@ -204,11 +182,7 @@
         version: 1.0.2(svelte@5.41.1)
       runed:
         specifier: 0.34.0
-<<<<<<< HEAD
-        version: 0.34.0(@sveltejs/kit@2.47.2(@sveltejs/vite-plugin-svelte@6.2.1(svelte@5.41.0)(vite@7.1.11(@types/node@24.9.1)(jiti@2.6.1)(lightningcss@1.30.1)(terser@5.44.0)(tsx@4.20.6)(yaml@2.8.1)))(svelte@5.41.0)(vite@7.1.11(@types/node@24.9.1)(jiti@2.6.1)(lightningcss@1.30.1)(terser@5.44.0)(tsx@4.20.6)(yaml@2.8.1)))(svelte@5.41.0)
-=======
         version: 0.34.0(@sveltejs/kit@2.47.2(@sveltejs/vite-plugin-svelte@6.2.1(svelte@5.41.1)(vite@7.1.11(@types/node@24.9.1)(jiti@2.6.1)(lightningcss@1.30.2)(terser@5.44.0)(tsx@4.20.6)))(svelte@5.41.1)(vite@7.1.11(@types/node@24.9.1)(jiti@2.6.1)(lightningcss@1.30.2)(terser@5.44.0)(tsx@4.20.6)))(svelte@5.41.1)
->>>>>>> 63301ac7
       svelte:
         specifier: ^5.41.1
         version: 5.41.1
@@ -220,17 +194,10 @@
         version: 1.0.5(svelte@5.41.1)
       svelte-toolbelt:
         specifier: ^0.10.6
-<<<<<<< HEAD
-        version: 0.10.6(@sveltejs/kit@2.47.2(@sveltejs/vite-plugin-svelte@6.2.1(svelte@5.41.0)(vite@7.1.11(@types/node@24.9.1)(jiti@2.6.1)(lightningcss@1.30.1)(terser@5.44.0)(tsx@4.20.6)(yaml@2.8.1)))(svelte@5.41.0)(vite@7.1.11(@types/node@24.9.1)(jiti@2.6.1)(lightningcss@1.30.1)(terser@5.44.0)(tsx@4.20.6)(yaml@2.8.1)))(svelte@5.41.0)
-      sveltekit-superforms:
-        specifier: ^2.28.0
-        version: 2.28.0(@sveltejs/kit@2.47.2(@sveltejs/vite-plugin-svelte@6.2.1(svelte@5.41.0)(vite@7.1.11(@types/node@24.9.1)(jiti@2.6.1)(lightningcss@1.30.1)(terser@5.44.0)(tsx@4.20.6)(yaml@2.8.1)))(svelte@5.41.0)(vite@7.1.11(@types/node@24.9.1)(jiti@2.6.1)(lightningcss@1.30.1)(terser@5.44.0)(tsx@4.20.6)(yaml@2.8.1)))(@types/json-schema@7.0.15)(esbuild@0.25.11)(svelte@5.41.0)(typescript@5.9.3)
-=======
         version: 0.10.6(@sveltejs/kit@2.47.2(@sveltejs/vite-plugin-svelte@6.2.1(svelte@5.41.1)(vite@7.1.11(@types/node@24.9.1)(jiti@2.6.1)(lightningcss@1.30.2)(terser@5.44.0)(tsx@4.20.6)))(svelte@5.41.1)(vite@7.1.11(@types/node@24.9.1)(jiti@2.6.1)(lightningcss@1.30.2)(terser@5.44.0)(tsx@4.20.6)))(svelte@5.41.1)
       sveltekit-superforms:
         specifier: ^2.28.0
         version: 2.28.0(@sveltejs/kit@2.47.2(@sveltejs/vite-plugin-svelte@6.2.1(svelte@5.41.1)(vite@7.1.11(@types/node@24.9.1)(jiti@2.6.1)(lightningcss@1.30.2)(terser@5.44.0)(tsx@4.20.6)))(svelte@5.41.1)(vite@7.1.11(@types/node@24.9.1)(jiti@2.6.1)(lightningcss@1.30.2)(terser@5.44.0)(tsx@4.20.6)))(@types/json-schema@7.0.15)(esbuild@0.25.11)(svelte@5.41.1)(typescript@5.9.3)
->>>>>>> 63301ac7
       tailwind-merge:
         specifier: ^3.3.1
         version: 3.3.1
@@ -257,11 +224,7 @@
         version: 1.0.0-next.7(svelte@5.41.1)
       vite:
         specifier: ^7.1.11
-<<<<<<< HEAD
-        version: 7.1.11(@types/node@24.9.1)(jiti@2.6.1)(lightningcss@1.30.1)(terser@5.44.0)(tsx@4.20.6)(yaml@2.8.1)
-=======
         version: 7.1.11(@types/node@24.9.1)(jiti@2.6.1)(lightningcss@1.30.2)(terser@5.44.0)(tsx@4.20.6)
->>>>>>> 63301ac7
       zod:
         specifier: ^4.1.12
         version: 4.1.12
@@ -1027,21 +990,8 @@
     cpu: [x64]
     os: [darwin]
 
-<<<<<<< HEAD
-  '@img/sharp-darwin-x64@0.34.4':
-    resolution: {integrity: sha512-rZheupWIoa3+SOdF/IcUe1ah4ZDpKBGWcsPX6MT0lYniH9micvIU7HQkYTfrx5Xi8u+YqwLtxC/3vl8TQN6rMg==}
-    engines: {node: ^18.17.0 || ^20.3.0 || >=21.0.0}
-    cpu: [x64]
-    os: [darwin]
-
-  '@img/sharp-libvips-darwin-arm64@1.1.0':
-    resolution: {integrity: sha512-HZ/JUmPwrJSoM4DIQPv/BfNh9yrOA8tlBbqbLz4JZ5uew2+o22Ik+tHQJcih7QJuSa0zo5coHTfD5J8inqj9DA==}
-    cpu: [arm64]
-    os: [darwin]
-=======
   '@jridgewell/gen-mapping@0.3.13':
     resolution: {integrity: sha512-2kkt/7niJ6MgEPxF0bYdQ6etZaA+fQvDcLKckhy1yIQOzaoKjBBjSj63/aLVjYE3qhRt5dvM+uUyfCg6UKCBbA==}
->>>>>>> 63301ac7
 
   '@img/sharp-libvips-darwin-arm64@1.2.3':
     resolution: {integrity: sha512-QzWAKo7kpHxbuHqUC28DZ9pIKpSi2ts2OJnoIGI26+HMgq92ZZ4vk8iJd4XsxN+tYfNJxzH6W62X5eTcsBymHw==}
@@ -2593,21 +2543,7 @@
   chokidar@4.0.3:
     resolution: {integrity: sha512-Qgzu8kfBvo+cA4962jnP1KkS6Dop5NS6g7R5LFYJr4b8Ub94PPQXUksCw9PvXoeXPRRddRNC5C1JQUR2SMGtnA==}
     engines: {node: '>= 14.16.0'}
-
-<<<<<<< HEAD
-  chownr@3.0.0:
-    resolution: {integrity: sha512-+IxzY9BZOQd/XuYPRmrvEVjF/nqj5kgT4kEq7VofrDoM1MxoRjEWkrCC3EtLi59TVawxTAn+orJwFQcrqEN1+g==}
-    engines: {node: '>=18'}
-
-  chrome-trace-event@1.0.4:
-    resolution: {integrity: sha512-rNjApaLzuwaOTjCiT8lSDdGN1APCiqkChLMJxJPWLunPAt5fy8xgU9/jNOchV84wfIxrA0lRQB7oCT8jrn/wrQ==}
-    engines: {node: '>=6.0'}
-
-  citty@0.1.6:
-    resolution: {integrity: sha512-tskPPKEs8D2KPafUypv2gxwJP8h/OaJmC82QQGGDQcHvXX43xF2VDACcJVmZ0EuSxkpO9Kc4MlrA3q0+FG58AQ==}
-
-=======
->>>>>>> 63301ac7
+    
   class-validator@0.14.2:
     resolution: {integrity: sha512-3kMVRF2io8N8pY1IFIXlho9r8IPUUIfHe2hYVtiebvAzU2XeQFXTv+XI4WX+TnXmtwXMDcjngcpkiPM0O9PvLw==}
 
@@ -3593,20 +3529,6 @@
     resolution: {integrity: sha512-G6T0ZX48xgozx7587koeX9Ys2NYy6Gmv//P89sEte9V9whIapMNF4idKxnW2QtCcLiTWlb/wfCabAtAFWhhBow==}
     engines: {node: '>=16 || 14 >=14.17'}
 
-<<<<<<< HEAD
-  minimist@1.2.8:
-    resolution: {integrity: sha512-2yyAR8qBkN3YuheJanUpWC5U3bb5osDywNB8RzDVlDwDHbocAJveqqj1u8+SVD7jkWT4yvsHCpWqqWqAxb0zCA==}
-
-  minipass@7.1.2:
-    resolution: {integrity: sha512-qOOzS1cBTWYF4BH8fVePDBOO9iptMnGUEZwNc/cMWnTV2nVLZ7VoNWEPHkYczZA0pdoA7dl6e7FL659nX9S2aw==}
-    engines: {node: '>=16 || 14 >=14.17'}
-
-  minizlib@3.1.0:
-    resolution: {integrity: sha512-KZxYo1BUkWD2TVFLr0MQoM8vUUigWD3LlD83a/75BqC+4qE0Hb1Vo5v1FgcfaNXvfXzr+5EhQ6ing/CaBijTlw==}
-    engines: {node: '>= 18'}
-
-=======
->>>>>>> 63301ac7
   mode-watcher@1.1.0:
     resolution: {integrity: sha512-mUT9RRGPDYenk59qJauN1rhsIMKBmWA3xMF+uRwE8MW/tjhaDSCCARqkSuDTq8vr4/2KcAxIGVjACxTjdk5C3g==}
     peerDependencies:
@@ -4410,46 +4332,13 @@
       tailwind-merge:
         optional: true
 
-<<<<<<< HEAD
-  tailwindcss@3.4.0:
-    resolution: {integrity: sha512-VigzymniH77knD1dryXbyxR+ePHihHociZbXnLZHUyzf2MMs2ZVqlUrZ3FvpXP8pno9JzmILt1sZPD19M3IxtA==}
-    engines: {node: '>=14.0.0'}
-    hasBin: true
-
-  tailwindcss@4.1.14:
-    resolution: {integrity: sha512-b7pCxjGO98LnxVkKjaZSDeNuljC4ueKUddjENJOADtubtdo8llTaJy7HwBMeLNSSo2N5QIAgklslK1+Ir8r6CA==}
-=======
   tailwindcss@4.1.15:
     resolution: {integrity: sha512-k2WLnWkYFkdpRv+Oby3EBXIyQC8/s1HOFMBUViwtAh6Z5uAozeUSMQlIsn/c6Q2iJzqG6aJT3wdPaRNj70iYxQ==}
->>>>>>> 63301ac7
 
   tapable@2.3.0:
     resolution: {integrity: sha512-g9ljZiwki/LfxmQADO3dEY1CbpmXT5Hm2fJ+QaGKwSXUylMybePR7/67YW7jOrrvjEgL1Fmz5kzyAjWVWLlucg==}
     engines: {node: '>=6'}
 
-<<<<<<< HEAD
-  tar@7.5.1:
-    resolution: {integrity: sha512-nlGpxf+hv0v7GkWBK2V9spgactGOp0qvfWRxUMjqHyzrt3SgwE48DIv/FhqPHJYLHpgW1opq3nERbz5Anq7n1g==}
-    engines: {node: '>=18'}
-
-  terser-webpack-plugin@5.3.14:
-    resolution: {integrity: sha512-vkZjpUjb6OMS7dhV+tILUW6BhpDR7P2L/aQSAv+Uwk+m8KATX9EccViHTJR2qDtACKPIYndLGCyl3FMo+r2LMw==}
-    engines: {node: '>= 10.13.0'}
-    peerDependencies:
-      '@swc/core': '*'
-      esbuild: '*'
-      uglify-js: '*'
-      webpack: ^5.1.0
-    peerDependenciesMeta:
-      '@swc/core':
-        optional: true
-      esbuild:
-        optional: true
-      uglify-js:
-        optional: true
-
-=======
->>>>>>> 63301ac7
   terser@5.44.0:
     resolution: {integrity: sha512-nIVck8DK+GM/0Frwd+nIhZ84pR/BX7rmXMfYwyg+Sri5oGVE99/E3KvXqpC2xHFxyqXyGHTKBSioxxplrO4I4w==}
     engines: {node: '>=10'}
@@ -4797,20 +4686,6 @@
   xmlchars@2.2.0:
     resolution: {integrity: sha512-JZnDKK8B0RCDw84FNdDAIpZK+JuJw+s7Lz8nksI7SIuU3UXJJslUthsi+uWBUYOwPFwW7W7PRLRfUKpxjtjFCw==}
 
-<<<<<<< HEAD
-  xmlhttprequest-ssl@2.1.2:
-    resolution: {integrity: sha512-TEU+nJVUUnA4CYJFLvK5X9AOeH4KvDvhIfm0vV1GaQRtchnG0hgK5p8hw/xjv8cunWYCsiPCSDzObPyhEwq3KQ==}
-    engines: {node: '>=0.4.0'}
-
-  yallist@3.1.1:
-    resolution: {integrity: sha512-a4UGQaWPH59mOXUYnAG2ewncQS4i4F43Tv3JoAM+s2VDAmS9NsK8GpDMLrCHPksFT7h3K6TOoUNn2pb7RoXx4g==}
-
-  yallist@5.0.0:
-    resolution: {integrity: sha512-YgvUTfwqyc7UXVMrB+SImsVYSmTS8X/tSrtdNZMImM+n7+QTriRXyXim0mBrTXNeqzVF0KWGgHPeiyViFFrNDw==}
-    engines: {node: '>=18'}
-
-=======
->>>>>>> 63301ac7
   yaml@1.10.2:
     resolution: {integrity: sha512-r3vXyErRCYJ7wg28yvBY5VSoAF8ZvlcW9/BwUzEtUsjvX/DKs24dIkuwjtuprwJJHsbyUbLApepYTR1BN4uHrg==}
     engines: {node: '>= 6'}
@@ -5623,28 +5498,6 @@
     dependencies:
       '@swc/helpers': 0.5.17
 
-<<<<<<< HEAD
-  '@isaacs/balanced-match@4.0.1': {}
-
-  '@isaacs/brace-expansion@5.0.0':
-    dependencies:
-      '@isaacs/balanced-match': 4.0.1
-
-  '@isaacs/cliui@8.0.2':
-    dependencies:
-      string-width: 5.1.2
-      string-width-cjs: string-width@4.2.3
-      strip-ansi: 7.1.2
-      strip-ansi-cjs: strip-ansi@6.0.1
-      wrap-ansi: 8.1.0
-      wrap-ansi-cjs: wrap-ansi@7.0.0
-
-  '@isaacs/fs-minipass@4.0.1':
-    dependencies:
-      minipass: 7.1.2
-
-=======
->>>>>>> 63301ac7
   '@jridgewell/gen-mapping@0.3.13':
     dependencies:
       '@jridgewell/sourcemap-codec': 1.5.5
@@ -5701,18 +5554,7 @@
 
   '@lix-js/server-protocol-schema@0.1.1': {}
 
-<<<<<<< HEAD
-  '@lottiefiles/dotlottie-react@0.13.3(react@19.0.0)':
-    dependencies:
-      '@lottiefiles/dotlottie-web': 0.42.0
-      react: 19.0.0
-
-  '@lottiefiles/dotlottie-web@0.42.0': {}
-
-  '@lucide/svelte@0.546.0(svelte@5.41.0)':
-=======
   '@lucide/svelte@0.546.0(svelte@5.41.1)':
->>>>>>> 63301ac7
     dependencies:
       svelte: 5.41.1
 
@@ -6386,17 +6228,6 @@
     dependencies:
       acorn: 8.15.0
 
-<<<<<<< HEAD
-  '@sveltejs/adapter-static@3.0.10(@sveltejs/kit@2.47.2(@sveltejs/vite-plugin-svelte@6.2.1(svelte@5.41.0)(vite@7.1.11(@types/node@24.9.1)(jiti@2.6.1)(lightningcss@1.30.1)(terser@5.44.0)(tsx@4.20.6)(yaml@2.8.1)))(svelte@5.41.0)(vite@7.1.11(@types/node@24.9.1)(jiti@2.6.1)(lightningcss@1.30.1)(terser@5.44.0)(tsx@4.20.6)(yaml@2.8.1)))':
-    dependencies:
-      '@sveltejs/kit': 2.47.2(@sveltejs/vite-plugin-svelte@6.2.1(svelte@5.41.0)(vite@7.1.11(@types/node@24.9.1)(jiti@2.6.1)(lightningcss@1.30.1)(terser@5.44.0)(tsx@4.20.6)(yaml@2.8.1)))(svelte@5.41.0)(vite@7.1.11(@types/node@24.9.1)(jiti@2.6.1)(lightningcss@1.30.1)(terser@5.44.0)(tsx@4.20.6)(yaml@2.8.1))
-
-  '@sveltejs/kit@2.47.2(@sveltejs/vite-plugin-svelte@6.2.1(svelte@5.41.0)(vite@7.1.11(@types/node@24.9.1)(jiti@2.6.1)(lightningcss@1.30.1)(terser@5.44.0)(tsx@4.20.6)(yaml@2.8.1)))(svelte@5.41.0)(vite@7.1.11(@types/node@24.9.1)(jiti@2.6.1)(lightningcss@1.30.1)(terser@5.44.0)(tsx@4.20.6)(yaml@2.8.1))':
-    dependencies:
-      '@standard-schema/spec': 1.0.0
-      '@sveltejs/acorn-typescript': 1.0.6(acorn@8.15.0)
-      '@sveltejs/vite-plugin-svelte': 6.2.1(svelte@5.41.0)(vite@7.1.11(@types/node@24.9.1)(jiti@2.6.1)(lightningcss@1.30.1)(terser@5.44.0)(tsx@4.20.6)(yaml@2.8.1))
-=======
   '@sveltejs/adapter-static@3.0.10(@sveltejs/kit@2.47.2(@sveltejs/vite-plugin-svelte@6.2.1(svelte@5.41.1)(vite@7.1.11(@types/node@24.9.1)(jiti@2.6.1)(lightningcss@1.30.2)(terser@5.44.0)(tsx@4.20.6)))(svelte@5.41.1)(vite@7.1.11(@types/node@24.9.1)(jiti@2.6.1)(lightningcss@1.30.2)(terser@5.44.0)(tsx@4.20.6)))':
     dependencies:
       '@sveltejs/kit': 2.47.2(@sveltejs/vite-plugin-svelte@6.2.1(svelte@5.41.1)(vite@7.1.11(@types/node@24.9.1)(jiti@2.6.1)(lightningcss@1.30.2)(terser@5.44.0)(tsx@4.20.6)))(svelte@5.41.1)(vite@7.1.11(@types/node@24.9.1)(jiti@2.6.1)(lightningcss@1.30.2)(terser@5.44.0)(tsx@4.20.6))
@@ -6406,7 +6237,6 @@
       '@standard-schema/spec': 1.0.0
       '@sveltejs/acorn-typescript': 1.0.6(acorn@8.15.0)
       '@sveltejs/vite-plugin-svelte': 6.2.1(svelte@5.41.1)(vite@7.1.11(@types/node@24.9.1)(jiti@2.6.1)(lightningcss@1.30.2)(terser@5.44.0)(tsx@4.20.6))
->>>>>>> 63301ac7
       '@types/cookie': 0.6.0
       acorn: 8.15.0
       cookie: 0.6.0
@@ -6418,29 +6248,6 @@
       sade: 1.8.1
       set-cookie-parser: 2.7.1
       sirv: 3.0.2
-<<<<<<< HEAD
-      svelte: 5.41.0
-      vite: 7.1.11(@types/node@24.9.1)(jiti@2.6.1)(lightningcss@1.30.1)(terser@5.44.0)(tsx@4.20.6)(yaml@2.8.1)
-
-  '@sveltejs/vite-plugin-svelte-inspector@5.0.1(@sveltejs/vite-plugin-svelte@6.2.1(svelte@5.41.0)(vite@7.1.11(@types/node@24.9.1)(jiti@2.6.1)(lightningcss@1.30.1)(terser@5.44.0)(tsx@4.20.6)(yaml@2.8.1)))(svelte@5.41.0)(vite@7.1.11(@types/node@24.9.1)(jiti@2.6.1)(lightningcss@1.30.1)(terser@5.44.0)(tsx@4.20.6)(yaml@2.8.1))':
-    dependencies:
-      '@sveltejs/vite-plugin-svelte': 6.2.1(svelte@5.41.0)(vite@7.1.11(@types/node@24.9.1)(jiti@2.6.1)(lightningcss@1.30.1)(terser@5.44.0)(tsx@4.20.6)(yaml@2.8.1))
-      debug: 4.4.3
-      svelte: 5.41.0
-      vite: 7.1.11(@types/node@24.9.1)(jiti@2.6.1)(lightningcss@1.30.1)(terser@5.44.0)(tsx@4.20.6)(yaml@2.8.1)
-    transitivePeerDependencies:
-      - supports-color
-
-  '@sveltejs/vite-plugin-svelte@6.2.1(svelte@5.41.0)(vite@7.1.11(@types/node@24.9.1)(jiti@2.6.1)(lightningcss@1.30.1)(terser@5.44.0)(tsx@4.20.6)(yaml@2.8.1))':
-    dependencies:
-      '@sveltejs/vite-plugin-svelte-inspector': 5.0.1(@sveltejs/vite-plugin-svelte@6.2.1(svelte@5.41.0)(vite@7.1.11(@types/node@24.9.1)(jiti@2.6.1)(lightningcss@1.30.1)(terser@5.44.0)(tsx@4.20.6)(yaml@2.8.1)))(svelte@5.41.0)(vite@7.1.11(@types/node@24.9.1)(jiti@2.6.1)(lightningcss@1.30.1)(terser@5.44.0)(tsx@4.20.6)(yaml@2.8.1))
-      debug: 4.4.3
-      deepmerge: 4.3.1
-      magic-string: 0.30.19
-      svelte: 5.41.0
-      vite: 7.1.11(@types/node@24.9.1)(jiti@2.6.1)(lightningcss@1.30.1)(terser@5.44.0)(tsx@4.20.6)(yaml@2.8.1)
-      vitefu: 1.1.1(vite@7.1.11(@types/node@24.9.1)(jiti@2.6.1)(lightningcss@1.30.1)(terser@5.44.0)(tsx@4.20.6)(yaml@2.8.1))
-=======
       svelte: 5.41.1
       vite: 7.1.11(@types/node@24.9.1)(jiti@2.6.1)(lightningcss@1.30.2)(terser@5.44.0)(tsx@4.20.6)
 
@@ -6462,7 +6269,6 @@
       svelte: 5.41.1
       vite: 7.1.11(@types/node@24.9.1)(jiti@2.6.1)(lightningcss@1.30.2)(terser@5.44.0)(tsx@4.20.6)
       vitefu: 1.1.1(vite@7.1.11(@types/node@24.9.1)(jiti@2.6.1)(lightningcss@1.30.2)(terser@5.44.0)(tsx@4.20.6))
->>>>>>> 63301ac7
     transitivePeerDependencies:
       - supports-color
 
@@ -6522,27 +6328,6 @@
 
   '@tailwindcss/oxide@4.1.15':
     optionalDependencies:
-<<<<<<< HEAD
-      '@tailwindcss/oxide-android-arm64': 4.1.14
-      '@tailwindcss/oxide-darwin-arm64': 4.1.14
-      '@tailwindcss/oxide-darwin-x64': 4.1.14
-      '@tailwindcss/oxide-freebsd-x64': 4.1.14
-      '@tailwindcss/oxide-linux-arm-gnueabihf': 4.1.14
-      '@tailwindcss/oxide-linux-arm64-gnu': 4.1.14
-      '@tailwindcss/oxide-linux-arm64-musl': 4.1.14
-      '@tailwindcss/oxide-linux-x64-gnu': 4.1.14
-      '@tailwindcss/oxide-linux-x64-musl': 4.1.14
-      '@tailwindcss/oxide-wasm32-wasi': 4.1.14
-      '@tailwindcss/oxide-win32-arm64-msvc': 4.1.14
-      '@tailwindcss/oxide-win32-x64-msvc': 4.1.14
-
-  '@tailwindcss/vite@4.1.14(vite@7.1.11(@types/node@24.9.1)(jiti@2.6.1)(lightningcss@1.30.1)(terser@5.44.0)(tsx@4.20.6)(yaml@2.8.1))':
-    dependencies:
-      '@tailwindcss/node': 4.1.14
-      '@tailwindcss/oxide': 4.1.14
-      tailwindcss: 4.1.14
-      vite: 7.1.11(@types/node@24.9.1)(jiti@2.6.1)(lightningcss@1.30.1)(terser@5.44.0)(tsx@4.20.6)(yaml@2.8.1)
-=======
       '@tailwindcss/oxide-android-arm64': 4.1.15
       '@tailwindcss/oxide-darwin-arm64': 4.1.15
       '@tailwindcss/oxide-darwin-x64': 4.1.15
@@ -6562,7 +6347,6 @@
       '@tailwindcss/oxide': 4.1.15
       tailwindcss: 4.1.15
       vite: 7.1.11(@types/node@24.9.1)(jiti@2.6.1)(lightningcss@1.30.2)(terser@5.44.0)(tsx@4.20.6)
->>>>>>> 63301ac7
 
   '@tanstack/table-core@8.21.3': {}
 
@@ -6986,27 +6770,15 @@
     dependencies:
       require-from-string: 2.0.2
 
-<<<<<<< HEAD
-  binary-extensions@2.3.0: {}
-
-  bits-ui@2.14.0(@internationalized/date@3.10.0)(@sveltejs/kit@2.47.2(@sveltejs/vite-plugin-svelte@6.2.1(svelte@5.41.0)(vite@7.1.11(@types/node@24.9.1)(jiti@2.6.1)(lightningcss@1.30.1)(terser@5.44.0)(tsx@4.20.6)(yaml@2.8.1)))(svelte@5.41.0)(vite@7.1.11(@types/node@24.9.1)(jiti@2.6.1)(lightningcss@1.30.1)(terser@5.44.0)(tsx@4.20.6)(yaml@2.8.1)))(svelte@5.41.0):
-=======
   bits-ui@2.14.0(@internationalized/date@3.10.0)(@sveltejs/kit@2.47.2(@sveltejs/vite-plugin-svelte@6.2.1(svelte@5.41.1)(vite@7.1.11(@types/node@24.9.1)(jiti@2.6.1)(lightningcss@1.30.2)(terser@5.44.0)(tsx@4.20.6)))(svelte@5.41.1)(vite@7.1.11(@types/node@24.9.1)(jiti@2.6.1)(lightningcss@1.30.2)(terser@5.44.0)(tsx@4.20.6)))(svelte@5.41.1):
->>>>>>> 63301ac7
     dependencies:
       '@floating-ui/core': 1.7.3
       '@floating-ui/dom': 1.7.4
       '@internationalized/date': 3.10.0
       esm-env: 1.2.2
-<<<<<<< HEAD
-      runed: 0.35.1(@sveltejs/kit@2.47.2(@sveltejs/vite-plugin-svelte@6.2.1(svelte@5.41.0)(vite@7.1.11(@types/node@24.9.1)(jiti@2.6.1)(lightningcss@1.30.1)(terser@5.44.0)(tsx@4.20.6)(yaml@2.8.1)))(svelte@5.41.0)(vite@7.1.11(@types/node@24.9.1)(jiti@2.6.1)(lightningcss@1.30.1)(terser@5.44.0)(tsx@4.20.6)(yaml@2.8.1)))(svelte@5.41.0)
-      svelte: 5.41.0
-      svelte-toolbelt: 0.10.6(@sveltejs/kit@2.47.2(@sveltejs/vite-plugin-svelte@6.2.1(svelte@5.41.0)(vite@7.1.11(@types/node@24.9.1)(jiti@2.6.1)(lightningcss@1.30.1)(terser@5.44.0)(tsx@4.20.6)(yaml@2.8.1)))(svelte@5.41.0)(vite@7.1.11(@types/node@24.9.1)(jiti@2.6.1)(lightningcss@1.30.1)(terser@5.44.0)(tsx@4.20.6)(yaml@2.8.1)))(svelte@5.41.0)
-=======
       runed: 0.35.1(@sveltejs/kit@2.47.2(@sveltejs/vite-plugin-svelte@6.2.1(svelte@5.41.1)(vite@7.1.11(@types/node@24.9.1)(jiti@2.6.1)(lightningcss@1.30.2)(terser@5.44.0)(tsx@4.20.6)))(svelte@5.41.1)(vite@7.1.11(@types/node@24.9.1)(jiti@2.6.1)(lightningcss@1.30.2)(terser@5.44.0)(tsx@4.20.6)))(svelte@5.41.1)
       svelte: 5.41.1
       svelte-toolbelt: 0.10.6(@sveltejs/kit@2.47.2(@sveltejs/vite-plugin-svelte@6.2.1(svelte@5.41.1)(vite@7.1.11(@types/node@24.9.1)(jiti@2.6.1)(lightningcss@1.30.2)(terser@5.44.0)(tsx@4.20.6)))(svelte@5.41.1)(vite@7.1.11(@types/node@24.9.1)(jiti@2.6.1)(lightningcss@1.30.2)(terser@5.44.0)(tsx@4.20.6)))(svelte@5.41.1)
->>>>>>> 63301ac7
       tabbable: 6.2.0
     transitivePeerDependencies:
       - '@sveltejs/kit'
@@ -7086,17 +6858,6 @@
     dependencies:
       readdirp: 4.1.2
 
-<<<<<<< HEAD
-  chownr@3.0.0: {}
-
-  chrome-trace-event@1.0.4: {}
-
-  citty@0.1.6:
-    dependencies:
-      consola: 3.4.0
-
-=======
->>>>>>> 63301ac7
   class-validator@0.14.2:
     dependencies:
       '@types/validator': 13.15.3
@@ -7632,30 +7393,11 @@
       hasown: 2.0.2
       mime-types: 2.1.35
 
-<<<<<<< HEAD
-  formsnap@2.0.1(svelte@5.41.0)(sveltekit-superforms@2.28.0(@sveltejs/kit@2.47.2(@sveltejs/vite-plugin-svelte@6.2.1(svelte@5.41.0)(vite@7.1.11(@types/node@24.9.1)(jiti@2.6.1)(lightningcss@1.30.1)(terser@5.44.0)(tsx@4.20.6)(yaml@2.8.1)))(svelte@5.41.0)(vite@7.1.11(@types/node@24.9.1)(jiti@2.6.1)(lightningcss@1.30.1)(terser@5.44.0)(tsx@4.20.6)(yaml@2.8.1)))(@types/json-schema@7.0.15)(esbuild@0.25.11)(svelte@5.41.0)(typescript@5.9.3)):
-    dependencies:
-      svelte: 5.41.0
-      svelte-toolbelt: 0.5.0(svelte@5.41.0)
-      sveltekit-superforms: 2.28.0(@sveltejs/kit@2.47.2(@sveltejs/vite-plugin-svelte@6.2.1(svelte@5.41.0)(vite@7.1.11(@types/node@24.9.1)(jiti@2.6.1)(lightningcss@1.30.1)(terser@5.44.0)(tsx@4.20.6)(yaml@2.8.1)))(svelte@5.41.0)(vite@7.1.11(@types/node@24.9.1)(jiti@2.6.1)(lightningcss@1.30.1)(terser@5.44.0)(tsx@4.20.6)(yaml@2.8.1)))(@types/json-schema@7.0.15)(esbuild@0.25.11)(svelte@5.41.0)(typescript@5.9.3)
-
-  fraction.js@4.3.7: {}
-
-  framer-motion@12.23.12(react-dom@19.0.0(react@19.0.0))(react@19.0.0):
-    dependencies:
-      motion-dom: 12.23.23
-      motion-utils: 12.23.6
-      tslib: 2.8.1
-    optionalDependencies:
-      react: 19.0.0
-      react-dom: 19.0.0(react@19.0.0)
-=======
   formsnap@2.0.1(svelte@5.41.1)(sveltekit-superforms@2.28.0(@sveltejs/kit@2.47.2(@sveltejs/vite-plugin-svelte@6.2.1(svelte@5.41.1)(vite@7.1.11(@types/node@24.9.1)(jiti@2.6.1)(lightningcss@1.30.2)(terser@5.44.0)(tsx@4.20.6)))(svelte@5.41.1)(vite@7.1.11(@types/node@24.9.1)(jiti@2.6.1)(lightningcss@1.30.2)(terser@5.44.0)(tsx@4.20.6)))(@types/json-schema@7.0.15)(esbuild@0.25.11)(svelte@5.41.1)(typescript@5.9.3)):
     dependencies:
       svelte: 5.41.1
       svelte-toolbelt: 0.5.0(svelte@5.41.1)
       sveltekit-superforms: 2.28.0(@sveltejs/kit@2.47.2(@sveltejs/vite-plugin-svelte@6.2.1(svelte@5.41.1)(vite@7.1.11(@types/node@24.9.1)(jiti@2.6.1)(lightningcss@1.30.2)(terser@5.44.0)(tsx@4.20.6)))(svelte@5.41.1)(vite@7.1.11(@types/node@24.9.1)(jiti@2.6.1)(lightningcss@1.30.2)(terser@5.44.0)(tsx@4.20.6)))(@types/json-schema@7.0.15)(esbuild@0.25.11)(svelte@5.41.1)(typescript@5.9.3)
->>>>>>> 63301ac7
 
   fsevents@2.3.2:
     optional: true
@@ -8105,19 +7847,7 @@
     dependencies:
       brace-expansion: 2.0.2
 
-<<<<<<< HEAD
-  minimist@1.2.8: {}
-
-  minipass@7.1.2: {}
-
-  minizlib@3.1.0:
-    dependencies:
-      minipass: 7.1.2
-
-  mode-watcher@1.1.0(svelte@5.41.0):
-=======
   mode-watcher@1.1.0(svelte@5.41.1):
->>>>>>> 63301ac7
     dependencies:
       runed: 0.25.0(svelte@5.41.1)
       svelte: 5.41.1
@@ -8252,13 +7982,7 @@
     dependencies:
       p-limit: 3.1.0
 
-<<<<<<< HEAD
-  package-json-from-dist@1.0.1: {}
-
-  paneforge@1.0.2(svelte@5.41.0):
-=======
   paneforge@1.0.2(svelte@5.41.1):
->>>>>>> 63301ac7
     dependencies:
       runed: 0.23.4(svelte@5.41.1)
       svelte: 5.41.1
@@ -8593,37 +8317,23 @@
       esm-env: 1.2.2
       svelte: 5.41.1
 
-<<<<<<< HEAD
-  runed@0.34.0(@sveltejs/kit@2.47.2(@sveltejs/vite-plugin-svelte@6.2.1(svelte@5.41.0)(vite@7.1.11(@types/node@24.9.1)(jiti@2.6.1)(lightningcss@1.30.1)(terser@5.44.0)(tsx@4.20.6)(yaml@2.8.1)))(svelte@5.41.0)(vite@7.1.11(@types/node@24.9.1)(jiti@2.6.1)(lightningcss@1.30.1)(terser@5.44.0)(tsx@4.20.6)(yaml@2.8.1)))(svelte@5.41.0):
-=======
   runed@0.34.0(@sveltejs/kit@2.47.2(@sveltejs/vite-plugin-svelte@6.2.1(svelte@5.41.1)(vite@7.1.11(@types/node@24.9.1)(jiti@2.6.1)(lightningcss@1.30.2)(terser@5.44.0)(tsx@4.20.6)))(svelte@5.41.1)(vite@7.1.11(@types/node@24.9.1)(jiti@2.6.1)(lightningcss@1.30.2)(terser@5.44.0)(tsx@4.20.6)))(svelte@5.41.1):
->>>>>>> 63301ac7
     dependencies:
       dequal: 2.0.3
       esm-env: 1.2.2
       lz-string: 1.5.0
       svelte: 5.41.1
     optionalDependencies:
-<<<<<<< HEAD
-      '@sveltejs/kit': 2.47.2(@sveltejs/vite-plugin-svelte@6.2.1(svelte@5.41.0)(vite@7.1.11(@types/node@24.9.1)(jiti@2.6.1)(lightningcss@1.30.1)(terser@5.44.0)(tsx@4.20.6)(yaml@2.8.1)))(svelte@5.41.0)(vite@7.1.11(@types/node@24.9.1)(jiti@2.6.1)(lightningcss@1.30.1)(terser@5.44.0)(tsx@4.20.6)(yaml@2.8.1))
-
-  runed@0.35.1(@sveltejs/kit@2.47.2(@sveltejs/vite-plugin-svelte@6.2.1(svelte@5.41.0)(vite@7.1.11(@types/node@24.9.1)(jiti@2.6.1)(lightningcss@1.30.1)(terser@5.44.0)(tsx@4.20.6)(yaml@2.8.1)))(svelte@5.41.0)(vite@7.1.11(@types/node@24.9.1)(jiti@2.6.1)(lightningcss@1.30.1)(terser@5.44.0)(tsx@4.20.6)(yaml@2.8.1)))(svelte@5.41.0):
-=======
       '@sveltejs/kit': 2.47.2(@sveltejs/vite-plugin-svelte@6.2.1(svelte@5.41.1)(vite@7.1.11(@types/node@24.9.1)(jiti@2.6.1)(lightningcss@1.30.2)(terser@5.44.0)(tsx@4.20.6)))(svelte@5.41.1)(vite@7.1.11(@types/node@24.9.1)(jiti@2.6.1)(lightningcss@1.30.2)(terser@5.44.0)(tsx@4.20.6))
 
   runed@0.35.1(@sveltejs/kit@2.47.2(@sveltejs/vite-plugin-svelte@6.2.1(svelte@5.41.1)(vite@7.1.11(@types/node@24.9.1)(jiti@2.6.1)(lightningcss@1.30.2)(terser@5.44.0)(tsx@4.20.6)))(svelte@5.41.1)(vite@7.1.11(@types/node@24.9.1)(jiti@2.6.1)(lightningcss@1.30.2)(terser@5.44.0)(tsx@4.20.6)))(svelte@5.41.1):
->>>>>>> 63301ac7
     dependencies:
       dequal: 2.0.3
       esm-env: 1.2.2
       lz-string: 1.5.0
       svelte: 5.41.1
     optionalDependencies:
-<<<<<<< HEAD
-      '@sveltejs/kit': 2.47.2(@sveltejs/vite-plugin-svelte@6.2.1(svelte@5.41.0)(vite@7.1.11(@types/node@24.9.1)(jiti@2.6.1)(lightningcss@1.30.1)(terser@5.44.0)(tsx@4.20.6)(yaml@2.8.1)))(svelte@5.41.0)(vite@7.1.11(@types/node@24.9.1)(jiti@2.6.1)(lightningcss@1.30.1)(terser@5.44.0)(tsx@4.20.6)(yaml@2.8.1))
-=======
       '@sveltejs/kit': 2.47.2(@sveltejs/vite-plugin-svelte@6.2.1(svelte@5.41.1)(vite@7.1.11(@types/node@24.9.1)(jiti@2.6.1)(lightningcss@1.30.2)(terser@5.44.0)(tsx@4.20.6)))(svelte@5.41.1)(vite@7.1.11(@types/node@24.9.1)(jiti@2.6.1)(lightningcss@1.30.2)(terser@5.44.0)(tsx@4.20.6))
->>>>>>> 63301ac7
 
   sade@1.8.1:
     dependencies:
@@ -8873,17 +8583,7 @@
     dependencies:
       has-flag: 4.0.0
 
-<<<<<<< HEAD
-  supports-color@8.1.1:
-    dependencies:
-      has-flag: 4.0.0
-
-  supports-preserve-symlinks-flag@1.0.0: {}
-
-  svelte-check@4.3.3(picomatch@4.0.3)(svelte@5.41.0)(typescript@5.9.3):
-=======
   svelte-check@4.3.3(picomatch@4.0.3)(svelte@5.41.1)(typescript@5.9.3):
->>>>>>> 63301ac7
     dependencies:
       '@jridgewell/trace-mapping': 0.3.31
       chokidar: 4.0.3
@@ -8916,17 +8616,10 @@
       runed: 0.28.0(svelte@5.41.1)
       svelte: 5.41.1
 
-<<<<<<< HEAD
-  svelte-toolbelt@0.10.6(@sveltejs/kit@2.47.2(@sveltejs/vite-plugin-svelte@6.2.1(svelte@5.41.0)(vite@7.1.11(@types/node@24.9.1)(jiti@2.6.1)(lightningcss@1.30.1)(terser@5.44.0)(tsx@4.20.6)(yaml@2.8.1)))(svelte@5.41.0)(vite@7.1.11(@types/node@24.9.1)(jiti@2.6.1)(lightningcss@1.30.1)(terser@5.44.0)(tsx@4.20.6)(yaml@2.8.1)))(svelte@5.41.0):
-    dependencies:
-      clsx: 2.1.1
-      runed: 0.35.1(@sveltejs/kit@2.47.2(@sveltejs/vite-plugin-svelte@6.2.1(svelte@5.41.0)(vite@7.1.11(@types/node@24.9.1)(jiti@2.6.1)(lightningcss@1.30.1)(terser@5.44.0)(tsx@4.20.6)(yaml@2.8.1)))(svelte@5.41.0)(vite@7.1.11(@types/node@24.9.1)(jiti@2.6.1)(lightningcss@1.30.1)(terser@5.44.0)(tsx@4.20.6)(yaml@2.8.1)))(svelte@5.41.0)
-=======
   svelte-toolbelt@0.10.6(@sveltejs/kit@2.47.2(@sveltejs/vite-plugin-svelte@6.2.1(svelte@5.41.1)(vite@7.1.11(@types/node@24.9.1)(jiti@2.6.1)(lightningcss@1.30.2)(terser@5.44.0)(tsx@4.20.6)))(svelte@5.41.1)(vite@7.1.11(@types/node@24.9.1)(jiti@2.6.1)(lightningcss@1.30.2)(terser@5.44.0)(tsx@4.20.6)))(svelte@5.41.1):
     dependencies:
       clsx: 2.1.1
       runed: 0.35.1(@sveltejs/kit@2.47.2(@sveltejs/vite-plugin-svelte@6.2.1(svelte@5.41.1)(vite@7.1.11(@types/node@24.9.1)(jiti@2.6.1)(lightningcss@1.30.2)(terser@5.44.0)(tsx@4.20.6)))(svelte@5.41.1)(vite@7.1.11(@types/node@24.9.1)(jiti@2.6.1)(lightningcss@1.30.2)(terser@5.44.0)(tsx@4.20.6)))(svelte@5.41.1)
->>>>>>> 63301ac7
       style-to-object: 1.0.11
       svelte: 5.41.1
     transitivePeerDependencies:
@@ -8969,15 +8662,9 @@
       magic-string: 0.30.19
       zimmerframe: 1.1.4
 
-<<<<<<< HEAD
-  sveltekit-superforms@2.28.0(@sveltejs/kit@2.47.2(@sveltejs/vite-plugin-svelte@6.2.1(svelte@5.41.0)(vite@7.1.11(@types/node@24.9.1)(jiti@2.6.1)(lightningcss@1.30.1)(terser@5.44.0)(tsx@4.20.6)(yaml@2.8.1)))(svelte@5.41.0)(vite@7.1.11(@types/node@24.9.1)(jiti@2.6.1)(lightningcss@1.30.1)(terser@5.44.0)(tsx@4.20.6)(yaml@2.8.1)))(@types/json-schema@7.0.15)(esbuild@0.25.11)(svelte@5.41.0)(typescript@5.9.3):
-    dependencies:
-      '@sveltejs/kit': 2.47.2(@sveltejs/vite-plugin-svelte@6.2.1(svelte@5.41.0)(vite@7.1.11(@types/node@24.9.1)(jiti@2.6.1)(lightningcss@1.30.1)(terser@5.44.0)(tsx@4.20.6)(yaml@2.8.1)))(svelte@5.41.0)(vite@7.1.11(@types/node@24.9.1)(jiti@2.6.1)(lightningcss@1.30.1)(terser@5.44.0)(tsx@4.20.6)(yaml@2.8.1))
-=======
   sveltekit-superforms@2.28.0(@sveltejs/kit@2.47.2(@sveltejs/vite-plugin-svelte@6.2.1(svelte@5.41.1)(vite@7.1.11(@types/node@24.9.1)(jiti@2.6.1)(lightningcss@1.30.2)(terser@5.44.0)(tsx@4.20.6)))(svelte@5.41.1)(vite@7.1.11(@types/node@24.9.1)(jiti@2.6.1)(lightningcss@1.30.2)(terser@5.44.0)(tsx@4.20.6)))(@types/json-schema@7.0.15)(esbuild@0.25.11)(svelte@5.41.1)(typescript@5.9.3):
     dependencies:
       '@sveltejs/kit': 2.47.2(@sveltejs/vite-plugin-svelte@6.2.1(svelte@5.41.1)(vite@7.1.11(@types/node@24.9.1)(jiti@2.6.1)(lightningcss@1.30.2)(terser@5.44.0)(tsx@4.20.6)))(svelte@5.41.1)(vite@7.1.11(@types/node@24.9.1)(jiti@2.6.1)(lightningcss@1.30.2)(terser@5.44.0)(tsx@4.20.6))
->>>>>>> 63301ac7
       devalue: 5.4.1
       memoize-weak: 1.0.2
       svelte: 5.41.1
@@ -9017,63 +8704,10 @@
     optionalDependencies:
       tailwind-merge: 3.3.1
 
-<<<<<<< HEAD
-  tailwindcss@3.4.0:
-    dependencies:
-      '@alloc/quick-lru': 5.2.0
-      arg: 5.0.2
-      chokidar: 3.6.0
-      didyoumean: 1.2.2
-      dlv: 1.1.3
-      fast-glob: 3.3.3
-      glob-parent: 6.0.2
-      is-glob: 4.0.3
-      jiti: 1.21.7
-      lilconfig: 2.1.0
-      micromatch: 4.0.8
-      normalize-path: 3.0.0
-      object-hash: 3.0.0
-      picocolors: 1.1.1
-      postcss: 8.5.6
-      postcss-import: 15.1.0(postcss@8.5.6)
-      postcss-js: 4.1.0(postcss@8.5.6)
-      postcss-load-config: 4.0.2(postcss@8.5.6)
-      postcss-nested: 6.2.0(postcss@8.5.6)
-      postcss-selector-parser: 6.1.2
-      resolve: 1.22.10
-      sucrase: 3.35.0
-    transitivePeerDependencies:
-      - ts-node
-
-  tailwindcss@4.1.14: {}
+  tailwindcss@4.1.15: {}
 
   tapable@2.3.0: {}
 
-  tar@7.5.1:
-    dependencies:
-      '@isaacs/fs-minipass': 4.0.1
-      chownr: 3.0.0
-      minipass: 7.1.2
-      minizlib: 3.1.0
-      yallist: 5.0.0
-
-  terser-webpack-plugin@5.3.14(esbuild@0.25.0)(webpack@5.102.1):
-    dependencies:
-      '@jridgewell/trace-mapping': 0.3.31
-      jest-worker: 27.5.1
-      schema-utils: 4.3.3
-      serialize-javascript: 6.0.2
-      terser: 5.44.0
-      webpack: 5.102.1(esbuild@0.25.0)
-    optionalDependencies:
-      esbuild: 0.25.0
-
-=======
-  tailwindcss@4.1.15: {}
-
-  tapable@2.3.0: {}
-
->>>>>>> 63301ac7
   terser@5.44.0:
     dependencies:
       '@jridgewell/source-map': 0.3.11
@@ -9245,23 +8879,13 @@
   validator@13.15.15:
     optional: true
 
-<<<<<<< HEAD
-  vary@1.1.2: {}
-
-  vaul-svelte@1.0.0-next.7(svelte@5.41.0):
-=======
   vaul-svelte@1.0.0-next.7(svelte@5.41.1):
->>>>>>> 63301ac7
     dependencies:
       runed: 0.23.4(svelte@5.41.1)
       svelte: 5.41.1
       svelte-toolbelt: 0.7.1(svelte@5.41.1)
 
-<<<<<<< HEAD
-  vite@7.1.11(@types/node@24.9.1)(jiti@2.6.1)(lightningcss@1.30.1)(terser@5.44.0)(tsx@4.20.6)(yaml@2.8.1):
-=======
   vite@7.1.11(@types/node@24.9.1)(jiti@2.6.1)(lightningcss@1.30.2)(terser@5.44.0)(tsx@4.20.6):
->>>>>>> 63301ac7
     dependencies:
       esbuild: 0.25.11
       fdir: 6.5.0(picomatch@4.0.3)
@@ -9278,15 +8902,9 @@
       tsx: 4.20.6
       yaml: 2.8.1
 
-<<<<<<< HEAD
-  vitefu@1.1.1(vite@7.1.11(@types/node@24.9.1)(jiti@2.6.1)(lightningcss@1.30.1)(terser@5.44.0)(tsx@4.20.6)(yaml@2.8.1)):
-    optionalDependencies:
-      vite: 7.1.11(@types/node@24.9.1)(jiti@2.6.1)(lightningcss@1.30.1)(terser@5.44.0)(tsx@4.20.6)(yaml@2.8.1)
-=======
   vitefu@1.1.1(vite@7.1.11(@types/node@24.9.1)(jiti@2.6.1)(lightningcss@1.30.2)(terser@5.44.0)(tsx@4.20.6)):
     optionalDependencies:
       vite: 7.1.11(@types/node@24.9.1)(jiti@2.6.1)(lightningcss@1.30.2)(terser@5.44.0)(tsx@4.20.6)
->>>>>>> 63301ac7
 
   w3c-keyname@2.2.8: {}
 
@@ -9378,15 +8996,6 @@
 
   xmlchars@2.2.0: {}
 
-<<<<<<< HEAD
-  xmlhttprequest-ssl@2.1.2: {}
-
-  yallist@3.1.1: {}
-
-  yallist@5.0.0: {}
-
-=======
->>>>>>> 63301ac7
   yaml@1.10.2: {}
 
   yaml@2.8.1: {}
