--- conflicted
+++ resolved
@@ -6,11 +6,7 @@
 import { getSettings } from '$lib/services/settings-service';
 import { checkFirstRun } from '$lib/utils/onboarding.utils';
 import { sessionHandler } from '$lib/services/session-handler';
-<<<<<<< HEAD
-import { env } from '$env/dynamic/public';
-=======
 import { initMaturityPollingScheduler } from '$lib/services/docker/image-service';
->>>>>>> ae4cb20a
 
 // Get environment variable
 const isTestEnvironment = env.PUBLIC_APP_ENV === 'TEST';
