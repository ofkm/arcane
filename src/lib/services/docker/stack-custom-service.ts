import { promises as fs } from 'node:fs';
import * as path from 'node:path';
import Dockerode from 'dockerode';
import { dump as yamlDump } from 'js-yaml';
import slugify from 'slugify';
import { directoryExists } from '$lib/utils/fs.utils';
import { getDockerClient } from './core';
import { getSettings, ensureStacksDirectory } from '$lib/services/settings-service';
import type { Stack, StackService, StackUpdate } from '$lib/types/docker/stack.type';
import type { ComposeSpecification, Service } from '$lib/types/compose.spec.type';
import { listStacksFromDb, getStackByIdFromDb, saveStackToDb, updateStackRuntimeInfoInDb, updateStackContentInDb, deleteStackFromDb, updateStackAutoUpdateInDb, getAutoUpdateStacksFromDb } from '$lib/services/database/compose-db-service';
import {
	parseEnvContent,
	validateComposeStructure,
	normalizeHealthcheckTest,
	parseYamlContent,
	prepareVolumes,
	preparePorts,
	prepareEnvironmentVariables,
	prepareRestartPolicy,
	resolveDependencyOrder,
	prepareExtraHosts,
	prepareUlimits,
	prepareHealthcheck,
	parseMemory,
	validateComposeContent,
	substituteVariablesInObject,
	createVolumeDefinitions,
	createDependencyWaitConfig,
	parseActiveProfiles,
	getAllDefinedProfiles,
	createProfileDeploymentPlan,
	applyProfileFiltering,
	getProfileUsageStats,
	generateProfileHelp,
	validateAllDependencies,
	resolveDependencyOrderWithConditions,
	generateConfigHash,
	prepareLogConfig,
	DEFAULT_COMPOSE_VERSION
} from '$lib/utils/compose.utils';
import { validateContainerName, validateComposeConfiguration, validateComposeStructureEnhanced, enhanceContainerConfig, validateExternalResource, loadEnvFiles, type ValidationMode } from '$lib/utils/compose-validate.utils';

interface DockerProgressEvent {
	status: string;
	progressDetail?: {
		current: number;
		total: number;
	};
	progress?: string;
	id?: string;
}

let STACKS_DIR = '';
const stackCache = new Map();

/**
 * Initialize compose service with proper validation
 */
export async function initComposeService(): Promise<void> {
	try {
		const settings = await getSettings();
		STACKS_DIR = settings.stacksDirectory;
		console.log(`Stacks directory initialized: ${STACKS_DIR}`);

		await ensureStacksDir();

		// Check if we need to migrate from file-based to database
		try {
			const dbStacks = await listStacksFromDb();
			if (dbStacks.length === 0) {
				console.log('No stacks found in database, checking for file-based stacks to migrate...');
			}
		} catch (error) {
			console.warn('Database not yet ready for stack operations:', error);
		}
	} catch (err) {
		console.error('Error initializing compose service:', err);
		throw new Error('Failed to initialize compose service');
	}
}

/**
 * Update stacks directory with validation
 */
export function updateStacksDirectory(directory: string): void {
	if (!directory || typeof directory !== 'string') {
		throw new Error('Directory path must be a non-empty string');
	}

	if (!path.isAbsolute(directory)) {
		STACKS_DIR = path.resolve(directory);
	} else {
		STACKS_DIR = directory;
	}
	console.log(`Stacks directory updated to: ${STACKS_DIR}`);
}

/**
 * Ensure stacks directory exists with proper error handling
 */
export async function ensureStacksDir(): Promise<string> {
	try {
		if (!STACKS_DIR || !path.isAbsolute(STACKS_DIR)) {
			let dirPath = STACKS_DIR || (await ensureStacksDirectory());

			if (!path.isAbsolute(dirPath)) {
				dirPath = path.resolve(dirPath);
			}
			STACKS_DIR = dirPath;
		}

		await fs.mkdir(STACKS_DIR, { recursive: true });

		// Verify directory is writable
		try {
			await fs.access(STACKS_DIR, fs.constants.W_OK);
		} catch {
			throw new Error(`Stacks directory ${STACKS_DIR} is not writable`);
		}

		return STACKS_DIR;
	} catch (err) {
		console.error('Error creating stacks directory:', err);
		throw new Error('Failed to create stacks storage directory');
	}
}

/**
 * Get stack directory with path sanitization
 */
export async function getStackDir(stackId: string): Promise<string> {
	if (!stackId || typeof stackId !== 'string') {
		throw new Error('Stack ID must be a non-empty string');
	}

	const stacksDirAbs = await ensureStacksDir();
	const safeId = path.basename(stackId);

	if (safeId !== stackId) {
		console.warn(`Stack ID "${stackId}" was sanitized to "${safeId}" for security`);
	}

	// Additional validation to ensure safe directory name
	if (!/^[a-z0-9][a-z0-9_-]*$/.test(safeId)) {
		throw new Error(`Invalid stack ID: "${safeId}". Stack ID must start with a lowercase letter or digit and contain only lowercase letters, digits, hyphens, and underscores.`);
	}

	return path.join(stacksDirAbs, safeId);
}

/**
 * Get compose file path with spec-compliant priority
 */
export async function getComposeFilePath(stackId: string): Promise<string | null> {
	const stackDirAbs = await getStackDir(stackId);

	// Docker Compose specification file priority
	const composePaths = [
		path.join(stackDirAbs, 'compose.yaml'), // Preferred format
		path.join(stackDirAbs, 'compose.yml'), // Alternative YAML
		path.join(stackDirAbs, 'docker-compose.yaml'), // Legacy format
		path.join(stackDirAbs, 'docker-compose.yml') // Legacy format
	];

	for (const composePath of composePaths) {
		try {
			await fs.access(composePath, fs.constants.R_OK);
			return composePath;
		} catch {
			// Continue to next path
		}
	}

	return null;
}

/**
 * Get .env file path with validation
 */
async function getEnvFilePath(stackId: string): Promise<string> {
	const stackDir = await getStackDir(stackId);
	return path.join(stackDir, '.env');
}

/**
 * Save environment variables to .env file with proper formatting
 */
async function saveEnvFile(stackId: string, content?: string): Promise<void> {
	const envPath = await getEnvFilePath(stackId);
	const fileContent = content === undefined || content === null ? '' : content;

	// Validate env content format if not empty
	if (fileContent.trim()) {
		try {
			parseEnvContent(fileContent);
		} catch (error) {
			throw new Error(`Invalid .env file format: ${error instanceof Error ? error.message : String(error)}`);
		}
	}

	await fs.writeFile(envPath, fileContent, 'utf8');
	console.log(`Saved .env file for stack ${stackId}`);
}

/**
 * Load environment variables from .env file with proper error handling
 */
export async function loadEnvFile(stackId: string): Promise<string> {
	const envPath = await getEnvFilePath(stackId);

	try {
		const content = await fs.readFile(envPath, 'utf8');

		// Validate the content can be parsed
		try {
			parseEnvContent(content);
		} catch (parseError) {
			console.warn(`Warning: .env file for stack ${stackId} has parsing issues:`, parseError);
		}

		return content;
	} catch (err) {
		const nodeErr = err as NodeJS.ErrnoException;
		if (nodeErr.code === 'ENOENT') {
			console.log(`No .env file found for stack ${stackId}`);
			return '';
		}
		console.error(`Error reading .env file for stack ${stackId}:`, err);
		throw new Error(`Failed to read .env file: ${nodeErr.message}`, { cause: err });
	}
}

/**
 * Load compose stacks with enhanced caching and validation
 */
export async function loadComposeStacks(): Promise<Stack[]> {
	const cacheKey = 'compose-stacks';
	const cachedData = stackCache.get(cacheKey);

	// Extend cache TTL to 5 minutes for better performance
	const EXTENDED_CACHE_TTL = 5 * 60 * 1000; // 5 minutes

	if (cachedData && Date.now() - cachedData.timestamp < EXTENDED_CACHE_TTL) {
		console.log(`Returning ${cachedData.data.length} stacks from cache`);
		return cachedData.data;
	}

	try {
		// Just load from database - NO file system reads, NO service queries
		const dbStacks = await listStacksFromDb();
		console.log(`Loaded ${dbStacks.length} stacks from database (fast mode)`);

		// Return stacks with minimal processing and validation
		const fastStacks = dbStacks
			.map((stack) => {
				// Basic validation of stack data
				if (!stack.id || typeof stack.id !== 'string') {
					console.warn('Stack missing valid ID, skipping');
					return null;
				}

				return {
					...stack,
					services: [], // Empty services array for fast loading
					status: stack.status || 'unknown'
				};
			})
			.filter(Boolean) as Stack[];

		stackCache.set(cacheKey, {
			data: fastStacks,
			timestamp: Date.now()
		});

		console.log(`Fast load completed: ${fastStacks.length} stacks`);
		return fastStacks;
	} catch (error) {
		console.error('Error loading stacks from database, falling back to file-based approach:', error);
		return loadComposeStacksFromFiles();
	}
}

/**
 * Load stacks with full runtime info and compose validation
 */
export async function loadComposeStacksWithRuntimeInfo(): Promise<Stack[]> {
	const dbStacks = await listStacksFromDb();

	return Promise.all(
		dbStacks.map(async (stack) => {
			try {
				let composeContent = stack.composeContent;

				if (!composeContent) {
					try {
						const composePath = await getComposeFilePath(stack.id);
						if (composePath) {
							composeContent = await fs.readFile(composePath, 'utf8');

							// Validate compose content
							const validation = validateComposeContent(composeContent);
							if (!validation.valid) {
								console.warn(`Compose validation errors for stack ${stack.id}:`, validation.errors);
							}
							if (validation.warnings.length > 0) {
								console.warn(`Compose validation warnings for stack ${stack.id}:`, validation.warnings);
							}
						}
					} catch (fileError) {
						console.warn(`Could not load compose file for stack ${stack.id}`);
					}
				}

				const services = await getStackServices(stack.id, composeContent || '');
				const serviceCount = services.length;
				const runningCount = services.filter((s) => s.state?.Running).length;

				let status: Stack['status'] = 'stopped';
				if (serviceCount === 0) {
					status = 'unknown';
				} else if (runningCount === serviceCount) {
					status = 'running';
				} else if (runningCount > 0) {
					status = 'partially running';
				}

				return {
					...stack,
					composeContent,
					services,
					serviceCount,
					runningCount,
					status
				};
			} catch (error) {
				console.error(`Error processing stack ${stack.id}:`, error);
				return {
					...stack,
					services: [],
					status: 'unknown' as Stack['status']
				};
			}
		})
	);
}

/**
 * Original file-based loading (kept as fallback)
 */
async function loadComposeStacksFromFiles(): Promise<Stack[]> {
	const stacksDir = await ensureStacksDir();

	try {
		const stackDirEntries = await fs.readdir(stacksDir, { withFileTypes: true });
		const stacks: Stack[] = [];

		for (const entry of stackDirEntries) {
			if (!entry.isDirectory()) {
				continue;
			}

			const dirName = entry.name;
			const stackDir = path.join(stacksDir, dirName);

			let composeFilePath: string | null = null;
			let composeContent: string | null = null;

			const potentialComposePaths = [path.join(stackDir, 'compose.yaml'), path.join(stackDir, 'docker-compose.yml')];

			for (const p of potentialComposePaths) {
				try {
					await fs.access(p);
					composeContent = await fs.readFile(p, 'utf8');
					composeFilePath = p;
					break;
				} catch {
					// Try next path
				}
			}

			if (!composeContent || !composeFilePath) {
				console.warn(`No compose file found in directory ${dirName}, skipping.`);
				continue;
			}

			const services = await getStackServices(dirName, composeContent);

			let dirStat;
			try {
				dirStat = await fs.stat(stackDir);
			} catch (statErr) {
				console.error(`Could not stat directory ${stackDir}:`, statErr);
				const now = new Date().toISOString();
				dirStat = { birthtime: new Date(now), mtime: new Date(now) };
			}

			const serviceCount = services.length;
			const runningCount = services.filter((s) => s.state?.Running).length;

			let status: Stack['status'] = 'stopped';
			if (serviceCount === 0) {
				status = 'unknown';
			} else if (runningCount === serviceCount) {
				status = 'running';
			} else if (runningCount > 0) {
				status = 'partially running';
			}

			stacks.push({
				id: dirName,
				name: dirName,
				services,
				serviceCount,
				runningCount,
				status,
				createdAt: dirStat.birthtime.toISOString(),
				updatedAt: dirStat.mtime.toISOString(),
				isExternal: false
			});
		}

		return stacks;
	} catch (err) {
		console.error('Error loading stacks from STACKS_DIR:', err);
		throw new Error('Failed to load compose stacks');
	}
}

/**
 * Get stack services from containers with Docker Compose spec compliance
 */
async function getStackServices(stackId: string, composeContent: string): Promise<StackService[]> {
	const docker = await getDockerClient();
	const composeProjectLabel = 'com.docker.compose.project';
	const composeServiceLabel = 'com.docker.compose.service';

	console.log(`Getting services for stack ${stackId} (compose content length: ${composeContent.length})`);

	try {
		// Load and parse environment variables
		let envContent = '';
		let envVars: Record<string, string> = {};

		try {
			envContent = await loadEnvFile(stackId);
			envVars = parseEnvContent(envContent);
		} catch (envError) {
			console.log(`No .env file found for stack ${stackId}, continuing without env vars`);
		}

		// Create environment variable getter function
		const getEnvVar = (key: string): string | undefined => {
			return envVars[key] || process.env[key];
		};

		// Parse and validate compose content
		let composeData: Record<string, any> | null = null;
		let serviceNames: string[] = [];

		if (composeContent.trim()) {
			// Validate compose content first
			const validation = validateComposeContent(composeContent);
			if (!validation.valid) {
				console.warn(`Compose validation errors for stack ${stackId}:`, validation.errors);
			}

			// Parse with variable substitution
			composeData = parseYamlContent(composeContent, getEnvVar);

			// Validate compose structure
			if (composeData) {
				const structureValidation = validateComposeStructure(composeData);
				if (!structureValidation.valid) {
					console.warn(`Compose structure validation errors for stack ${stackId}:`, structureValidation.errors);
				}

				if (composeData.services) {
					serviceNames = Object.keys(composeData.services as Record<string, unknown>);
					console.log(`Found ${serviceNames.length} services defined in compose: [${serviceNames.join(', ')}]`);
				} else {
					console.warn(`No services found in compose content for stack ${stackId}`);
				}
			}
		} else {
			console.warn(`Empty compose content for stack ${stackId}`);
		}

		// List all containers
		const containers = await docker.listContainers({ all: true });
		console.log(`Total containers found: ${containers.length}`);

		// Filter containers based on Docker Compose labels and naming convention
		const stackContainers = containers.filter((container) => {
			const labels = container.Labels || {};
			const names = container.Names || [];

			// Primary filter: Docker Compose project label
			const hasCorrectLabel = labels[composeProjectLabel] === stackId;

			// Secondary filter: naming convention for backwards compatibility
			const nameStartsWithPrefix = names.some((name) => name.startsWith(`/${stackId}_`));

			const belongs = hasCorrectLabel || nameStartsWithPrefix;

			if (belongs) {
				console.log(`Container ${container.Id} (${names[0]}) belongs to stack ${stackId}`);
				console.log(`  - Labels: ${JSON.stringify(labels)}`);
				console.log(`  - State: ${container.State}`);
			}

			return belongs;
		});

		console.log(`Found ${stackContainers.length} containers for stack ${stackId}`);

		const services: StackService[] = [];

		// Process existing containers
		for (const containerData of stackContainers) {
			const containerName = containerData.Names?.[0]?.substring(1) || '';
			const labels = containerData.Labels || {};
			let serviceName = labels[composeServiceLabel];

			console.log(`Processing container ${containerData.Id} (${containerName})`);

			// Fallback to parsing from container name if the service label is missing
			if (!serviceName && serviceNames.length > 0) {
				console.log(`Container ${containerData.Id} missing service label, trying to parse from name`);
				for (const name of serviceNames) {
					// Docker Compose naming pattern: {project}_{service}_{replica}
					const servicePrefixWithUnderscore = `${stackId}_${name}_`;
					const servicePrefixExact = `${stackId}_${name}`;
					if (containerName.startsWith(servicePrefixWithUnderscore) || containerName === servicePrefixExact) {
						serviceName = name;
						console.log(`Matched service name: ${serviceName}`);
						break;
					}
				}
			}

			// Final fallback using Docker Compose naming convention
			if (!serviceName) {
				// Extract service name from container name pattern: {project}_{service}_{replica}
				const namePattern = new RegExp(`^${stackId}_([^_]+)(?:_\\d+)?$`);
				const match = containerName.match(namePattern);
				if (match) {
					serviceName = match[1];
					console.log(`Extracted service name from container name: ${serviceName}`);
				} else {
					serviceName = containerName.replace(`${stackId}_`, '').replace(/_\d+$/, '') || containerName;
					console.log(`Using fallback service name: ${serviceName}`);
				}
			}

			const service: StackService = {
				id: containerData.Id,
				name: serviceName,
				state: {
					Running: containerData.State === 'running',
					Status: containerData.State,
					ExitCode: containerData.State === 'exited' ? -1 : 0
				}
			};

			console.log(`Created service: ${JSON.stringify(service)}`);

			// Avoid adding duplicates (handle multiple replicas)
			const existingServiceIndex = services.findIndex((s) => s.name === serviceName);
			if (existingServiceIndex !== -1) {
				if (!services[existingServiceIndex].id) {
					services[existingServiceIndex] = service;
					console.log(`Updated existing service ${serviceName} with container data`);
				} else {
					console.log(`Multiple containers found for service ${serviceName} in stack ${stackId}. Keeping first found.`);
				}
			} else {
				services.push(service);
				console.log(`Added new service ${serviceName}`);
			}
		}

		// Add placeholders for services defined in compose but not found among containers
		if (serviceNames.length > 0) {
			for (const name of serviceNames) {
				if (!services.some((s) => s.name === name)) {
					const placeholderService: StackService = {
						id: '',
						name: name,
						state: {
							Running: false,
							Status: 'not created',
							ExitCode: 0
						}
					};
					services.push(placeholderService);
					console.log(`Added placeholder service for ${name}`);
				}
			}
		}

		// Sort services by dependency order if possible, otherwise alphabetically
		let sortedServices = services;
		if (composeData && composeData.services) {
			try {
				const dependencyOrder = resolveDependencyOrder(composeData.services);
				sortedServices = services.sort((a, b) => {
					const aIndex = dependencyOrder.indexOf(a.name);
					const bIndex = dependencyOrder.indexOf(b.name);

					// If both services are in dependency order, sort by that
					if (aIndex !== -1 && bIndex !== -1) {
						return aIndex - bIndex;
					}

					// Otherwise, alphabetical sort
					return a.name.localeCompare(b.name);
				});
			} catch (depError) {
				console.warn(`Could not resolve dependency order for stack ${stackId}, using alphabetical sort:`, depError);
				sortedServices = services.sort((a, b) => a.name.localeCompare(b.name));
			}
		} else {
			sortedServices = services.sort((a, b) => a.name.localeCompare(b.name));
		}

		console.log(`Final services for stack ${stackId}: ${sortedServices.length} services`);
		sortedServices.forEach((s) => console.log(`  - ${s.name}: ${s.state?.Status} (id: ${s.id || 'none'})`));

		return sortedServices;
	} catch (err) {
		console.error(`Error getting services for stack ${stackId}:`, err);
		return [];
	}
}

/**
 * Get a specific stack - FAST version for detail pages
 */
export async function getStack(stackId: string): Promise<Stack> {
	try {
		// Try database first
		const dbStack = await getStackByIdFromDb(stackId);
		if (dbStack) {
			console.log(`Found stack ${stackId} in database`);

			// Get services and update status ONLY for single stack view
			let composeContent = dbStack.composeContent;
			if (!composeContent) {
				const composePath = await getComposeFilePath(stackId);
				if (composePath) {
					composeContent = await fs.readFile(composePath, 'utf8');
					// Update in background, don't wait
					updateStackContentInDb(stackId, { composeContent }).catch(console.error);
				}
			}

			const services = await getStackServices(stackId, composeContent || '');
			const serviceCount = services.length;
			const runningCount = services.filter((s) => s.state?.Running).length;

			let status: Stack['status'] = 'stopped';
			if (serviceCount === 0) {
				status = 'unknown';
			} else if (runningCount === serviceCount) {
				status = 'running';
			} else if (runningCount > 0) {
				status = 'partially running';
			}

			// Update runtime info in background
			updateStackRuntimeInfoInDb(stackId, {
				status,
				serviceCount,
				runningCount,
				lastPolled: new Date()
			}).catch(console.error);

			return {
				...dbStack,
				composeContent,
				services,
				serviceCount,
				runningCount,
				status
			};
		}
	} catch (error) {
		console.error(`Error loading stack ${stackId} from database:`, error);
	}

	// Fallback to file-based approach
	return getStackFromFiles(stackId);
}

/**
 * Original file-based getStack (kept as fallback)
 */
async function getStackFromFiles(stackId: string): Promise<Stack> {
	const stackDir = await getStackDir(stackId);

	try {
		await fs.access(stackDir);
	} catch {
		throw new Error(`Stack with ID "${stackId}" not found.`);
	}

	const composePath = await getComposeFilePath(stackId);
	if (!composePath) {
		throw new Error(`Compose file not found for stack ${stackId}`);
	}

	const composeContent = await fs.readFile(composePath, 'utf8');
	const envContent = await loadEnvFile(stackId);
	const services = await getStackServices(stackId, composeContent);

	const dirStat = await fs.stat(stackDir);
	const serviceCount = services.length;
	const runningCount = services.filter((s) => s.state?.Running).length;

	let status: Stack['status'] = 'stopped';
	if (serviceCount === 0) {
		status = 'unknown';
	} else if (runningCount === serviceCount) {
		status = 'running';
	} else if (runningCount > 0) {
		status = 'partially running';
	}

	return {
		id: stackId,
		name: stackId,
		services,
		serviceCount,
		runningCount,
		status,
		createdAt: dirStat.birthtime.toISOString(),
		updatedAt: dirStat.mtime.toISOString(),
		composeContent,
		envContent: envContent || '',
		isExternal: false
	};
}

/**
 * Create a new stack - saves to both database and files
 */
export async function createStack(name: string, composeContent: string, envContent?: string): Promise<Stack> {
	// Add validation before creating
	console.log(`Validating compose content for new stack: ${name}`);
	const validation = await validateComposeConfiguration(composeContent, envContent || '');

	if (!validation.valid) {
		throw new Error(`Invalid compose configuration: ${validation.errors.join(', ')}`);
	}

	if (validation.warnings.length > 0) {
		console.warn(`Compose warnings for new stack ${name}:`, validation.warnings);
	}

	const dirName = slugify(name, {
		lower: true,
		strict: true,
		replacement: '-',
		trim: true
	});

	const stacksDir = await ensureStacksDirectory();
	let counter = 1;
	let uniqueDirName = dirName;

	while (await directoryExists(path.join(stacksDir, uniqueDirName))) {
		uniqueDirName = `${dirName}-${counter}`;
		counter++;
	}

	const stackDir = path.join(stacksDir, uniqueDirName);
	await fs.mkdir(stackDir, { recursive: true });

	const normalizedComposeContent = normalizeHealthcheckTest(composeContent);
	await fs.writeFile(path.join(stackDir, 'compose.yaml'), normalizedComposeContent);

	if (envContent) {
		await fs.writeFile(path.join(stackDir, '.env'), envContent);
	}

	let serviceCount = 0;
	try {
		const composeData = parseYamlContent(composeContent);
		if (composeData?.services) {
			serviceCount = Object.keys(composeData.services as Record<string, unknown>).length;
		}
	} catch (parseErr) {
		console.warn(`Could not parse compose file during creation for stack ${uniqueDirName}:`, parseErr);
	}

	const dirStat = await fs.stat(stackDir);

	const newStack: Stack = {
		id: uniqueDirName,
		name: uniqueDirName,
		serviceCount: serviceCount,
		runningCount: 0,
		status: 'stopped',
		createdAt: dirStat.birthtime.toISOString(),
		updatedAt: dirStat.mtime.toISOString(),
		composeContent: composeContent,
		envContent: envContent || '',
		isExternal: false,
		path: stackDir,
		dirName: uniqueDirName
	};

	// Save to database
	try {
		await saveStackToDb(newStack);
		console.log(`Stack ${uniqueDirName} saved to database`);
	} catch (error) {
		console.error(`Error saving stack ${uniqueDirName} to database:`, error);
		// Continue anyway - files are already created
	}

	stackCache.delete('compose-stacks');
	return newStack;
}

/**
 * Update a stack - updates both database and files
 */
export async function updateStack(currentStackId: string, updates: StackUpdate): Promise<Stack> {
	// Add validation before updating if compose content is being changed
	if (updates.composeContent !== undefined) {
		console.log(`Validating updated compose content for stack: ${currentStackId}`);
		const validation = await validateComposeConfiguration(updates.composeContent, updates.envContent || '');

		if (!validation.valid) {
			throw new Error(`Invalid compose configuration: ${validation.errors.join(', ')}`);
		}

		if (validation.warnings.length > 0) {
			console.warn(`Compose warnings for updated stack ${currentStackId}:`, validation.warnings);
		}
	}

	let effectiveStackId = currentStackId;
	let stackAfterRename: Stack | null = null;

	// Handle potential rename first
	if (updates.name) {
		const newSlugifiedName = slugify(updates.name, {
			lower: true,
			strict: true,
			replacement: '-',
			trim: true
		});

		if (newSlugifiedName !== currentStackId) {
			console.log(`Rename requested for stack '${currentStackId}' to '${updates.name}' (slug: '${newSlugifiedName}').`);
			stackAfterRename = await renameStack(currentStackId, updates.name);
			effectiveStackId = stackAfterRename.id;
			console.log(`Stack '${currentStackId}' successfully renamed to '${effectiveStackId}'.`);
		}
	}

	// Handle content updates
	let contentUpdated = false;
	const stackDirForContent = await getStackDir(effectiveStackId);
	const promises = [];

	if (updates.composeContent !== undefined) {
		const normalizedComposeContent = normalizeHealthcheckTest(updates.composeContent);
		const currentComposePath = await getComposeFilePath(effectiveStackId);
		const targetComposePath = currentComposePath || path.join(stackDirForContent, 'compose.yaml');

		promises.push(fs.writeFile(targetComposePath, normalizedComposeContent, 'utf8'));
		contentUpdated = true;
		console.log(`Updating composeContent for stack '${effectiveStackId}'.`);
	}

	if (updates.envContent !== undefined) {
		promises.push(saveEnvFile(effectiveStackId, updates.envContent));
		contentUpdated = true;
		console.log(`Updating envContent for stack '${effectiveStackId}'.`);
	}

	if (promises.length > 0) {
		await Promise.all(promises);
	}

	// Update database
	if (contentUpdated) {
		try {
			await updateStackContentInDb(effectiveStackId, {
				composeContent: updates.composeContent,
				envContent: updates.envContent
			});
			console.log(`Stack ${effectiveStackId} content updated in database`);
		} catch (error) {
			console.error(`Error updating stack ${effectiveStackId} in database:`, error);
		}
	}

	stackCache.delete('compose-stacks');

	if (stackAfterRename && !contentUpdated) {
		return stackAfterRename;
	} else {
		return getStack(effectiveStackId);
	}
}

/**
 * Custom stack deployment function using dockerode directly
 */
export async function deployStack(stackId: string, options: { profiles?: string[]; envOverrides?: Record<string, string>; validationMode?: ValidationMode } = {}): Promise<boolean> {
	const stackDir = await getStackDir(stackId);
	const originalCwd = process.cwd();
	let deploymentStarted = false;

	try {
		// Load and normalize compose file
		const composePath = await getComposeFilePath(stackId);
		if (!composePath) {
			throw new Error(`Compose file not found for stack ${stackId}`);
		}

		const composeContent = await fs.readFile(composePath, 'utf8');
		const envContent = await loadEnvFile(stackId);

		// Enhanced validation before deployment
		console.log(`Validating stack configuration before deployment: ${stackId}`);
		const validation = await validateComposeConfiguration(composeContent, envContent, options.validationMode || 'default');

		if (!validation.valid) {
			throw new Error(`Deployment aborted - validation failed: ${validation.errors.join(', ')}`);
		}

		if (validation.warnings.length > 0) {
			console.warn(`Deployment warnings for stack ${stackId}:`, validation.warnings);
		}

		// Parse env variables and create getter
		const envVars = { ...parseEnvContent(envContent), ...options.envOverrides };
		const getEnvVar = (key: string): string | undefined => envVars[key] || process.env[key];

		// Normalize content for healthchecks
		const normalizedContent = normalizeHealthcheckTest(composeContent, getEnvVar);

		if (composeContent !== normalizedContent) {
			console.log(`Normalized compose content for stack ${stackId}. Writing to disk.`);
			await fs.writeFile(composePath, normalizedContent, 'utf8');
		}

		process.chdir(stackDir);
		console.log(`Changed CWD to: ${stackDir} for stack ${stackId} operations.`);

		// Parse the normalized content
		const composeData = parseYamlContent(normalizedContent, getEnvVar);

		if (!composeData) {
			throw new Error(`Failed to parse compose file for stack ${stackId}`);
		}

		// Add comprehensive validation before deployment
		if (composeData.services) {
			console.log(`Validating dependencies for stack ${stackId}...`);
			const dependencyValidation = validateAllDependencies(composeData.services);

			if (!dependencyValidation.valid) {
				console.error(`Dependency validation failed for stack ${stackId}:`, dependencyValidation.errors);
				throw new Error(`Invalid dependencies: ${dependencyValidation.errors.join(', ')}`);
			}

			if (dependencyValidation.warnings.length > 0) {
				console.warn(`Dependency warnings for stack ${stackId}:`, dependencyValidation.warnings);
			}
		}

		// Handle profiles
		const activeProfiles = options.profiles?.length ? options.profiles : parseActiveProfiles([], envVars);
		console.log(`Active profiles for stack ${stackId}: [${activeProfiles.join(', ')}]`);

		// Apply profile filtering
		const { filteredComposeData, deploymentPlan } = applyProfileFiltering(composeData, activeProfiles);

		// Log deployment plan
		console.log(`Deployment plan for stack ${stackId}:`);
		console.log(`  Services to deploy (${deploymentPlan.plan.servicesToDeploy.length}): [${deploymentPlan.plan.servicesToDeploy.join(', ')}]`);

		if (deploymentPlan.plan.servicesToSkip.length > 0) {
			console.log(`  Services to skip (${deploymentPlan.plan.servicesToSkip.length}):`);
			for (const skipped of deploymentPlan.plan.servicesToSkip) {
				console.log(`    - ${skipped.name}: ${skipped.reason}`);
			}
		}

		if (deploymentPlan.warnings.length > 0) {
			console.warn(`Profile warnings for stack ${stackId}:`, deploymentPlan.warnings);
		}

		if (deploymentPlan.errors.length > 0) {
			throw new Error(`Profile errors for stack ${stackId}: ${deploymentPlan.errors.join(', ')}`);
		}

		console.log(`Checking for existing containers for stack ${stackId}...`);
		const docker = await getDockerClient();

		try {
			const existingContainers = await docker.listContainers({
				all: true,
				filters: JSON.stringify({
					label: [`com.docker.compose.project=${stackId}`]
				})
			});

			if (existingContainers.length > 0) {
				console.log(`Found ${existingContainers.length} existing containers for stack ${stackId}. Stopping and removing...`);

				for (const containerInfo of existingContainers) {
					const container = docker.getContainer(containerInfo.Id);
					try {
						if (containerInfo.State === 'running') {
							await container.stop({ t: 10 });
						}
						await container.remove({ force: true });
						console.log(`Removed container ${containerInfo.Names?.[0]} (${containerInfo.Id})`);
					} catch (containerErr) {
						console.warn(`Error removing container ${containerInfo.Id}:`, containerErr);
					}
				}
			}
		} catch (cleanupErr) {
			console.warn(`Error during container cleanup for stack ${stackId}:`, cleanupErr);
		}

		// Use filtered compose data for deployment
		const hasExternalNetworks = filteredComposeData.networks && Object.values(filteredComposeData.networks).some((net: any) => net.external);

		try {
			deploymentStarted = true;
			if (hasExternalNetworks) {
				console.log(`Stack ${stackId} contains external networks. Using custom deployment approach.`);
				await deployStackWithExternalNetworks(stackId, filteredComposeData, stackDir);
			} else {
				// Standard approach for stacks without external networks
				const docker = await getDockerClient();

				// Pull images for deployable services only
				const imagePullPromises = Object.entries(filteredComposeData.services || {})
					.filter(([_, serviceConfig]) => (serviceConfig as any).image)
					.map(async ([serviceName, serviceConfig]) => {
						const serviceImage = (serviceConfig as any).image;
						console.log(`Pulling image for service ${serviceName}: ${serviceImage}`);
						try {
							await pullImage(docker, serviceImage);
						} catch (pullErr) {
							console.warn(`Warning: Failed to pull image ${serviceImage} for service ${serviceName}:`, pullErr);
						}
					});

				await Promise.all(imagePullPromises);

				// Create networks for deployable services
				await createStackNetworks(docker, stackId, filteredComposeData.networks || {});

				// Deploy filtered services
				await createAndStartServices(docker, stackId, filteredComposeData, stackDir);
			}

			// Update database with new status
			try {
				await updateStackRuntimeInfoInDb(stackId, {
					status: 'running',
					lastPolled: Math.floor(Date.now() / 1000)
				});
			} catch (dbError) {
				console.error(`Error updating stack ${stackId} status in database:`, dbError);
			}

			stackCache.delete('compose-stacks');
			return true;
		} catch (deployErr) {
			if (deploymentStarted) {
				console.log(`Deployment of stack ${stackId} failed. Cleaning up any created containers...`);
				try {
					await cleanupFailedDeployment(stackId);
				} catch (cleanupErr) {
					console.error(`Error cleaning up failed deployment for stack ${stackId}:`, cleanupErr);
				}
			}
			throw deployErr;
		}
	} catch (err) {
		console.error(`Error deploying stack ${stackId}:`, err);
		const errorMessage = err instanceof Error ? err.message : String(err);
		throw new Error(`Failed to deploy stack: ${errorMessage}`);
	} finally {
		process.chdir(originalCwd);
		console.log(`Restored CWD to: ${originalCwd}.`);
	}
}

/**
 * Start stack (alias for deployStack for compatibility)
 */
export async function startStack(stackId: string): Promise<boolean> {
	return deployStack(stackId);
}

/**
 * Stop stack
 */
export async function stopStack(stackId: string): Promise<boolean> {
	console.log(`Attempting to stop stack ${stackId} by manually stopping containers...`);
	const docker = await getDockerClient();
	const composeProjectLabel = 'com.docker.compose.project';
	let stoppedCount = 0;
	let removedCount = 0;

	try {
		// Find containers belonging to the stack
		const containers = await docker.listContainers({
			all: true,
			filters: JSON.stringify({
				label: [`${composeProjectLabel}=${stackId}`]
			})
		});

		// Fallback: check by name convention
		const allContainers = await docker.listContainers({ all: true });
		const nameFilteredContainers = allContainers.filter((c) => !containers.some((fc) => fc.Id === c.Id) && (c.Labels?.[composeProjectLabel] === stackId || c.Names?.some((name) => name.startsWith(`/${stackId}_`))));

		const seen = new Set<string>();
		const stackContainers = [...containers, ...nameFilteredContainers].filter((c) => {
			if (seen.has(c.Id)) return false;
			seen.add(c.Id);
			return true;
		});

		if (stackContainers.length === 0) {
			return true;
		}

		console.log(`Found ${stackContainers.length} containers for stack ${stackId}. Attempting to stop and remove...`);

		// Stop and Remove each container
		for (const containerInfo of stackContainers) {
			console.log(`Processing container ${containerInfo.Names?.[0]} (ID: ${containerInfo.Id})...`);
			const container = docker.getContainer(containerInfo.Id);
			try {
				// Stop the container if it's running
				if (containerInfo.State === 'running') {
					console.log(`Stopping container ${containerInfo.Id}...`);
					await container.stop();
					console.log(`Container ${containerInfo.Id} stopped.`);
					stoppedCount++;
				} else {
					console.log(`Container ${containerInfo.Id} is already stopped (State: ${containerInfo.State}).`);
				}

				// Remove the container
				console.log(`Removing container ${containerInfo.Id}...`);
				await container.remove({ force: true });
				console.log(`Container ${containerInfo.Id} removed.`);
				removedCount++;
			} catch (containerErr) {
				console.error(`Error processing container ${containerInfo.Id} for stack ${stackId}:`, containerErr);
			}
		}

		// Remove networks associated with the stack
		try {
			const networks = await docker.listNetworks({
				filters: JSON.stringify({
					label: [`${composeProjectLabel}=${stackId}`]
				})
			});
			if (networks.length > 0) {
				console.log(`Found ${networks.length} networks for stack ${stackId}. Attempting to remove...`);
				for (const networkInfo of networks) {
					console.log(`Removing network ${networkInfo.Name} (ID: ${networkInfo.Id})...`);
					const network = docker.getNetwork(networkInfo.Id);
					try {
						await network.remove();
						console.log(`Network ${networkInfo.Name} removed.`);
					} catch (networkErr) {
						console.error(`Error removing network ${networkInfo.Name} (ID: ${networkInfo.Id}):`, networkErr);
					}
				}
			} else {
				console.log(`No networks found specifically for stack ${stackId}.`);
			}
		} catch (networkListErr) {
			console.error(`Error listing networks for stack ${stackId}:`, networkListErr);
		}

		console.log(`Stack ${stackId} processing complete. Stopped: ${stoppedCount}, Removed: ${removedCount}.`);

		// Update database with new status
		try {
			await updateStackRuntimeInfoInDb(stackId, {
				status: 'stopped',
				runningCount: 0,
				lastPolled: Math.floor(Date.now() / 1000) // ← Solution: Unix timestamp
			});
		} catch (dbError) {
			console.error(`Error updating stack ${stackId} status in database:`, dbError);
		}

		stackCache.delete('compose-stacks');
		return true;
	} catch (err: unknown) {
		console.error(`Error during manual stop/remove for stack ${stackId}:`, err);
		const errorMessage = err instanceof Error ? err.message : String(err);
		throw new Error(`Failed to stop stack ${stackId}: ${errorMessage}`);
	}
}

/**
 * Restart stack
 */
export async function restartStack(stackId: string): Promise<boolean> {
	await stopStack(stackId);
	return deployStack(stackId);
}

/**
 * Redeploy stack (pull images and restart)
 */
export async function redeployStack(stackId: string): Promise<boolean> {
	return deployStack(stackId);
}

/**
 * Rename stack
 */
export async function renameStack(currentStackId: string, newName: string): Promise<Stack> {
	if (!currentStackId || !newName) {
		throw new Error('Current stack ID and new name must be provided.');
	}

	const currentStackDir = await getStackDir(currentStackId);
	try {
		await fs.access(currentStackDir);
	} catch (e) {
		throw new Error(`Stack with ID '${currentStackId}' not found at ${currentStackDir}.`);
	}

	const newDirBaseName = slugify(newName, {
		lower: true,
		strict: true,
		replacement: '-',
		trim: true
	});

	if (newDirBaseName === currentStackId) {
		throw new Error(`The new name '${newName}' (resolves to '${newDirBaseName}') is effectively the same as the current stack ID '${currentStackId}'. No changes made.`);
	}

	// Check if the stack is running
	const running = await isStackRunning(currentStackId);
	if (running) {
		throw new Error(`Stack '${currentStackId}' is currently running. Please stop it before renaming.`);
	}

	const stacksDir = await ensureStacksDir();
	let newUniqueDirName = newDirBaseName;
	let counter = 1;
	const MAX_ATTEMPTS = 100;

	while (counter <= MAX_ATTEMPTS) {
		const pathToCheck = path.join(stacksDir, newUniqueDirName);
		const exists = await directoryExists(pathToCheck);

		if (!exists && newUniqueDirName !== currentStackId) {
			break;
		}

		newUniqueDirName = `${newDirBaseName}-${counter}`;
		counter++;
	}

	if (counter > MAX_ATTEMPTS || newUniqueDirName === currentStackId || (await directoryExists(path.join(stacksDir, newUniqueDirName)))) {
		throw new Error(`Could not generate a unique directory name for '${newName}' that is different from '${currentStackId}' and does not already exist. Please try a different name.`);
	}

	const newStackDir = path.join(stacksDir, newUniqueDirName);

	try {
		console.log(`Renaming stack directory from '${currentStackDir}' to '${newStackDir}'...`);
		await fs.rename(currentStackDir, newStackDir);
		console.log(`Stack directory for '${currentStackId}' successfully renamed to '${newUniqueDirName}'.`);

		// Update database
		try {
			// Delete old entry and create new one
			await deleteStackFromDb(currentStackId);
			const updatedStack = await getStack(newUniqueDirName);
			await saveStackToDb(updatedStack);
		} catch (dbError) {
			console.error(`Error updating database after renaming stack:`, dbError);
		}

		stackCache.delete('compose-stacks');
		return await getStack(newUniqueDirName);
	} catch (err) {
		console.error(`Error renaming stack directory for '${currentStackId}' to '${newUniqueDirName}':`, err);
		const errorMessage = err instanceof Error ? err.message : String(err);
		throw new Error(`Failed to rename stack: ${errorMessage}`);
	}
}

/**
 * Discover external stacks
 */
export async function discoverExternalStacks(): Promise<Stack[]> {
	try {
		const docker = await getDockerClient();
		const containers = await docker.listContainers({ all: true });

		const composeProjectLabel = 'com.docker.compose.project';
		const composeServiceLabel = 'com.docker.compose.service';

		const projectMap: Record<string, Array<{ id: string; name: string; state: { Running: boolean; Status: string; ExitCode: number } }>> = {};

		containers.forEach((container) => {
			const labels = container.Labels || {};
			const projectName = labels[composeProjectLabel];

			if (projectName) {
				if (!projectMap[projectName]) {
					projectMap[projectName] = [];
				}

				projectMap[projectName].push({
					id: container.Id,
					name: labels[composeServiceLabel] || container.Names[0]?.substring(1),
					state: {
						Running: container.State === 'running',
						Status: container.State,
						ExitCode: 0
					}
				});
			}
		});

		const externalStacks: Stack[] = [];

		for (const [projectName, services] of Object.entries(projectMap)) {
			const stackDir = await getStackDir(projectName);
			try {
				await fs.access(stackDir);
				continue; // Stack is managed by Arcane, skip it
			} catch {
				// Stack is not managed by Arcane, include it
			}

			const serviceCount = services.length;
			const runningCount = services.filter((s) => s.state.Running).length;

			let status: Stack['status'] = 'stopped';
			if (runningCount === serviceCount && serviceCount > 0) {
				status = 'running';
			} else if (runningCount > 0) {
				status = 'partially running';
			}

			externalStacks.push({
				id: projectName,
				name: projectName,
				services,
				serviceCount,
				runningCount,
				status,
				isExternal: true,
				createdAt: new Date().toISOString(),
				updatedAt: new Date().toISOString()
			});
		}

		return externalStacks;
	} catch (err) {
		console.error('Error discovering external stacks:', err);
		return [];
	}
}

/**
 * Import external stack
 */
export async function importExternalStack(stackId: string): Promise<Stack> {
	const docker = await getDockerClient();
	const containers = await docker.listContainers({ all: true });

	const stackContainers = containers.filter((container) => {
		const labels = container.Labels || {};
		return labels['com.docker.compose.project'] === stackId;
	});

	if (stackContainers.length === 0) {
		throw new Error(`No containers found for stack '${stackId}'`);
	}

	const container = stackContainers[0];
	const labels = container.Labels || {};

	let composeContent = '';
	let envContent: string | undefined = undefined;
	let actualComposeFilePathUsed = '';

	const configFilesLabel = labels['com.docker.compose.project.config_files'];

	if (configFilesLabel) {
		const potentialComposePaths = configFilesLabel
			.split(',')
			.map((p) => p.trim())
			.filter((p) => p);

		let pathToTry = '';
		if (potentialComposePaths.length > 0) {
			const primaryNames = ['compose.yaml', 'docker-compose.yml', 'compose.yml', 'docker-compose.yaml'];
			for (const name of primaryNames) {
				const foundPath = potentialComposePaths.find((p) => path.basename(p) === name);
				if (foundPath) {
					pathToTry = foundPath;
					break;
				}
			}

			if (!pathToTry) {
				pathToTry = potentialComposePaths[0];
			}
		}

		if (pathToTry) {
			actualComposeFilePathUsed = pathToTry;
			try {
				console.log(`Attempting to read compose file for import from: ${actualComposeFilePathUsed}`);
				composeContent = await fs.readFile(actualComposeFilePathUsed, 'utf8');
				console.log(`Successfully read compose file: ${actualComposeFilePathUsed}. Content length: ${composeContent.length}`);

				const composeFileDir = path.dirname(actualComposeFilePathUsed);
				const envFilePath = path.join(composeFileDir, '.env');
				try {
					envContent = await fs.readFile(envFilePath, 'utf8');
					console.log(`Successfully read .env file from: ${envFilePath}`);
				} catch (envErr) {
					const nodeEnvErr = envErr as NodeJS.ErrnoException;
					if (nodeEnvErr.code === 'ENOENT') {
						console.log(`.env file not found at ${envFilePath}, proceeding without it.`);
					} else {
						console.warn(`Could not read .env file at ${envFilePath} during import:`, envErr);
					}
				}
			} catch (err) {
				console.warn(`Could not read compose file at ${actualComposeFilePathUsed} during import:`, err);
			}
		} else {
			console.warn(`No suitable compose file path found in 'com.docker.compose.project.config_files' label: "${configFilesLabel}"`);
		}
	} else {
		console.warn(`Label 'com.docker.compose.project.config_files' not found for stack '${stackId}'. Will attempt to generate compose file.`);
	}

	// Generate compose file if we couldn't read one
	if (!composeContent) {
		console.log(`Generating compose file for stack '${stackId}' as no existing file could be read or found.`);
		const services: Record<string, { image: string }> = {};

		for (const cont of stackContainers) {
			const containerLabels = cont.Labels || {};
			const serviceName = containerLabels['com.docker.compose.service'] || cont.Names[0]?.replace(`/${stackId}_`, '').replace(/_\d+$/, '') || `service_${cont.Id.substring(0, 8)}`;

			services[serviceName] = {
				image: cont.Image
			};
		}

		composeContent = `# Generated compose file for imported stack: ${stackId}
# This was automatically generated by Arcane from an external stack.
# The original compose file could not be read from: ${actualComposeFilePathUsed || 'path not specified in labels'}.
# You may need to adjust this manually for correct operation.

services:
${yamlDump({ services }, { indent: 2 }).substring('services:'.length).trimStart()}`;
	}

	stackCache.delete('compose-stacks');
	return await createStack(stackId, normalizeHealthcheckTest(composeContent), envContent);
}

/**
 * List all stacks
 */
export async function listStacks(includeExternal = false): Promise<Stack[]> {
	const managedStacks = await loadComposeStacks();
	let allStacks: Stack[] = [...managedStacks];

	if (includeExternal) {
		const externalStacksList = await discoverExternalStacks();
		const processedExternalStacks = externalStacksList.map((stack) => ({
			...stack,
			hasArcaneMeta: false
		}));
		allStacks = [...allStacks, ...processedExternalStacks];
	}

	return allStacks;
}

/**
 * Check if stack is running
 */
export async function isStackRunning(stackId: string): Promise<boolean> {
	const docker = await getDockerClient();
	const composeProjectLabel = 'com.docker.compose.project';

	try {
		const containers = await docker.listContainers({
			all: true,
			filters: JSON.stringify({
				label: [`${composeProjectLabel}=${stackId}`]
			})
		});

		const allContainers = await docker.listContainers({ all: true });
		const nameFilteredContainers = allContainers.filter((c) => !containers.some((fc) => fc.Id === c.Id) && (c.Labels?.[composeProjectLabel] === stackId || c.Names?.some((name) => name.startsWith(`/${stackId}_`))));

		const stackContainers = [...containers, ...nameFilteredContainers];
		return stackContainers.some((c) => c.State === 'running');
	} catch (err) {
		console.error(`Error checking if stack ${stackId} is running:`, err);
		return false;
	}
}

/**
 * Update stack auto-update setting
 */
export async function updateStackAutoUpdate(stackId: string, autoUpdate: boolean): Promise<void> {
	try {
		await updateStackAutoUpdateInDb(stackId, autoUpdate);
		console.log(`Updated auto-update setting for stack ${stackId} to ${autoUpdate}`);
	} catch (error) {
		console.error(`Error updating auto-update setting for stack ${stackId}:`, error);
		throw error;
	}
}

/**
 * Get stacks with auto-update enabled
 */
export async function getAutoUpdateStacks(): Promise<Stack[]> {
	try {
		return await getAutoUpdateStacksFromDb();
	} catch (error) {
		console.error('Error getting auto-update stacks:', error);
		return [];
	}
}

/**
 * Creates all networks defined in the compose file
 */
async function createStackNetworks(docker: Dockerode, stackId: string, networks: Record<string, any>): Promise<void> {
	// If no networks are defined, create a default network for the stack
	if (!networks || Object.keys(networks).length === 0) {
		const defaultNetworkName = `${stackId}_default`;
		try {
			// Check if the network exists
			const existingNetworks = await docker.listNetworks({ filters: { name: [defaultNetworkName] } });
			if (existingNetworks.length === 0) {
				// Network doesn't exist, create it
				console.log(`Creating default network: ${defaultNetworkName}`);
				const createdNetwork = await docker.createNetwork({
					Name: defaultNetworkName,
					Driver: 'bridge',
					Labels: {
						'com.docker.compose.project': stackId,
						'com.docker.compose.network': 'default'
					}
				});
				console.log(`Successfully created default network: ${defaultNetworkName} (ID: ${createdNetwork.id})`);

				// Wait for network to be ready
				await new Promise((resolve) => setTimeout(resolve, 100));
			} else {
				console.log(`Default network ${defaultNetworkName} already exists, reusing it.`);
			}
		} catch (err: any) {
			if (err.statusCode === 409) {
				console.log(`Default network ${defaultNetworkName} already exists, reusing it.`);
			} else {
				console.error(`Error creating default network ${defaultNetworkName}:`, err);
				throw err;
			}
		}
		return;
	}

	// Process defined networks (only create non-external ones)
	for (const [networkName, networkConfig] of Object.entries(networks)) {
		// Validate external networks
		try {
			validateExternalResource(networkName, networkConfig, 'network');
		} catch (error) {
			throw new Error(`Network validation failed: ${error instanceof Error ? error.message : String(error)}`);
		}

		// Skip external networks
		if (networkConfig.external) {
			const externalNetworkName = networkConfig.name || networkName;
			console.log(`Using external network: ${externalNetworkName}`);

			// Verify external network exists
			try {
				const existingNetworks = await docker.listNetworks({ filters: { name: [externalNetworkName] } });
				if (existingNetworks.length === 0) {
					throw new Error(`External network '${externalNetworkName}' not found`);
				}
				console.log(`Verified external network exists: ${externalNetworkName}`);
			} catch (verifyError) {
				console.error(`Failed to verify external network ${externalNetworkName}:`, verifyError);
				throw new Error(`External network '${externalNetworkName}' is not available: ${verifyError instanceof Error ? verifyError.message : String(verifyError)}`);
			}
			continue;
		}

		// Network creation logic for non-external networks
		// FIX: Use the explicit name if provided, otherwise use prefixed convention
		const networkToCreateName = networkConfig.name || `${stackId}_${networkName}`;

		console.log(`Network "${networkName}" -> Creating with name: "${networkToCreateName}" (explicit name: ${networkConfig.name ? 'yes' : 'no'})`);

		const networkToCreate = {
			Name: networkToCreateName,
			Driver: networkConfig.driver || 'bridge',
			Labels: {
				'com.docker.compose.project': stackId,
				'com.docker.compose.network': networkName
			},
			Options: networkConfig.driver_opts || {},
			// Add IPAM configuration if specified
			...(networkConfig.ipam && { IPAM: networkConfig.ipam })
		};

		try {
			// Check if the network exists by name
			const existingNetworks = await docker.listNetworks({ filters: { name: [networkToCreateName] } });
			if (existingNetworks.length === 0) {
				// Network doesn't exist, create it
				console.log(`Creating network: ${networkToCreate.Name}`);
				const createdNetwork = await docker.createNetwork(networkToCreate);
				console.log(`Successfully created network: ${networkToCreate.Name} (ID: ${createdNetwork.id})`);

				// Wait for network to be fully ready before proceeding
				await new Promise((resolve) => setTimeout(resolve, 200));

				// Verify the network was created successfully
				const verifyNetworks = await docker.listNetworks({ filters: { name: [networkToCreateName] } });
				if (verifyNetworks.length === 0) {
					throw new Error(`Network ${networkToCreateName} was created but cannot be found`);
				}
				console.log(`Verified network creation: ${networkToCreateName}`);
			} else {
				console.log(`Network ${networkToCreate.Name} already exists, reusing it.`);
			}
		} catch (err: any) {
			if (err.statusCode === 409) {
				console.log(`Network ${networkToCreate.Name} already exists (409), reusing it.`);
			} else {
				console.error(`Error creating network ${networkToCreate.Name}:`, err);
				throw err;
			}
		}
	}

	// Add a final wait to ensure all networks are ready
	console.log(`All networks for stack ${stackId} are ready`);
}

/**
 * Pull image using Docker API
 */
async function pullImage(docker: Dockerode, imageTag: string): Promise<void> {
	return new Promise<void>((resolve, reject) => {
		docker.pull(imageTag, {}, (pullError: Error | null, stream?: NodeJS.ReadableStream) => {
			if (pullError) {
				reject(pullError);
				return;
			}
			if (!stream) {
				reject(new Error(`Docker pull for ${imageTag} did not return a stream.`));
				return;
			}
			docker.modem.followProgress(
				stream,
				(progressError: Error | null, output: any[]) => {
					if (progressError) {
						reject(progressError);
					} else {
						console.log(`Successfully pulled image: ${imageTag}`);
						resolve();
					}
				},
				(event: DockerProgressEvent) => {
					if (event.progress) {
						console.log(`${imageTag}: ${event.status} ${event.progress}`);
					} else if (event.status) {
						console.log(`${imageTag}: ${event.status}`);
					}
				}
			);
		});
	});
}

/**
 * Create and start all services with proper Docker Compose spec compliance
 */
async function createAndStartServices(docker: Dockerode, stackId: string, composeData: ComposeSpecification, stackDir: string): Promise<void> {
	if (!composeData || !composeData.services) {
		throw new Error(`No services defined in compose file for stack ${stackId}`);
	}

	// TypeScript now knows composeData.services is Record<string, Service>
	console.log(`Creating and starting ${Object.keys(composeData.services).length} services for stack ${stackId}`);

	// Load environment variables for substitution
	let envVars: Record<string, string> = {};
	try {
		const envContent = await loadEnvFile(stackId);
		envVars = parseEnvContent(envContent);
	} catch (envError) {
		console.log(`No .env file found for stack ${stackId}, proceeding without env vars`);
	}

	const getEnvVar = (key: string): string | undefined => {
		return envVars[key] || process.env[key];
	};

	// Substitute variables in the entire compose data
	const processedComposeData = substituteVariablesInObject(composeData, getEnvVar);

	// Resolve service dependency order for proper startup sequence
	let serviceOrder: string[];
	try {
		const dependencyResolution = resolveDependencyOrderWithConditions(processedComposeData.services);
		serviceOrder = dependencyResolution.order;

		console.log(`Enhanced service startup order for stack ${stackId}: [${serviceOrder.join(', ')}]`);
		console.log(`Service deployment batches:`, dependencyResolution.batches);

		if (dependencyResolution.warnings.length > 0) {
			console.warn(`Dependency order warnings for stack ${stackId}:`, dependencyResolution.warnings);
		}
	} catch (depError) {
		console.warn(`Could not resolve enhanced dependencies for stack ${stackId}, falling back to basic resolution:`, depError);
		try {
			serviceOrder = resolveDependencyOrder(processedComposeData.services);
		} catch (basicDepError) {
			console.warn(`Basic dependency resolution also failed, using alphabetical order:`, basicDepError);
			serviceOrder = Object.keys(processedComposeData.services).sort();
		}
	}

	// Before creating containers, create required volumes
	const volumeDefinitions = createVolumeDefinitions(processedComposeData, stackId);
	for (const volumeDef of volumeDefinitions) {
		try {
			console.log(`Creating volume: ${volumeDef.name}`);
			await docker.createVolume({
				Name: volumeDef.name,
				...volumeDef.config
			});
			console.log(`Successfully created volume: ${volumeDef.name}`);
		} catch (createErr: any) {
			if (createErr.statusCode === 409) {
				console.log(`Volume ${volumeDef.name} already exists, reusing it.`);
			} else {
				console.error(`Error creating volume ${volumeDef.name}:`, createErr);
				throw createErr;
			}
		}
	}

	// Create and start services in dependency order
	for (const serviceName of serviceOrder) {
		const serviceConfig: Service | undefined = composeData.services[serviceName];
		if (!serviceConfig) {
			console.warn(`Service ${serviceName} not found in processed compose data, skipping`);
			continue;
		}

		// TypeScript now knows serviceConfig is of type Service from the spec
		console.log(`Creating service: ${serviceName}`);

		// Type-safe property access
		if (!serviceConfig.image && !serviceConfig.build) {
			throw new Error(`Service ${serviceName} must specify either 'image' or 'build'`);
		}

		// Enhanced dependency condition handling
		if (serviceConfig.depends_on) {
			const dependencyConfig = createDependencyWaitConfig(serviceName, serviceConfig);

			if (dependencyConfig.warnings.length > 0) {
				console.warn(`Dependency warnings for service ${serviceName}:`, dependencyConfig.warnings);
			}

			// Wait for all dependencies
			for (const dep of dependencyConfig.dependencies) {
				console.log(`Waiting for dependency: ${dep.service} (condition: ${dep.condition}, timeout: ${dep.timeout}ms)`);

				try {
					await waitForDependency(stackId, dep.service, dep.condition, dep.timeout, dep.restart);
				} catch (depError) {
					const errorMsg = `Failed to satisfy dependency '${dep.service}' for service '${serviceName}': ${depError instanceof Error ? depError.message : String(depError)}`;
					console.error(errorMsg);

					// For critical conditions, fail the deployment
					if (dep.condition === 'service_healthy' || dep.condition === 'service_completed_successfully') {
						throw new Error(errorMsg);
					} else {
						// For service_started, just warn and continue
						console.warn(`Continuing deployment despite dependency failure: ${errorMsg}`);
					}
				}
			}
		}

		// Continue with existing container creation logic...
		// (Keep all the existing container configuration code from your current implementation)

		// Determine container name using Docker Compose convention
		let containerName = validateContainerName(serviceName, serviceConfig, stackId);

		// Validate container name doesn't have unresolved variables
		if (containerName.includes('${')) {
			console.warn(`CRITICAL: Unresolved variable in container_name for service '${serviceName}': ${containerName}. Using default name: ${stackId}_${serviceName}_1`);
			containerName = `${stackId}_${serviceName}_1`;
		}

		// Create the container configuration
		let containerConfig: any = {
			name: containerName,
			Image: serviceConfig.image,
			Labels: {
				'com.docker.compose.project': stackId,
				'com.docker.compose.service': serviceName,
				'com.docker.compose.config-hash': generateConfigHash(serviceConfig),
				'com.docker.compose.version': DEFAULT_COMPOSE_VERSION,
				...(serviceConfig.labels || {})
			},
			Env: await prepareEnvironmentVariables(serviceConfig.environment, stackDir),
			HostConfig: {
				RestartPolicy: prepareRestartPolicy(serviceConfig.restart),
				Binds: prepareVolumes(serviceConfig.volumes ?? [], processedComposeData, stackId),
				PortBindings: preparePorts(serviceConfig.ports ?? []),
				Memory: serviceConfig.mem_limit ? parseMemory(serviceConfig.mem_limit) : undefined,
				NanoCpus: serviceConfig.cpus ? Math.floor(parseFloat(String(serviceConfig.cpus)) * 1_000_000_000) : undefined,
				ExtraHosts: prepareExtraHosts(Array.isArray(serviceConfig.extra_hosts) ? serviceConfig.extra_hosts : []),
				Ulimits: prepareUlimits(serviceConfig.ulimits),
				LogConfig: prepareLogConfig(serviceConfig.logging || {}),
				Dns: serviceConfig.dns || [],
				DnsOptions: serviceConfig.dns_opt || [],
				DnsSearch: serviceConfig.dns_search || [],
				CapAdd: serviceConfig.cap_add || [],
				CapDrop: serviceConfig.cap_drop || [],
				Privileged: serviceConfig.privileged || false,
				ReadonlyRootfs: serviceConfig.read_only || false
			}
		};

		// Enhance container config with new Compose spec features
		containerConfig = enhanceContainerConfig(containerConfig, serviceConfig);

		// Add command and entrypoint if specified
		if (serviceConfig.command) {
			containerConfig.Cmd = Array.isArray(serviceConfig.command) ? serviceConfig.command : [serviceConfig.command];
		}
		if (serviceConfig.entrypoint) {
			containerConfig.Entrypoint = Array.isArray(serviceConfig.entrypoint) ? serviceConfig.entrypoint : [serviceConfig.entrypoint];
		}

		// Add working directory, user, etc.
		if (serviceConfig.working_dir) containerConfig.WorkingDir = serviceConfig.working_dir;
		if (serviceConfig.user) containerConfig.User = serviceConfig.user;

<<<<<<< HEAD
		// Handle networking with proper type checking
		if (serviceConfig.network_mode) {
			containerConfig.HostConfig.NetworkMode = serviceConfig.network_mode;
		} else if (serviceConfig.networks) {
			// Handle Docker Compose networks - can be array or object
			const networks: string[] = Array.isArray(serviceConfig.networks) ? serviceConfig.networks : Object.keys(serviceConfig.networks);

=======
		if (serviceConfig.network_mode) {
			containerConfig.HostConfig.NetworkMode = serviceConfig.network_mode;
		} else if (serviceConfig.networks) {
			const networks = Array.isArray(serviceConfig.networks) ? serviceConfig.networks : Object.keys(serviceConfig.networks);
>>>>>>> 2a4401ba
			if (networks.length > 0) {
				const primaryNetwork = networks[0];
				const networkDefinition = processedComposeData.networks?.[primaryNetwork];

<<<<<<< HEAD
				// Handle external networks properly
				let fullNetworkName: string;
				if (networkDefinition?.external) {
					if (typeof networkDefinition.external === 'object' && networkDefinition.external.name) {
						fullNetworkName = networkDefinition.external.name;
					} else if (typeof networkDefinition.external === 'string') {
						fullNetworkName = networkDefinition.external;
					} else if (networkDefinition.name) {
						fullNetworkName = networkDefinition.name;
					} else {
						fullNetworkName = primaryNetwork;
					}
				} else {
					fullNetworkName = `${stackId}_${primaryNetwork}`;
				}

				containerConfig.HostConfig.NetworkMode = fullNetworkName;

				// Handle network configuration if networks is an object
=======
				// FIX: Respect explicit network names from compose spec
				let fullNetworkName: string;
				if (networkDefinition?.external) {
					// External network - use the specified name or default to network key
					fullNetworkName = networkDefinition.name || primaryNetwork;
				} else if (networkDefinition?.name) {
					// Network has explicit name - use it directly (no prefix)
					fullNetworkName = networkDefinition.name;
				} else {
					// No explicit name - use Docker Compose convention with project prefix
					fullNetworkName = `${stackId}_${primaryNetwork}`;
				}

				console.log(`Service "${serviceName}" primary network "${primaryNetwork}" -> Using network name: "${fullNetworkName}" (explicit: ${networkDefinition?.name ? 'yes' : 'no'})`);

				containerConfig.HostConfig.NetworkMode = fullNetworkName;

				// Rest of the network configuration logic...
>>>>>>> 2a4401ba
				if (!Array.isArray(serviceConfig.networks)) {
					const networkConfig = serviceConfig.networks[primaryNetwork];
					if (networkConfig && typeof networkConfig === 'object') {
						if (!containerConfig.NetworkingConfig) {
							containerConfig.NetworkingConfig = { EndpointsConfig: {} };
						}

						const endpointConfig: any = {};

						// Set static IP if specified
						if (networkConfig.ipv4_address) {
							endpointConfig.IPAMConfig = {
								IPv4Address: networkConfig.ipv4_address
							};
							console.log(`SETTING STATIC IP: ${networkConfig.ipv4_address} for service ${serviceName} on network ${fullNetworkName}`);
						}

						// Set aliases if specified
						if (networkConfig.aliases && Array.isArray(networkConfig.aliases)) {
							endpointConfig.Aliases = networkConfig.aliases;
						}

						containerConfig.NetworkingConfig.EndpointsConfig[fullNetworkName] = endpointConfig;
					}
				}
			}
		}

		// Add healthcheck if present
		if (serviceConfig.healthcheck) {
			containerConfig.Healthcheck = prepareHealthcheck(serviceConfig.healthcheck);
		}

		try {
			console.log(`Creating container: ${containerName}`);
			const container = await docker.createContainer(containerConfig);
			console.log(`Successfully created container: ${containerName} (ID: ${container.id})`);

			// Connect to additional networks if needed
			if (serviceConfig.networks && !serviceConfig.network_mode) {
				const networks: string[] = Array.isArray(serviceConfig.networks) ? serviceConfig.networks : Object.keys(serviceConfig.networks);
				const additionalNetworks = networks.slice(1); // Skip first network (already set as NetworkMode)

				for (const netName of additionalNetworks) {
					try {
						const networkDefinition = processedComposeData.networks?.[netName];

<<<<<<< HEAD
						// Handle external networks properly
						let fullNetworkName: string;
						if (networkDefinition?.external) {
							if (typeof networkDefinition.external === 'object' && networkDefinition.external.name) {
								fullNetworkName = networkDefinition.external.name;
							} else if (typeof networkDefinition.external === 'string') {
								fullNetworkName = networkDefinition.external;
							} else if (networkDefinition.name) {
								fullNetworkName = networkDefinition.name;
							} else {
								fullNetworkName = netName;
							}
						} else {
=======
						// FIX: Same logic for additional networks
						let fullNetworkName: string;
						if (networkDefinition?.external) {
							fullNetworkName = networkDefinition.name || netName;
						} else if (networkDefinition?.name) {
							// Network has explicit name - use it directly
							fullNetworkName = networkDefinition.name;
						} else {
							// No explicit name - use Docker Compose convention
>>>>>>> 2a4401ba
							fullNetworkName = `${stackId}_${netName}`;
						}

						const endpointConfig: any = {};

						if (!Array.isArray(serviceConfig.networks)) {
							const serviceNetConfig = serviceConfig.networks[netName];
							if (serviceNetConfig && typeof serviceNetConfig === 'object') {
								const ipamConfig: any = {};

								if (serviceNetConfig.ipv4_address) {
									ipamConfig.IPv4Address = serviceNetConfig.ipv4_address;
									console.log(`Connecting container ${container.id} to network: ${fullNetworkName} with static IP: ${serviceNetConfig.ipv4_address}`);
								}

								if (serviceNetConfig.ipv6_address) {
									ipamConfig.IPv6Address = serviceNetConfig.ipv6_address;
								}

								if (Object.keys(ipamConfig).length > 0) {
									endpointConfig.IPAMConfig = ipamConfig;
								}

								// Add aliases if specified
								if (serviceNetConfig.aliases && Array.isArray(serviceNetConfig.aliases)) {
									endpointConfig.Aliases = serviceNetConfig.aliases;
								}
							}
						}

						const network = docker.getNetwork(fullNetworkName);
						await network.connect({
							Container: container.id,
							EndpointConfig: endpointConfig
						});
						console.log(`Connected container ${container.id} to network: ${fullNetworkName} with config:`, endpointConfig);
					} catch (netErr) {
						console.error(`Error connecting container to network ${netName}:`, netErr);
					}
				}
			}

			console.log(`Starting container: ${containerName} (ID: ${container.id})`);
			await container.start();
			console.log(`Successfully started container: ${containerName}`);
		} catch (createErr) {
			console.error(`Error creating/starting container for service ${serviceName}:`, createErr);
			throw createErr;
		}
	}

	console.log(`Successfully created and started all services for stack ${stackId}`);
}

/**
 * Deploy stack with external networks (custom approach)
 */
async function deployStackWithExternalNetworks(stackId: string, composeData: ComposeSpecification, stackDir: string): Promise<void> {
	const docker = await getDockerClient();

	// Pull all images
	console.log(`Pulling images for stack ${stackId} with external networks...`);
	for (const [serviceName, serviceConfig] of Object.entries(composeData.services || {})) {
		const serviceImage = (serviceConfig as any).image;
		if (serviceImage) {
			console.log(`Pulling image for service ${serviceName}: ${serviceImage}`);
			try {
				await pullImage(docker, serviceImage);
			} catch (pullErr) {
				console.warn(`Warning: Failed to pull image ${serviceImage} for service ${serviceName}:`, pullErr);
			}
		}
	}

	// Create networks
	await createStackNetworks(docker, stackId, composeData.networks || {});

	// Create and start services
	await createAndStartServices(docker, stackId, composeData, stackDir);

	console.log(`Successfully deployed stack ${stackId} with external networks`);
}

/**
 * Clean up failed deployment
 */
async function cleanupFailedDeployment(stackId: string): Promise<void> {
	console.log(`Cleaning up containers for failed deployment of stack ${stackId}...`);
	const docker = await getDockerClient();
	const composeProjectLabel = 'com.docker.compose.project';

	try {
		const containers = await docker.listContainers({
			all: true,
			filters: JSON.stringify({
				label: [`com.docker.compose.project=${stackId}`]
			})
		});

		const allContainers = await docker.listContainers({ all: true });
		const nameFilteredContainers = allContainers.filter((c) => !containers.some((fc) => fc.Id === c.Id) && c.Names?.some((name) => name.startsWith(`/${stackId}_`)));

		const stackContainers = [...containers, ...nameFilteredContainers];

		if (stackContainers.length === 0) {
			console.log(`No containers found for stack ${stackId}.`);
			return;
		}

		for (const containerInfo of stackContainers) {
			const container = docker.getContainer(containerInfo.Id);
			try {
				const containerDetails = await container.inspect();
				if (containerDetails.State.Running) {
					console.log(`Stopping container ${containerInfo.Id}...`);
					await container.stop();
				}
				console.log(`Removing container ${containerInfo.Id}...`);
				await container.remove();
			} catch (err) {
				console.error(`Error cleaning up container ${containerInfo.Id}:`, err);
			}
		}
	} catch (err) {
		console.error(`Error cleaning up failed deployment for stack ${stackId}:`, err);
	}
}

/**
 * Delete stack - removes from both database and files
 */
export async function deleteStack(stackId: string, removeFiles = false): Promise<boolean> {
	try {
		// Stop the stack first
		await stopStack(stackId);

		// Remove from database
		try {
			await deleteStackFromDb(stackId);
			console.log(`Stack ${stackId} removed from database`);
		} catch (dbError) {
			console.error(`Error removing stack ${stackId} from database:`, dbError);
		}

		// Remove files if requested
		if (removeFiles) {
			const stackDir = await getStackDir(stackId);
			try {
				await fs.rm(stackDir, { recursive: true, force: true });
				console.log(`Stack ${stackId} files removed from ${stackDir}`);
			} catch (fileError) {
				console.error(`Error removing stack ${stackId} files:`, fileError);
				throw new Error(`Failed to remove stack files: ${fileError}`);
			}
		}

		stackCache.delete('compose-stacks');
		return true;
	} catch (error) {
		console.error(`Error deleting stack ${stackId}:`, error);
		throw error;
	}
}

/**
 * Pull images for a stack
 */
export async function pullStackImages(stackId: string): Promise<boolean> {
	try {
		const stack = await getStack(stackId);
		if (!stack.composeContent) {
			throw new Error(`No compose content found for stack ${stackId}`);
		}

		const composeData = parseYamlContent(stack.composeContent);
		if (!composeData || !composeData.services) {
			throw new Error(`No services found in compose file for stack ${stackId}`);
		}

		const docker = await getDockerClient();
		const pullPromises = [];

		for (const [serviceName, serviceConfig] of Object.entries(composeData.services)) {
			const service = serviceConfig as any;
			if (service.image) {
				console.log(`Pulling image for service ${serviceName}: ${service.image}`);
				pullPromises.push(pullImage(docker, service.image));
			}
		}

		await Promise.all(pullPromises);
		console.log(`Successfully pulled all images for stack ${stackId}`);
		return true;
	} catch (error) {
		console.error(`Error pulling images for stack ${stackId}:`, error);
		throw error;
	}
}

/**
 * Get stack logs
 */
export async function getStackLogs(stackId: string, options: { tail?: number; follow?: boolean } = {}): Promise<any> {
	try {
		const docker = await getDockerClient();
		const containers = await docker.listContainers({
			all: true,
			filters: JSON.stringify({
				label: [`com.docker.compose.project=${stackId}`]
			})
		});

		const logs: Record<string, string> = {};

		for (const containerInfo of containers) {
			const container = docker.getContainer(containerInfo.Id);
			try {
				let logStream;
				if (options.follow === true) {
					logStream = await container.logs({
						stdout: true,
						stderr: true,
						tail: options.tail || 100,
						follow: true
					});
				} else {
					logStream = await container.logs({
						stdout: true,
						stderr: true,
						tail: options.tail || 100,
						follow: false
					});
				}

				const serviceName = containerInfo.Labels?.['com.docker.compose.service'] || containerInfo.Names?.[0];
				logs[serviceName || containerInfo.Id] = logStream.toString();
			} catch (logError) {
				console.error(`Error getting logs for container ${containerInfo.Id}:`, logError);
			}
		}

		return logs;
	} catch (error) {
		console.error(`Error getting logs for stack ${stackId}:`, error);
		throw error;
	}
}

/**
 * Get stack statistics
 */
export async function getStackStats(stackId: string): Promise<any> {
	try {
		const docker = await getDockerClient();
		const containers = await docker.listContainers({
			all: true,
			filters: JSON.stringify({
				label: [`com.docker.compose.project=${stackId}`]
			})
		});

		const stats: Record<string, any> = {};

		for (const containerInfo of containers) {
			if (containerInfo.State === 'running') {
				const container = docker.getContainer(containerInfo.Id);
				try {
					const statsStream = await container.stats({ stream: false });
					const serviceName = containerInfo.Labels?.['com.docker.compose.service'] || containerInfo.Names?.[0];
					stats[serviceName || containerInfo.Id] = statsStream;
				} catch (statsError) {
					console.error(`Error getting stats for container ${containerInfo.Id}:`, statsError);
				}
			}
		}

		return stats;
	} catch (error) {
		console.error(`Error getting stats for stack ${stackId}:`, error);
		throw error;
	}
}

/**
 * Export stack configuration
 */
export async function exportStack(stackId: string): Promise<{ composeContent: string; envContent: string; name: string }> {
	try {
		const stack = await getStack(stackId);

		return {
			name: stack.name,
			composeContent: stack.composeContent || '',
			envContent: stack.envContent || ''
		};
	} catch (error) {
		console.error(`Error exporting stack ${stackId}:`, error);
		throw error;
	}
}

/**
 * Get stack health status
 */
export async function getStackHealth(stackId: string): Promise<{ healthy: boolean; services: Record<string, { healthy: boolean; status: string }> }> {
	try {
		const docker = await getDockerClient();
		const containers = await docker.listContainers({
			all: true,
			filters: JSON.stringify({
				label: [`com.docker.compose.project=${stackId}`]
			})
		});

		const services: Record<string, { healthy: boolean; status: string }> = {};
		let overallHealthy = true;

		for (const containerInfo of containers) {
			const serviceName = containerInfo.Labels?.['com.docker.compose.service'] || containerInfo.Names?.[0] || containerInfo.Id;

			let healthy = false;
			let status = containerInfo.State;

			if (containerInfo.State === 'running') {
				// Check if container has health check
				try {
					const container = docker.getContainer(containerInfo.Id);
					const details = await container.inspect();

					if (details.State.Health) {
						healthy = details.State.Health.Status === 'healthy';
						status = details.State.Health.Status;
					} else {
						// No health check, consider running as healthy
						healthy = true;
						status = 'running (no healthcheck)';
					}
				} catch (inspectError) {
					console.error(`Error inspecting container ${containerInfo.Id}:`, inspectError);
					healthy = false;
					status = 'unknown';
				}
			}

			services[serviceName] = { healthy, status };

			if (!healthy) {
				overallHealthy = false;
			}
		}

		return {
			healthy: overallHealthy,
			services
		};
	} catch (error) {
		console.error(`Error getting health status for stack ${stackId}:`, error);
		throw error;
	}
}

/**
 * Destroy stack - alias for deleteStack with additional volume cleanup options
 * This function matches the API expected by the destroy endpoint
 */
export async function destroyStack(stackId: string, removeVolumes = false, removeFiles = false): Promise<boolean> {
	try {
		console.log(`Destroying stack ${stackId} (removeVolumes: ${removeVolumes}, removeFiles: ${removeFiles})`);

		// Stop the stack first
		await stopStack(stackId);

		// Remove volumes if requested
		if (removeVolumes) {
			try {
				const docker = await getDockerClient();

				// Find volumes associated with this stack
				const volumes = await docker.listVolumes({
					filters: JSON.stringify({
						label: [`com.docker.compose.project=${stackId}`]
					})
				});

				if (volumes.Volumes && volumes.Volumes.length > 0) {
					console.log(`Found ${volumes.Volumes.length} volumes for stack ${stackId}. Removing...`);

					for (const volumeInfo of volumes.Volumes) {
						try {
							const volume = docker.getVolume(volumeInfo.Name);
							await volume.remove();
							console.log(`Removed volume: ${volumeInfo.Name}`);
						} catch (volumeError) {
							console.error(`Error removing volume ${volumeInfo.Name}:`, volumeError);
						}
					}
				} else {
					console.log(`No volumes found for stack ${stackId}`);
				}
			} catch (volumeListError) {
				console.error(`Error listing volumes for stack ${stackId}:`, volumeListError);
			}
		}

		// Remove from database
		try {
			await deleteStackFromDb(stackId);
			console.log(`Stack ${stackId} removed from database`);
		} catch (dbError) {
			console.error(`Error removing stack ${stackId} from database:`, dbError);
		}

		// Remove files if requested
		if (removeFiles) {
			const stackDir = await getStackDir(stackId);
			try {
				await fs.rm(stackDir, { recursive: true, force: true });
				console.log(`Stack ${stackId} files removed from ${stackDir}`);
			} catch (fileError) {
				console.error(`Error removing stack ${stackId} files:`, fileError);
				throw new Error(`Failed to remove stack files: ${fileError}`);
			}
		}

		stackCache.delete('compose-stacks');
		console.log(`Successfully destroyed stack ${stackId}`);
		return true;
	} catch (error) {
		console.error(`Error destroying stack ${stackId}:`, error);
		throw error;
	}
}

/**
 * Background service to update stack runtime info
 */
export class StackRuntimeUpdater {
	private updateInterval: NodeJS.Timeout | null = null;
	private isUpdating = false;

	start(intervalMinutes = 2) {
		if (this.updateInterval) return;

		this.updateInterval = setInterval(
			async () => {
				if (this.isUpdating) return;

				this.isUpdating = true;
				try {
					await this.updateAllStacksRuntimeInfo();
				} catch (error) {
					console.error('Background stack runtime update failed:', error);
				} finally {
					this.isUpdating = false;
				}
			},
			intervalMinutes * 60 * 1000
		);

		console.log(`Stack runtime updater started (${intervalMinutes}m interval)`);
	}

	stop() {
		if (this.updateInterval) {
			clearInterval(this.updateInterval);
			this.updateInterval = null;
		}
	}

	private async updateAllStacksRuntimeInfo() {
		try {
			const stacks = await listStacksFromDb();
			console.log(`Background updating runtime info for ${stacks.length} stacks`);

			for (const stack of stacks) {
				try {
					await this.updateSingleStackRuntimeInfo(stack.id);
				} catch (error) {
					console.warn(`Failed to update runtime info for stack ${stack.id}:`, error);
				}
			}

			// Invalidate cache after updates
			stackCache.delete('compose-stacks');
		} catch (error) {
			console.error('Background runtime update failed:', error);
		}
	}

	private async updateSingleStackRuntimeInfo(stackId: string) {
		const stack = await getStackByIdFromDb(stackId);
		if (!stack) return;

		let composeContent = stack.composeContent;
		if (!composeContent) {
			const composePath = await getComposeFilePath(stackId);
			if (composePath) {
				composeContent = await fs.readFile(composePath, 'utf8');
				await updateStackContentInDb(stackId, { composeContent });
			}
		}

		const services = await getStackServices(stackId, composeContent || '');
		const serviceCount = services.length;
		const runningCount = services.filter((s) => s.state?.Running).length;

		let status: Stack['status'] = 'stopped';
		if (serviceCount === 0) {
			status = 'unknown';
		} else if (runningCount === serviceCount) {
			status = 'running';
		} else if (runningCount > 0) {
			status = 'partially running';
		}

		await updateStackRuntimeInfoInDb(stackId, {
			status,
			serviceCount,
			runningCount,
			lastPolled: new Date()
		});
	}
}

/**
 * Enhanced dependency waiting with support for all Docker Compose conditions
 */
async function waitForDependency(stackId: string, depServiceName: string, condition: string = 'service_started', timeout: number = 30000, restart: boolean = false): Promise<void> {
	const docker = await getDockerClient();
	const pollInterval = 1000; // 1 second
	const startTime = Date.now();

	console.log(`Waiting for dependency '${depServiceName}' with condition '${condition}' for stack ${stackId} (timeout: ${timeout}ms)`);

	while (Date.now() - startTime < timeout) {
		try {
			// Find the dependency container
			const containers = await docker.listContainers({
				all: true,
				filters: JSON.stringify({
					label: [`com.docker.compose.project=${stackId}`, `com.docker.compose.service=${depServiceName}`]
				})
			});

			if (containers.length === 0) {
				// If no container found, wait a bit more
				await new Promise((resolve) => setTimeout(resolve, pollInterval));
				continue;
			}

			const depContainer = containers[0];
			const conditionMet = await checkDependencyCondition(docker, depContainer, condition);

			if (conditionMet.satisfied) {
				console.log(`Dependency '${depServiceName}' satisfied condition '${condition}': ${conditionMet.reason}`);
				return;
			}

			// If condition not met and restart is enabled, check if we need to restart
			if (restart && conditionMet.shouldRestart) {
				console.log(`Restarting dependency '${depServiceName}' due to: ${conditionMet.reason}`);
				try {
					const container = docker.getContainer(depContainer.Id);
					await container.restart();
					console.log(`Restarted dependency container '${depServiceName}'`);
				} catch (restartError) {
					console.warn(`Failed to restart dependency '${depServiceName}':`, restartError);
				}
			}

			// Wait before next poll
			await new Promise((resolve) => setTimeout(resolve, pollInterval));
		} catch (error) {
			console.warn(`Error checking dependency ${depServiceName}:`, error);
			await new Promise((resolve) => setTimeout(resolve, pollInterval));
		}
	}

	// Timeout reached
	const message = `Timeout waiting for dependency '${depServiceName}' with condition '${condition}' for stack ${stackId} (${timeout}ms)`;
	console.warn(message);

	// For health and completion conditions, this might be more critical
	if (condition === 'service_healthy' || condition === 'service_completed_successfully') {
		throw new Error(message);
	}

	// For service_started, just warn - Docker Compose is sometimes lenient
}

/**
 * Check if a dependency condition is satisfied
 */
async function checkDependencyCondition(docker: Dockerode, containerInfo: any, condition: string): Promise<{ satisfied: boolean; reason: string; shouldRestart: boolean }> {
	switch (condition) {
		case 'service_started':
			return {
				satisfied: containerInfo.State === 'running',
				reason: containerInfo.State === 'running' ? 'Container is running' : `Container state: ${containerInfo.State}`,
				shouldRestart: false
			};

		case 'service_healthy':
			if (containerInfo.State !== 'running') {
				return {
					satisfied: false,
					reason: `Container not running (state: ${containerInfo.State})`,
					shouldRestart: containerInfo.State === 'exited'
				};
			}

			try {
				const container = docker.getContainer(containerInfo.Id);
				const details = await container.inspect();

				if (!details.State.Health) {
					// No healthcheck defined, but container is running
					return {
						satisfied: true,
						reason: 'No healthcheck defined, considering running container as healthy',
						shouldRestart: false
					};
				}

				const healthStatus = details.State.Health.Status;
				const isHealthy = healthStatus === 'healthy';

				return {
					satisfied: isHealthy,
					reason: `Health status: ${healthStatus}${details.State.Health.Log ? ` (last check: ${details.State.Health.Log[details.State.Health.Log.length - 1]?.Output?.trim() || 'no output'})` : ''}`,
					shouldRestart: healthStatus === 'unhealthy'
				};
			} catch (inspectError) {
				return {
					satisfied: false,
					reason: `Failed to inspect container: ${inspectError instanceof Error ? inspectError.message : String(inspectError)}`,
					shouldRestart: false
				};
			}

		case 'service_completed_successfully':
			if (containerInfo.State === 'exited') {
				try {
					const container = docker.getContainer(containerInfo.Id);
					const details = await container.inspect();
					const exitCode = details.State.ExitCode;

					return {
						satisfied: exitCode === 0,
						reason: `Container exited with code ${exitCode}`,
						shouldRestart: exitCode !== 0
					};
				} catch (inspectError) {
					return {
						satisfied: false,
						reason: `Failed to inspect exited container: ${inspectError instanceof Error ? inspectError.message : String(inspectError)}`,
						shouldRestart: false
					};
				}
			} else if (containerInfo.State === 'running') {
				return {
					satisfied: false,
					reason: 'Container is still running, waiting for completion',
					shouldRestart: false
				};
			} else {
				return {
					satisfied: false,
					reason: `Container in unexpected state for completion check: ${containerInfo.State}`,
					shouldRestart: true
				};
			}

		default:
			return {
				satisfied: false,
				reason: `Unknown dependency condition: ${condition}`,
				shouldRestart: false
			};
	}
}

export const stackRuntimeUpdater = new StackRuntimeUpdater();

/**
 * Add new function to get profile information for a stack
 */
export async function getStackProfiles(stackId: string): Promise<{
	allProfiles: string[];
	stats: ReturnType<typeof getProfileUsageStats>;
	help: string;
}> {
	try {
		const composePath = await getComposeFilePath(stackId);
		if (!composePath) {
			throw new Error(`Compose file not found for stack ${stackId}`);
		}

		const composeContent = await fs.readFile(composePath, 'utf8');
		const envContent = await loadEnvFile(stackId);

		const envVars = parseEnvContent(envContent);
		const getEnvVar = (key: string): string | undefined => envVars[key] || process.env[key];

		const composeData = parseYamlContent(composeContent, getEnvVar);

		if (!composeData) {
			throw new Error(`Failed to parse compose file for stack ${stackId}`);
		}

		const allProfiles = getAllDefinedProfiles(composeData);
		const stats = getProfileUsageStats(composeData);
		const help = generateProfileHelp(composeData);

		return {
			allProfiles,
			stats,
			help
		};
	} catch (error) {
		console.error(`Error getting profiles for stack ${stackId}:`, error);
		throw error;
	}
}

/**
 * Add function to preview deployment with profiles
 */
export async function previewStackDeployment(
	stackId: string,
	profiles: string[] = []
): Promise<{
	deploymentPlan: ReturnType<typeof createProfileDeploymentPlan>;
	profileInfo: Awaited<ReturnType<typeof getStackProfiles>>;
}> {
	try {
		const composePath = await getComposeFilePath(stackId);
		if (!composePath) {
			throw new Error(`Compose file not found for stack ${stackId}`);
		}

		const composeContent = await fs.readFile(composePath, 'utf8');
		const envContent = await loadEnvFile(stackId);

		const envVars = parseEnvContent(envContent);
		const getEnvVar = (key: string): string | undefined => envVars[key] || process.env[key];

		const composeData = parseYamlContent(composeContent, getEnvVar);

		if (!composeData) {
			throw new Error(`Failed to parse compose file for stack ${stackId}`);
		}

		const activeProfiles = profiles.length ? profiles : parseActiveProfiles([], envVars);
		const deploymentPlan = createProfileDeploymentPlan(composeData, activeProfiles);
		const profileInfo = await getStackProfiles(stackId);

		return {
			deploymentPlan,
			profileInfo
		};
	} catch (error) {
		console.error(`Error previewing deployment for stack ${stackId}:`, error);
		throw error;
	}
}

/**
 * Add function to detect configuration changes using hash comparison
 */
export async function detectStackChanges(stackId: string): Promise<{
	hasChanges: boolean;
	changedServices: string[];
	newServices: string[];
	removedServices: string[];
}> {
	try {
		const composePath = await getComposeFilePath(stackId);
		if (!composePath) {
			throw new Error(`Compose file not found for stack ${stackId}`);
		}

		const composeContent = await fs.readFile(composePath, 'utf8');
		const envContent = await loadEnvFile(stackId);

		const envVars = parseEnvContent(envContent);
		const getEnvVar = (key: string): string | undefined => envVars[key] || process.env[key];

		const composeData = parseYamlContent(composeContent, getEnvVar);
		if (!composeData || !composeData.services) {
			return { hasChanges: false, changedServices: [], newServices: [], removedServices: [] };
		}

		// Get current running containers
		const docker = await getDockerClient();
		const containers = await docker.listContainers({
			all: true,
			filters: JSON.stringify({
				label: [`com.docker.compose.project=${stackId}`]
			})
		});

		const runningServices = new Map<string, string>(); // service -> config hash
		for (const container of containers) {
			const serviceName = container.Labels?.['com.docker.compose.service'];
			const configHash = container.Labels?.['com.docker.compose.config-hash'];
			if (serviceName && configHash) {
				runningServices.set(serviceName, configHash);
			}
		}

		const changedServices: string[] = [];
		const newServices: string[] = [];
		const currentServices = new Set<string>();

		// Check each service in compose file
		for (const [serviceName, serviceConfig] of Object.entries(composeData.services)) {
			currentServices.add(serviceName);
			const currentHash = generateConfigHash(serviceConfig);

			if (runningServices.has(serviceName)) {
				const runningHash = runningServices.get(serviceName);
				if (runningHash !== currentHash) {
					changedServices.push(serviceName);
				}
			} else {
				newServices.push(serviceName);
			}
		}

		// Find removed services
		const removedServices = Array.from(runningServices.keys()).filter((service) => !currentServices.has(service));

		const hasChanges = changedServices.length > 0 || newServices.length > 0 || removedServices.length > 0;

		return {
			hasChanges,
			changedServices,
			newServices,
			removedServices
		};
	} catch (error) {
		console.error(`Error detecting changes for stack ${stackId}:`, error);
		throw error;
	}
}

/**
 * Enhanced validation function with comprehensive Compose spec compliance
 */
export async function validateStackConfiguration(
	stackId: string,
	mode: ValidationMode = 'default'
): Promise<{
	valid: boolean;
	errors: string[];
	warnings: string[];
}> {
	try {
		const composePath = await getComposeFilePath(stackId);
		if (!composePath) {
			return {
				valid: false,
				errors: ['Compose file not found'],
				warnings: []
			};
		}

		const composeContent = await fs.readFile(composePath, 'utf8');
		const envContent = await loadEnvFile(stackId);

		// Use enhanced validation
		const validation = await validateComposeConfiguration(composeContent, envContent, mode);

		return validation;
	} catch (error) {
		return {
			valid: false,
			errors: [`Validation failed: ${error instanceof Error ? error.message : String(error)}`],
			warnings: []
		};
	}
}<|MERGE_RESOLUTION|>--- conflicted
+++ resolved
@@ -1886,46 +1886,16 @@
 		// Add working directory, user, etc.
 		if (serviceConfig.working_dir) containerConfig.WorkingDir = serviceConfig.working_dir;
 		if (serviceConfig.user) containerConfig.User = serviceConfig.user;
-
-<<<<<<< HEAD
-		// Handle networking with proper type checking
-		if (serviceConfig.network_mode) {
-			containerConfig.HostConfig.NetworkMode = serviceConfig.network_mode;
-		} else if (serviceConfig.networks) {
-			// Handle Docker Compose networks - can be array or object
-			const networks: string[] = Array.isArray(serviceConfig.networks) ? serviceConfig.networks : Object.keys(serviceConfig.networks);
-
-=======
+    
 		if (serviceConfig.network_mode) {
 			containerConfig.HostConfig.NetworkMode = serviceConfig.network_mode;
 		} else if (serviceConfig.networks) {
 			const networks = Array.isArray(serviceConfig.networks) ? serviceConfig.networks : Object.keys(serviceConfig.networks);
->>>>>>> 2a4401ba
+      
 			if (networks.length > 0) {
 				const primaryNetwork = networks[0];
 				const networkDefinition = processedComposeData.networks?.[primaryNetwork];
 
-<<<<<<< HEAD
-				// Handle external networks properly
-				let fullNetworkName: string;
-				if (networkDefinition?.external) {
-					if (typeof networkDefinition.external === 'object' && networkDefinition.external.name) {
-						fullNetworkName = networkDefinition.external.name;
-					} else if (typeof networkDefinition.external === 'string') {
-						fullNetworkName = networkDefinition.external;
-					} else if (networkDefinition.name) {
-						fullNetworkName = networkDefinition.name;
-					} else {
-						fullNetworkName = primaryNetwork;
-					}
-				} else {
-					fullNetworkName = `${stackId}_${primaryNetwork}`;
-				}
-
-				containerConfig.HostConfig.NetworkMode = fullNetworkName;
-
-				// Handle network configuration if networks is an object
-=======
 				// FIX: Respect explicit network names from compose spec
 				let fullNetworkName: string;
 				if (networkDefinition?.external) {
@@ -1944,7 +1914,6 @@
 				containerConfig.HostConfig.NetworkMode = fullNetworkName;
 
 				// Rest of the network configuration logic...
->>>>>>> 2a4401ba
 				if (!Array.isArray(serviceConfig.networks)) {
 					const networkConfig = serviceConfig.networks[primaryNetwork];
 					if (networkConfig && typeof networkConfig === 'object') {
@@ -1991,22 +1960,7 @@
 				for (const netName of additionalNetworks) {
 					try {
 						const networkDefinition = processedComposeData.networks?.[netName];
-
-<<<<<<< HEAD
-						// Handle external networks properly
-						let fullNetworkName: string;
-						if (networkDefinition?.external) {
-							if (typeof networkDefinition.external === 'object' && networkDefinition.external.name) {
-								fullNetworkName = networkDefinition.external.name;
-							} else if (typeof networkDefinition.external === 'string') {
-								fullNetworkName = networkDefinition.external;
-							} else if (networkDefinition.name) {
-								fullNetworkName = networkDefinition.name;
-							} else {
-								fullNetworkName = netName;
-							}
-						} else {
-=======
+            
 						// FIX: Same logic for additional networks
 						let fullNetworkName: string;
 						if (networkDefinition?.external) {
@@ -2016,7 +1970,6 @@
 							fullNetworkName = networkDefinition.name;
 						} else {
 							// No explicit name - use Docker Compose convention
->>>>>>> 2a4401ba
 							fullNetworkName = `${stackId}_${netName}`;
 						}
 
